--- conflicted
+++ resolved
@@ -127,18 +127,8 @@
             </div>
         </div>
     </div>
-<<<<<<< HEAD
-<<<<<<< HEAD
     <!--  END CONTENT PART  -->
 
 </div>
 <!-- END MAIN CONTAINER -->
-=======
-    <!-- END MAIN CONTAINER -->
-
->>>>>>> ad7b94ca8d177becaebb573dbeb4fcdc7073542d
-=======
-    <!-- END MAIN CONTAINER -->
-
->>>>>>> ad7b94ca
 {% endblock %}