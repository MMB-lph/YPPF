{% extends "base.html" %}

{% load static %}

{% block mainpage %}

    <!--  BEGIN CONTENT AREA  -->
    <div id="content" class="main-content">

        {% if html_display.warn_code == 1 %}
        <div class="alert alert-warning  text-center" >{{ html_display.warn_message }}</div>
        {% elif html_display.warn_code == 2 %}
        <div class="alert alert-success  text-center" >{{ html_display.warn_message }}</div>
        {% endif %}

        <div class="container">
            <div class="container">

                <!--<div id="navSection" data-spy="affix" class="nav  sidenav">
                        <div class="sidenav-content">
                            <a href="#custom_carousel" class="active nav-link">Custom Carousel</a>
                            <a href="#slides_only" class="nav-link">Slides only</a>
                            <a href="#with_controls" class="nav-link">With controls</a>
                            <a href="#with_indicators" class="nav-link">With indicators</a>
                            <a href="#with_captions" class="nav-link">With captions</a>
                        </div>
                    </div> -->
                <div class="row ">
                    <!--  活动照片展示模块  -->
                    <div class="col-lg-8 col-md-8 mb-5 p-0">
                        <div id="style1" class="carousel slide style-custom-1" data-ride="carousel">
                             <ol class="carousel-indicators">
                                <li data-target="#style1 active" ></li>
                                {% for photo in photos %}
                                <li data-target="#style1" ></li>
                                {% endfor %}
                            </ol> 
                            <div class="carousel-inner">
                                <div class="carousel-item active">
                                    <img class="d-block w-100 slide-image" src={{firstpic}} >
                                </div>
                                {% for photo in photos %}
                                <div class="carousel-item">
                                    <img class="d-block w-100 slide-image" src={{photo.image}} >
                                </div>
                                {% endfor %}
                            </div>
                             <a class="carousel-control-prev" href="#style1" role="button" data-slide="prev">
                                    <span class="carousel-control-prev-icon" aria-hidden="true"></span>
                                    <span class="sr-only">Previous</span>
                            </a>
                            <a class="carousel-control-next" href="#style1" role="button" data-slide="next">
                                    <span class="carousel-control-next-icon" aria-hidden="true"></span>
                                    <span class="sr-only">Next</span>
                            </a> 
                        </div>
                    </div>
                    <!--  想做一个类似Facebook的日历小标签，TODO  -->
                    <div class="col-lg-4 col-md-4 mb-5">
                        <div style="position: relative; width: 150px; height: 150px;">
                            <div style="position: relative; width: 100%; height: 100%;">
                                <img src={% static "assets/img/calendaricon.png" %} style="width: 100%; height: 100%; position: relative; clear: both;" alt="">
                            </div>
                            <div class = "font-weight-bold text-center" 
                            style="position: relative;
                            font-size:50px;
                            font-family: 'Times New Roman', Times, serif; 
                            color: black; 
                            clear: both;
                            width: 100%;
                            top: -60%;
                            text-align: center;
                            vertical-align: middle;">{{start_THEDAY}}</div>
                        </div>
                    </div>

                </div>

                <div class="row layout-top-spacing">

                        <div class="col-xl-8 col-lg-8 col-md-7 col-sm-12 layout-top-spacing">
    
                            <div class="col-lg-12 col-md-12 mb-5 p-0">
                                <div class="statbox widget box box-shadow">
    
                                    <div class="widget-header">
                                        <div class="row">
                                            <div class="col-xl-12 col-md-12 col-sm-12 col-12">
                                                <h4>活动详细介绍</h4>
                                            </div>
                                        </div>
                                    </div>
        
                                    <div class="widget-content widget-content-area  style-custom-1">
        
                                        <!--  活动信息  -->
                                        <div class="code-section-container show-code">
        
                                            <h4>{{title}}
                                                {% if status == "审核中" %}
                                                <span class="badge badge-pill badge-warning">审核中</span> 
                                                {% elif status == "等待中" %}
                                                <span class="badge badge-pill badge-info">等待中</span>
                                                {% elif status == "已取消" or status == "已结束" %}
                                                <span class="badge badge-pill badge-danger">{{status}}</span>
                                                {% else %}
                                                <span class="badge badge-pill badge-success">{{status}}</span>
                                                {% endif %}
                                            </h4>
                                            <p class="font-weight-light"><h5>{{org_name}}</h5></p><br/>
                                            <div class="media-body">
                                                <p class="meta-time">
                                                    <svg xmlns="http://www.w3.org/2000/svg" width="18" height="18"
                                                        viewBox="0 0 24 24" fill="none" stroke="currentColor"
                                                        stroke-width="2" stroke-linecap="round" stroke-linejoin="round"
                                                        class="feather feather-calendar">
                                                        <rect x="3" y="4" width="18" height="18" rx="2" ry="2"></rect>
                                                        <line x1="16" y1="2" x2="16" y2="6"></line>
                                                        <line x1="8" y1="2" x2="8" y2="6"></line>
                                                        <line x1="3" y1="10" x2="21" y2="10"></line>
                                                    </svg>
                                                    活动时间：{{start_time}} —— {{end_time}}
                                                </p>
                                                <p class="meta-time">
                                                    <svg xmlns="http://www.w3.org/2000/svg" width="18" height="18"
                                                        viewBox="0 0 24 24" fill="none" stroke="currentColor"
                                                        stroke-width="2" stroke-linecap="round" stroke-linejoin="round">
                                                        <path d="M18.36 6.64a9 9 0 1 1-12.73 0" />
                                                        <line x1="12" y1="2" x2="12" y2="12" />
                                                    </svg>
                                                    报名截止时间：{{apply_deadline}}
                                                </p>
                                                <p>
                                                    <!-- TODO 这里需要换个图标 -->
                                                    <svg xmlns="http://www.w3.org/2000/svg" width="18" height="18" viewBox="0 0 24 24"
                                                                fill="none" stroke="currentColor" stroke-width="2" stroke-linecap="round"
                                                                stroke-linejoin="round">
                                                                <line x1="12" y1="1" x2="12" y2="23" />
                                                                <path d="M17 5H9.5a3.5 3.5 0 0 0 0 7h5a3.5 3.5 0 0 1 0 7H6" />
                                                    </svg>
                                                    报名方式：{{apply_manner}}
                                                </p>
                                                <p>
                                                    <svg xmlns="http://www.w3.org/2000/svg" width="18" height="18" viewBox="0 0 24 24"
                                                                fill="none" stroke="currentColor" stroke-width="2" stroke-linecap="round"
                                                                stroke-linejoin="round">
                                                                <line x1="12" y1="1" x2="12" y2="23" />
                                                                <path d="M17 5H9.5a3.5 3.5 0 0 0 0 7h5a3.5 3.5 0 0 1 0 7H6" />
                                                    </svg>
                                                    元气值定价：{{price}}
                                                </p>
                                               
                                                <p> 
                                                    <svg xmlns="http://www.w3.org/2000/svg" width="18" height="18"
                                                        viewBox="0 0 24 24" fill="none" stroke="currentColor"
                                                        stroke-width="2" stroke-linecap="round"stroke-linejoin="round">
                                                        <path d="M17 21v-2a4 4 0 0 0-4-4H5a4 4 0 0 0-4 4v2" />
                                                        <circle cx="9" cy="7" r="4" />
                                                        <path d="M23 21v-2a4 4 0 0 0-3-3.87" />
                                                        <path d="M16 3.13a4 4 0 0 1 0 7.75" />
                                                    </svg>
                                                    已报名/人数上限: {{current_participants}}/{{capacity}}
                                                </p>
                                                {% if show_url == True %}
                                                <p>
                                                    <svg xmlns="http://www.w3.org/2000/svg" width="18" height="18"
                                                        viewBox="0 0 24 24" fill="none" stroke="currentColor"
                                                        stroke-width="2" stroke-linecap="round" stroke-linejoin="round">
                                                        <circle cx="12" cy="12" r="10" />
                                                        <line x1="2" y1="12" x2="22" y2="12" />
                                                        <path d="M12 2a15.3 15.3 0 0 1 4 10 15.3 15.3 0 0 1-4 10 15.3 15.3 0 0 1-4-10 15.3 15.3 0 0 1 4-10z" />
                                                    </svg>
                                                    <a href="{{aURL}}"><abbr title = "link">跳转至活动链接</abbr></a>
                                                </p>
                                                {% endif %}
                                                <br/>
                                                <p>
                                                    {{introduction}}
                                                </p>
                                                <br/>
                                            </div>
        
                                            <!--  按钮部分  -->
                                            <div>

                                            {% if examine %}
                                            <button class="btn btn-primary btn-block mb-4 mr-2" data-toggle="collapse" data-target="#extend-area"
                                                    onclick="location='/examineActivity/{{aid}}'">
                                                    审批活动
                                            </button>
                                            {% endif %}
                                            {% if person %}
                                                {% if pStatus == "无记录" and status == "报名中" and bidding == True %}
                                                <button class="btn btn-primary btn-block mb-4 mr-2" data-toggle="collapse" data-target="#bidding">
                                                    立即报名
                                                </button>
                                                {% elif pStatus == "无记录" and status == "报名中" and bidding == False %}
                                                <form method="POST">
                                                    <input type="hidden" name="option" value="apply">
                                                    <input type="hidden" name="aid" value={{aid}}>
                                                    <button class="btn btn-primary btn-block mb-4 mr-2">立即报名</button>
                                                </form>
                                                {% elif pStatus == "无记录" and status != "审核中" %}
                                                <a href="javascript:void(0);" class="btn btn-danger btn-block mb-4 mr-2">报名截止</a>
                                                {% elif pStatus == "申请中" %}
                                                <a href="javascript:void(0);" class="btn btn-secondary btn-block mb-4 mr-2">申请中</a>
                                                <form method="POST">
                                                    <input type="hidden" name="option" value="quit">
                                                    <button class="btn btn-danger btn-block mb-4 mr-2">退出活动</button>
                                                </form>
                                                {% elif pStatus == "申请失败" %}
                                                <a href="javascript:void(0);" class="btn btn-danger btn-block mb-4 mr-2">申请失败</a>
                                                {% elif pStatus == "已报名" %}
                                                <a href="javascript:void(0);" class="btn btn-primary btn-block mb-4 mr-2">已报名</a>
                                                <form method="POST">
                                                    <input type="hidden" name="option" value="quit">
                                                    <button class="btn btn-danger btn-block mb-4 mr-2">退出活动</button>
                                                </form>
                                                {% elif pStatus == "已参与" %}
                                                <a href="javascript:void(0);" class="btn btn-primary btn-block mb-4 mr-2">已参与</a>
                                                {% elif pStatus == "未参与" %}
                                                <a href="javascript:void(0);" class="btn btn-warning btn-block mb-4 mr-2">未参与</a>
                                                {% elif pStatus == "放弃" %}
                                                <a href="javascript:void(0);" class="btn btn-danger btn-block mb-4 mr-2">已退出</a>
                                                {% endif %}
                                            {% elif ownership %}
                                                {% if status == "已结束" %}
                                                    <button class="btn btn-success btn-block mb-4 mr-2" data-toggle="collapse" data-target="#summaryphoto">
                                                        上传总结照片
                                                    </button>
                                                    <form method="POST">
                                                        <input type="hidden" name="option" value="payment">
                                                        <input type="hidden" name="aid" value={{aid}}>
                                                        <button class="btn btn-primary btn-block mb-4 mr-2">申请报销</button>
                                                    </form>
                                                {% endif %}
                                                {% if status == "审核中" or status == "报名中" or status == "等待中" %}
                                                <form method="POST">
                                                    <input type="hidden" name="option" value="edit">
                                                    <button class="btn btn-primary btn-block mb-4 mr-2">修改信息</button>
                                                </form>
                                                
                                                <form method="POST">
                                                    <input type="hidden" name="option" value="cancel">
                                                    <button class="btn btn-danger btn-block mb-4 mr-2">取消活动</button>
                                                </form>
                                                {% endif %}
                                            {% endif %}
                                            </div>
    
                                            <!--  如果要投点报名，则展示下面的部分  -->
                                            <div id="bidding" class="collapse">
                                                <form method="POST">
<<<<<<< HEAD
                                                    <input type="hidden" name="option" value="payment">
                                                    <button class="btn btn-primary btn-block mb-4 mr-2">申请报销</button>
=======
                                                    <input type="hidden" name="option" value="apply">
                                                    <input type="hidden" name="aid" value={{aid}}>
                                                    <p>意愿投点的点数(您的现有元气值：{{me.YQPoint}})</p>
                                                    <input type="number" class="form-control"
                                                            aria-label="Text input with dropdown button" id="willingness"
                                                            name="willingness" placeholder="最小精度为0.1" step="0.1"
                                                            οnkeyup="value=value.replace(/^\D*(\d*(?:\.\d{0,1})?).*$/g, '$1')">
                                                    <br/>
                                                    <button class="btn btn-primary btn-block mb-4 mr-2">确认报名</button>
                                                </form>
                                            </div>

                                            <!--  如果要上传照片，则展示下面的部分  -->
                                            <div id="summaryphoto" class="collapse">
                                                <form method="POST" enctype="multipart/form-data">
                                                    <input type="hidden" name="option" value="submitphoto">
                                                    <input type="hidden" name="aid" value={{aid}}>
                                                    <p>上传活动照片(请上传长:宽>3:2的横长方形图片)</p>
                                                    <label title="活动总结照片">
                                                        <input type="file" accept="image/*" name="images" multiple>
                                                    </label>
                                                    <br/><br/>
                                                    <button class="btn btn-primary btn-block mb-4 mr-2">确认上传</button>
>>>>>>> d32f788a
                                                </form>
                                            </div>
    
                                        </div>
        
                                    </div>
                                </div>
                            </div>
                            <div class="col-lg-12 col-md-12 mb-5 p-0">
                                <a href="/orginfo/{{org_name}}">
                                    <div class="statbox widget box box-shadow">
                                        <div class="widget-header">
                                            <div class="row">
                                                <div class="col-xl-12 col-md-12 col-sm-12 col-12">
                                                    <h4>组织者</h4>
                                                </div>
                                            </div>
                                        </div>
                                        <div class="widget-content widget-content-area">
                                            <div class="media">
                                                <div class="media-body">
                                                    <h4>{{org_name}} - {{org_type}}</h4>
                                                    <p>{{org.introduction}}</p>      
                                                </div>
                                                <img src="{{org_avatar_path}}" height="60px" width="60px" alt="avatar">
                                            </div>
                                        </div>
                                    </div>
                                </a>
                            </div>
    
                        </div>
                        
                        <!--  二维码展示模块  -->
                        <div class="col-xl-4 col-lg-4 col-md-5 col-sm-12 layout-top-spacing">
                            <div class="container">
                                <div class="row col-lg-12 col-md-12 mb-5 p-0">
                                <div class="statbox widget box box-shadow">
                                    <div class="widget-header">
                                        <div class="row">
                                            <div class="col-xl-12 col-md-12 col-sm-12 col-12">
                                                <h4>二维码</h4>
                                            </div>
                                        </div>
                                    </div>
                                    <div class="widget-content widget-content-area">
                                        <img class="d-block w-100" id="qrcode" src={% static "assets/img/1.jpeg.jpg" %} alt="Third slide">
                                    </div>
                                </div>
                                </div>
                            </div>
                        </div>
                    </div>

                </div>
            </div>
        </div>
    </div>
    <!--  END CONTENT AREA  -->



{% endblock %}<|MERGE_RESOLUTION|>--- conflicted
+++ resolved
@@ -230,7 +230,6 @@
                                                     </button>
                                                     <form method="POST">
                                                         <input type="hidden" name="option" value="payment">
-                                                        <input type="hidden" name="aid" value={{aid}}>
                                                         <button class="btn btn-primary btn-block mb-4 mr-2">申请报销</button>
                                                     </form>
                                                 {% endif %}
@@ -246,25 +245,6 @@
                                                 </form>
                                                 {% endif %}
                                             {% endif %}
-                                            </div>
-    
-                                            <!--  如果要投点报名，则展示下面的部分  -->
-                                            <div id="bidding" class="collapse">
-                                                <form method="POST">
-<<<<<<< HEAD
-                                                    <input type="hidden" name="option" value="payment">
-                                                    <button class="btn btn-primary btn-block mb-4 mr-2">申请报销</button>
-=======
-                                                    <input type="hidden" name="option" value="apply">
-                                                    <input type="hidden" name="aid" value={{aid}}>
-                                                    <p>意愿投点的点数(您的现有元气值：{{me.YQPoint}})</p>
-                                                    <input type="number" class="form-control"
-                                                            aria-label="Text input with dropdown button" id="willingness"
-                                                            name="willingness" placeholder="最小精度为0.1" step="0.1"
-                                                            οnkeyup="value=value.replace(/^\D*(\d*(?:\.\d{0,1})?).*$/g, '$1')">
-                                                    <br/>
-                                                    <button class="btn btn-primary btn-block mb-4 mr-2">确认报名</button>
-                                                </form>
                                             </div>
 
                                             <!--  如果要上传照片，则展示下面的部分  -->
@@ -278,7 +258,6 @@
                                                     </label>
                                                     <br/><br/>
                                                     <button class="btn btn-primary btn-block mb-4 mr-2">确认上传</button>
->>>>>>> d32f788a
                                                 </form>
                                             </div>
     
