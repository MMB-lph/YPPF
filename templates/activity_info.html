{% extends "base.html" %}

{% load static %}

{% block mainpage %}

<!--  BEGIN CONTENT AREA  -->
<div id="content" class="main-content pb-3" style="overflow: hidden;">

    {% if html_display.warn_code == 1 %}
    <div class="alert alert-warning text-center" style="position: absolute; width: 100%; z-index: 100;">{{ html_display.warn_message }}</div>
    {% elif html_display.warn_code == 2 %}
    <div class="alert alert-success text-center" style="position: absolute; width: 100%; z-index: 100;">{{ html_display.warn_message }}</div>
    {% endif %}

    <!--  BEGIN UPPER SECTION  -->
    <div class="d-flex m-0 p-0 overflow-hidden">

        <!--  BEGIN BLURRED BG  -->
        {% if summary_photo_exists %}
        <div class="w-100" id="bg" style="background-image: url({{ summary_photo }}); filter: blur(20px); -webkit-filter: blur(20px); background-position: center; background-repeat: no-repeat; background-size: cover;">
        {% else %}
        <div class="w-100" id="bg" style="background-image: url({{ firstpic }}); filter: blur(20px); -webkit-filter: blur(20px); background-position: center; background-repeat: no-repeat; background-size: cover;">
        {% endif %}
            <div class="w-100 h-100 m-0 p-0">
                <div class="row w-100 m-0" style="height: 20%;"></div>
                <div class="row w-100 m-0" style="height: 30%; background: -webkit-linear-gradient(top, #ffffff00 0%, #ffffffaa 100%);"></div>
                <div class="row w-100 m-0" style="height: 50%; background-color: #ffffff;"></div>
            </div>
        </div>
        <!--  END BLURRED BG  -->

        <!--  BEGIN FRONT SCENE  -->
        <div style="position: absolute; width: 100%; top: -8px;">  <!--  hide the top corner  -->

            <!--  BEGIN PHOTO  -->
            <div id="front-photo" style="position: absolute; width: 66%; height: 30vh; margin-left: 17%; margin-right: 17%; padding-left: 80px; padding-right: 80px;">
                {% if summary_photo_exists %}
                <img style="width: 100%; height: 100%; object-fit: cover;" src={{ summary_photo }}></img>
                {% else %}
                <img style="width: 100%; height: 100%; object-fit: cover;" src={{ firstpic }}></img>
                {% endif %}
            </div>
            <!--  END PHOTO  -->
            
            <div id="front-scene" style="width: 66%; height: 80%; margin: auto;">
                <div id="front-photo-place-holder" style="height: 30vh;"></div>

                <!--  BEGIN CALENDAR  -->
                <div id="calendar" style="position: absolute; left: 17%; top: 30vh;">
                    <div style="position: absolute; left: 0px; top: -70px; width: 70px; height: 70px; border-radius: 8px; overflow: hidden; box-shadow: 1px 1px 16px 2px rgba(0, 0, 0, 0.12);">
                        <!-- -------------------------------- MONTH -------------------------------- -->
                        <div class="d-flex" style="position: absolute; left: 0%; top: 0%; width: 100%; height: 30%; background-color: var(--danger)">
                            <div class="flex" style="width: 100%; margin: auto; text-align: center;">
                                <b class="text-light" style="font-size: 15px;">{{ start_month }}月</b>
                            </div>
                        </div>
                        <!-- --------------------------------- DAY --------------------------------- -->
                        <div class="d-flex" style="position: absolute; left: 0%; top: 30%; width: 100%; height: 70%; background-color: var(--white)">
                            <div class="flex" style="width: 100%; margin: auto; text-align: center;">
                                {% if start_date < 10 %}
                                <b class="text-dark" style="font-size: 30px;">{{ start_date }}日</b>
                                {% else %}
                                <b class="text-dark" style="font-size: 25px;">{{ start_date }}日</b>
                                {% endif %}
                            </div>
                        </div>
                    </div>
                </div>
                <!--  END CALENDAR  -->

                <!--  BEGIN HEADING  -->
                <div style="width: 100%; height: max-content; margin-top: 10px;">
                    <!-- -------------------------------- time --------------------------------- -->
                    <b class="text-danger">{{ activity.start }} - {{ activity.end }}</b>

                    <!-- -------------------------------- title -------------------------------- -->
                    <div class="flex d-flex justify-content-start">
                        <h2 class="flex text-dark" style="font-weight: bolder;">{{ title }}</h2>
                        <div class="flex my-auto ml-1">
                            {% if status == "审核中" %}
                            <span class="badge badge-pill badge-warning">审核中</span>
                            {% elif status == "等待中" %}
                            <span class="badge badge-pill badge-info">等待中</span>
                            {% elif status == "已取消" or status == "已结束" %}
                            <span class="badge badge-pill badge-danger">{{ status }}</span>
                            {% else %}
                            <span class="badge badge-pill badge-success">{{ status }}</span>
                            {% endif %}
                        </div>
                    </div>

                    <!-- --------------------------- org and status ---------------------------- -->
                    <div class="d-flex justify-content-between" style="margin-top: -8px; font-size: small; color:gray;">
                        <div class="flex">
                            <b>{{ org_name }}</b>
                            发布于
                            <span>{{ activity.publish_time }}</span>
                        </div>
                        <div class="flex">
                        {% if person %}
                        {{ pStatus }}
                        {% endif %}
                        </div>
                    </div>
                </div>
                <!--  END HEADING  -->

                <!-- ------------------------------ div line ------------------------------- -->
                <div id="div-line" style="width: 100%; height: 1px; margin: auto; margin-top: 5px; background-color:rgba(0, 0, 0, 0.2)"></div>

            </div>

            <!-- ----------------------------- adapt width ----------------------------- -->
            <script type="text/javascript">
                window.addEventListener(`load`, resizeWidth);
                window.addEventListener(`resize`, resizeWidth);

                const front_scene = document.querySelector(`#front-scene`);
                const fron_photo = document.querySelector(`#front-photo`);
                const fron_photo_ph = document.querySelector(`#front-photo-place-holder`);
                const fron_img = fron_photo.querySelector(`img`);
                const calendar = document.querySelector(`#calendar`);
                const cal_inn = calendar.querySelector(`div`);
                function resizeWidth(event) {
                    const lower = document.querySelector(`#lower`);
                    if (this.innerWidth <= 767) {
                        lower.style.width = `95%`;
                        front_scene.style.width = `83%`;
                        fron_photo.style.marginLeft = `0%`;
                        fron_photo.style.marginRight = `0%`;
                        fron_photo.style.paddingLeft = `0px`;
                        fron_photo.style.paddingRight = `0px`;
                        fron_photo.style.width = `100%`;
                        fron_photo_ph.style.marginBottom = `30px`;
                        fron_img.style.borderRadius = `0px`;
                        fron_img.style.boxShadow = `none`;
                        calendar.style.left = `8%`;
                        cal_inn.style.top = `-50px`;
                    } else {
                        lower.style.width = `70%`;
                        front_scene.style.width = `66%`;
                        fron_photo.style.marginLeft = `17%`;
                        fron_photo.style.marginRight = `17%`;
                        fron_photo.style.paddingLeft = `80px`;
                        fron_photo.style.paddingRight = `80px`;
                        fron_photo.style.width = `66%`;
                        fron_photo_ph.style.marginBottom = `0px`;
                        fron_img.style.borderRadius = `8px`;
                        fron_img.style.boxShadow = `1px 1px 16px 2px rgba(0, 0, 0, 0.12)`;
                        calendar.style.left = `17%`;
                        cal_inn.style.top = `-70px`;
                    }
                }
            </script>

            <!-- -------------------------- constrain height --------------------------- -->
            <script type="text/javascript">
                window.addEventListener(`load`, resizeHeight);
                window.addEventListener(`resize`, resizeHeight);

                const bg = document.querySelector(`#bg`);
                const div_line = document.querySelector(`#div-line`);
                function resizeHeight(event){
                    bg.style.height = `${div_line.offsetTop - 8}px`
                };
            </script>

        </div>
        <!--  END FRONT SCENE  -->

    </div>
    <!--  END UPPER SECTION  -->

    <div class="row m-0 mx-auto" id="lower" style="width: 70%;">

        <div class="col-md-9 col-sm-12 px-1">

            <div class="container w-100 px-0">

                <!--  BEGIN ACTIVITY INFORMATION  -->
                <div class="statbox widget box box-shadow layout-top-spacing">

                    <div class="widget-header">
                        <div class="row">
                            <div class="col-xl-12 col-md-12 col-sm-12 col-12">
                                <h4 style="padding-left: 12px;">活动信息</h4>
                            </div>
                        </div>
                    </div>

                    <div class="widget-content widget-content-area">

                        <!--  活动信息  -->
                        <div class="code-section-container show-code my-0">

                            <div class="media-body">
                                <p class="meta-time">
                                    <svg viewBox="0 0 24 24" width="18" height="18" stroke="currentColor"
                                        stroke-width="2" fill="none" stroke-linecap="round" stroke-linejoin="round"
                                        class="css-i6dzq1">
                                        <circle cx="12" cy="12" r="10"></circle>
                                        <polyline points="12 6 12 12 16 14"></polyline>
                                    </svg>
                                    <span class="ml-3">
                                        持续&nbsp;{{ duration }}
                                    </span>
                                </p>

                                <p class="meta-time">
                                    <svg viewBox="0 0 24 24" width="18" height="18" stroke="currentColor"
                                        stroke-width="2" fill="none" stroke-linecap="round" stroke-linejoin="round"
                                        class="css-i6dzq1">
                                        <path d="M21 10c0 7-9 13-9 13s-9-6-9-13a9 9 0 0 1 18 0z"></path>
                                        <circle cx="12" cy="10" r="3"></circle>
                                    </svg>
                                    <span class="ml-3">
                                        {{ activity.location }}
                                    </span>
                                </p>

                                <p class="meta-time">
                                    <svg xmlns="http://www.w3.org/2000/svg" width="18" height="18" viewBox="0 0 24 24"
                                        fill="none" stroke="currentColor" stroke-width="2" stroke-linecap="round"
                                        stroke-linejoin="round">
                                        <path d="M18.36 6.64a9 9 0 1 1-12.73 0" />
                                        <line x1="12" y1="2" x2="12" y2="12" />
                                    </svg>
                                    <span class="ml-3">
                                        {{ apply_deadline }}&nbsp;截止
                                    </span>
                                </p>

                                <p>
                                    <svg viewBox="0 0 24 24" width="18" height="18" stroke="currentColor"
                                        stroke-width="2" fill="none" stroke-linecap="round" stroke-linejoin="round"
                                        class="css-i6dzq1">
                                        <path d="M20.24 12.24a6 6 0 0 0-8.49-8.49L5 10.5V19h8.5z"></path>
                                        <line x1="16" y1="8" x2="2" y2="22"></line>
                                        <line x1="17.5" y1="15" x2="9" y2="15"></line>
                                    </svg>
                                    <span class="ml-3">
                                        {{ apply_manner }}
                                        ·
                                        {% if activity.need_checkin %}
                                        需要签到
                                        {% else %}
                                        无需签到
                                        {% endif %}
                                    </span>
                                </p>

                                <p>
                                    <svg viewBox="0 0 24 24" width="18" height="18" stroke="currentColor" stroke-width="2" fill="none" stroke-linecap="round" stroke-linejoin="round" class="css-i6dzq1"><circle cx="12" cy="12" r="10"></circle><rect x="9" y="9" width="6" height="6"></rect></svg>
                                    <span class="ml-3">
                                        {{ price }}&nbsp;元气值
                                    </span>
                                </p>

                                <p>
                                    <svg xmlns="http://www.w3.org/2000/svg" width="18" height="18" viewBox="0 0 24 24"
                                        fill="none" stroke="currentColor" stroke-width="2" stroke-linecap="round"
                                        stroke-linejoin="round">
                                        <path d="M17 21v-2a4 4 0 0 0-4-4H5a4 4 0 0 0-4 4v2" />
                                        <circle cx="9" cy="7" r="4" />
                                        <path d="M23 21v-2a4 4 0 0 0-3-3.87" />
                                        <path d="M16 3.13a4 4 0 0 1 0 7.75" />
                                    </svg>
                                    <span class="ml-3">
                                        {{ current_participants }} / {{ capacity }}&nbsp;已报名
                                    </span>
                                </p>

                                {% if show_url == True %}
                                <p>
                                    <svg xmlns="http://www.w3.org/2000/svg" width="18" height="18" viewBox="0 0 24 24"
                                        fill="none" stroke="currentColor" stroke-width="2" stroke-linecap="round"
                                        stroke-linejoin="round">
                                        <circle cx="12" cy="12" r="10" />
                                        <line x1="2" y1="12" x2="22" y2="12" />
                                        <path
                                            d="M12 2a15.3 15.3 0 0 1 4 10 15.3 15.3 0 0 1-4 10 15.3 15.3 0 0 1-4-10 15.3 15.3 0 0 1 4-10z" />
                                    </svg>
                                    <span class="ml-3">
                                        <a href="{{aURL}}"><abbr title="link">跳转至活动链接</abbr></a>
                                    </span>
                                </p>
                                {% endif %}

                            </div>

                            <!--  按钮部分  -->
                            <div class="mt-4">

                                {% if examine %}
<<<<<<< HEAD
                                    {%if status == "审核中" or not activity.valid %}
                                    <button class="btn btn-primary btn-block mb-4 mr-2" data-toggle="collapse"
                                        data-target="#extend-area" onclick="location='/examineActivity/{{aid}}'">
                                        审批活动
                                    </button>
                                    {%elif activity.valid%}
                                    <button class="btn btn-primary btn-block mb-4 mr-2" data-toggle="collapse"
                                        data-target="#extend-area" onclick="location='/examineActivity/{{aid}}'">
=======

                                    {% if status == "审核中" or not activity.valid %}
                                    <button class="btn btn-primary btn-block mb-2" data-toggle="collapse"
                                        data-target="#extend-area" onclick="location='/examineActivity/{{aid}}'">
                                        审批活动
                                    </button>
                                    {% elif activity.valid %}
                                    <button class="btn btn-primary btn-block mb-2" data-toggle="collapse"
                                        data-target="#extend-area">
>>>>>>> 0bf01020
                                        审核记录
                                    </button>
                                    {% endif %}

                                {% endif %}

                                {% if person %}

                                    {% if pStatus == "无记录" and status == "报名中" %}
                                    <form method="POST">
                                        <input type="hidden" name="option" value="apply">
                                        <button class="btn btn-primary btn-block mb-2">立即报名</button>
                                    </form>

                                    {% elif pStatus == "申请中" or pStatus == "已报名" %}
                                    <form method="POST">
                                        <input type="hidden" name="option" value="quit">
                                        <button class="btn btn-danger btn-block mb-2">退出活动</button>
                                    </form>

                                    {% endif %}

                                {% endif %}

                                {% if ownership %}

                                    <!-- ---------------------------- begin summary ---------------------------- -->
                                    {% if status == "已结束" %}
                                    <button class="btn btn-success btn-block mb-2" data-toggle="collapse"
                                        data-target="#summaryphoto">
                                        上传/更新总结照片
                                    </button>
                                    <!--  如果要上传照片，则展示下面的部分  -->
                                    <form method="POST" enctype="multipart/form-data">
                                        <div id="summaryphoto" class="collapse">
                                            <div class="form-group">
                                                <div class="col">
                                                    <input onchange="showFilenameLocal(this.files)" type="file"
                                                        class="custom-file-input" id="images" name="images"
                                                        accept="image/*">
                                                    <label id="upload_annouce_photo" name="upload_annouce_photo"
                                                        class="custom-file-label" for="customFile"> 请上传一张图片 </label>
                                                </div>
                                            </div>
                                            <input type="hidden" name="option" value="submitphoto">
                                            <button type="submit" class="btn btn-primary btn-block mb-2">确认上传</button>
                                        </div>
                                    </form>
                                    <button class="btn btn-success btn-block mb-2" id="export_excel" type="button">
                                        下载签到信息
                                    </button>
                                    <form method="POST">
                                        <input type="hidden" name="option" value="payment">
                                        <button class="btn btn-primary btn-block mb-2">申请活动结项</button>
                                    </form>
                                    {% endif %}
                                    <!-- ----------------------------- end summary ----------------------------- -->

                                    <!-- --------------------------- begin settings ---------------------------- -->
                                    {% if status == "审核中" or status == "报名中" or status == "等待中" %}
                                    <form method="POST">
                                        <input type="hidden" name="option" value="edit">
                                        <button class="btn btn-primary btn-block mb-2">修改信息</button>
                                    </form>
                                    <form method="POST">
                                        <input type="hidden" name="option" value="cancel">
                                        <button class="btn btn-danger btn-block mb-2">取消活动</button>
                                    </form>
                                    {% endif %}
                                    <!-- ---------------------------- end settings ----------------------------- -->

                                {% endif %}
                            </div>
                        </div>

                    </div>
                </div>
                <!--  END ACTIVITY INFORMATION  -->

                <!--  BEGIN ORGANIZAOR & PARTICIPANTS  -->
                <div class="statbox widget box box-shadow layout-top-spacing">

                    <div class="widget-header">
                        <div class="row">
                            <div class="col-xl-12 col-md-12 col-sm-12 col-12">
                                <h4 style="padding-left: 12px;">人员信息</h4>
                            </div>
                        </div>
                    </div>

                    <div class="widget-content widget-content-area">

                        <h5>组织者</h5>
                        <div class="d-flex justify-content-start">
                            <div style="width: max-content; border-radius: 25px; overflow: hidden;">
                                <img src="{{ org_avatar_path }}" class="flex" alt="organization avatar" height="50px" width="50px">
                            </div>
                            <span class="flex flex-grow-1 mx-3">
                                <div class="d-flex justify-content-between">
                                    <h5 class="flex" style="height: 21px;">{{ org_name }}</h5>
                                    <p class="mb-0" style="color: gray;">{{ org_type }}</p>
                                </div>
                                <p class="mb-0" style="color: gray;">{{ org.introduction }}</p>
                            </span>
                        </div>

                        <div class="mb-4"></div>

                        <h5>参与者</h5>
                        {% if participants_ava is None %}
                        <div style="text-align: center;">还没有参与者哦～</div>
                        {% else %}
                        <div class="row" style="margin-left: -4px;">
                            {% for ava in participants_ava %}
                            <span class="col-0 m-1" style="border-radius: 8px; overflow: hidden;">
                                <img src="{{ ava }}" class="flex" alt="participant's avatar" height="50px" width="50px">
                            </span>
                            {% endfor %}
                        </div>
                        {% endif %}
    
                    </div>

                </div>
                <!--  END ORGANIZAOR & PARTICIPANTS  -->

            </div>

        </div>

        <!--  BEGIN RELAVENT INFORMATION  -->
        <div class="col-md-3 col-sm-12 px-1">

            <!--  BEGIN INTRODUCTION  -->
            <div class="container w-100 px-0 layout-top-spacing">
                <div class="statbox widget box box-shadow">

                    <div class="widget-header">
                        <div class="row">
                            <div class="col-xl-12 col-md-12 col-sm-12 col-12">
                                <h4 style="padding-left: 10px;">详细介绍</h4>
                            </div>
                        </div>
                    </div>

                    <div class="widget-content widget-content-area">
                        <p style="word-break: break-all;">
                            {{ introduction }}
                        </p>
                    </div>

                </div>
            </div>
            <!--  END INTRODUCTION  -->

            {% if ownership and show_QRcode %}
            <!--  BEGIN QR CODE  -->
            <div class="container w-100 px-0 layout-top-spacing">
                <div class="statbox widget box box-shadow">

                    <div class="widget-header">
                        <div class="row">
                            <div class="col-xl-12 col-md-12 col-sm-12 col-12">
                                <h4>签到二维码</h4>
                            </div>
                        </div>
                    </div>

                    <div class="widget-content widget-content-area">
                        <img class="d-block w-100" id="qrcode" src="{{ aQRcode }}" alt="check-in QR code">
                    </div>

                </div>
            </div>
            <!--  END QR CODE  -->
            {% endif %}

        </div>
        <!--  END RELAVENT INFORMATION  -->

    </div>
</div>

<script type="text/javascript">
    function showFilenameLocal(files) {
        var text = "";
        for (i = 0; i < files.length; i++) {
            text += (" " + files[i].name);
        }
        if (text == "")
            text = "请上传一张图片";
        $("#upload_annouce_photo").html(text);
    }
</script>

<!--  END CONTENT AREA  -->

{% endblock %}
{% block add_js_file %}
<script>
    $("#export_excel").click(function () {
     const req = new XMLHttpRequest();
     var url='/viewActivity/'+"{{aid}}"
     req.open('POST', url, true);
     req.responseType = 'blob';
     req.setRequestHeader('Content-Type', 'application/x-www-form-urlencoded'); //设置请求头
     req.send("option="+"download"); //输入参数
    req.onload = function() {
       const data = req.response;
       const a = document.createElement('a');
       const blob = new Blob([data]);
       const blobUrl = window.URL.createObjectURL(blob);
       download(blobUrl) ;
     };
   });
   function download(blobUrl) {
     const a = document.createElement('a');
     a.style.display = 'none';
     var name="{{activity.title}}({{activity.start.month}}月{{activity.start.day}}日)签到信息统计.xls"
     a.download = name;
     a.href = blobUrl;
     a.click();
     document.body.removeChild(a);
    }
</script>

{% endblock %}<|MERGE_RESOLUTION|>--- conflicted
+++ resolved
@@ -293,17 +293,6 @@
                             <div class="mt-4">
 
                                 {% if examine %}
-<<<<<<< HEAD
-                                    {%if status == "审核中" or not activity.valid %}
-                                    <button class="btn btn-primary btn-block mb-4 mr-2" data-toggle="collapse"
-                                        data-target="#extend-area" onclick="location='/examineActivity/{{aid}}'">
-                                        审批活动
-                                    </button>
-                                    {%elif activity.valid%}
-                                    <button class="btn btn-primary btn-block mb-4 mr-2" data-toggle="collapse"
-                                        data-target="#extend-area" onclick="location='/examineActivity/{{aid}}'">
-=======
-
                                     {% if status == "审核中" or not activity.valid %}
                                     <button class="btn btn-primary btn-block mb-2" data-toggle="collapse"
                                         data-target="#extend-area" onclick="location='/examineActivity/{{aid}}'">
@@ -311,8 +300,7 @@
                                     </button>
                                     {% elif activity.valid %}
                                     <button class="btn btn-primary btn-block mb-2" data-toggle="collapse"
-                                        data-target="#extend-area">
->>>>>>> 0bf01020
+                                        data-target="#extend-area" onclick="location='/examineActivity/{{aid}}'">
                                         审核记录
                                     </button>
                                     {% endif %}
