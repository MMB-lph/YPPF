﻿{% extends "base.html" %}

{% load static %}

{% block add_css_file %}
<link href={% static "datetimepicker/css/bootstrap-datetimepicker-standalone.css" %} rel="stylesheet" type="text/css" />
<link href={% static "datetimepicker/css/bootstrap-datetimepicker.css" %} rel="stylesheet" type="text/css" />
<link href={% static "datetimepicker/css/bootstrap-datetimepicker.min.css" %} rel="stylesheet" type="text/css" />

<!-- 以下style和折叠密切相关 -->
<style class="text/css">
    [data-toggle="collapse"] .fa:before {
        font-family: 'Font Awesome 5 Free';  
        content: "\f068";
        float: right; 
    }

    [data-toggle="collapse"].collapsed .fa:before {
        content: "\f067"; 
    }
</style>

{% endblock %}

{% block mainpage %}
    <!--  BEGIN CONTENT AREA  -->
    <div id="content" class="main-content">
        <div class="container">
            <div class="container">
<<<<<<< HEAD
=======

>>>>>>> 93a3f092
                
                <div class="alert alert-warning  text-center" id="warn_msg" style="display: none;">test</div>
                <div class="row layout-top-spacing">
                    {% if bar_display.help_paragraphs %}
<<<<<<< HEAD
                        {% include 'help_with_table.html' %}
=======
                        {% include 'help.html' %}
>>>>>>> 93a3f092
                    {% endif %}
                    <div class="col-lg-12 col-sm-12 col-12 layout-spacing">
                        <div class="row">
                            <div class="col-md-12 mb-4">
                                <div class="statbox widget box box-shadow">

                                    <!--  BEGIN HEADER AREA  -->
                                    <div class="widget-header">
                                        <div class="d-flex justify-content-between">
                                            <div >
                                                {% if edit %}
                                                <h4>活动编辑 <span class="badge badge-pill badge-success">{{status}}</span></h4>
                                                {% elif examine %}
                                                <h4>活动审核 <span class="badge badge-pill badge-success">{{status}}</span></h4>
                                                {% else %}
                                                <h4>活动新建</h4>
                                                {% endif %}
                                            </div>
                                            <div >
                                                <h4>
                                                <img src="{{ html_display.app_avatar_path }}" width="24" height="24" alt="avatar">                
                                                <a href='/orginfo/{{html_display.applicant_name}}'>
                                                    <u>{{html_display.applicant_name}}</u></a>
                                                </h4>
                                            </div>
                                        </div>
                                        
                                    </div>

                                    <!--  BEGIN CONTENT AREA  -->
                                    <div class="widget-content widget-content-area">

                                        <form role="form" method="POST" enctype="multipart/form-data" onsubmit="return check_inputs()">
                                            <p>活动信息</p>
                                            <div class="form-group">
                                                <input type="text" id="title" name="title" class="form-control"
                                                    aria-label="Default" placeholder="活动名称" required="required" onclick="fill_value(this)">
                                            </div>
                                            <div class="form-group">
                                                <input type="text" id="location" name="location" class="form-control"
                                                    aria-label="Default" placeholder="活动地点" required="required" onclick="fill_value(this)">
                                            </div>
                                            <div class="form-group">
                                                <input type="number" id="budget" name="budget" class="form-control"
                                                    aria-label="Default" placeholder="活动预算" required="required" 
                                                    step="0.1" min="0" onclick="fill_value(this)">
                                            </div>

                                            <div class="form-group">
                                                <div class="row">
                                                    <div class="col">
                                                        <input type="datetime" class="form-control" id="datetimepicker3"
                                                            name="actstart" placeholder="开始时间" required="required" onclick="fill_value(this)"/>
                                                    </div>
                                                    <div class="col">
                                                        <input type="text" class="form-control" id="datetimepicker4"
                                                            name="actend" placeholder="结束时间" required="required" onclick="fill_value(this)"/>
                                                    </div>
                                                </div>
                                            </div>
                                            
                                            <!-- 前端没想好怎么设计 -->
                                            {% if not examine %}
                                            <div class="form-group">
                                                <!--
                                                <input type="text" id="examine_teacher" name="examine_teacher" class="form-control"
                                                    aria-label="Default" placeholder="审批老师" required="required" onclick="fill_value(this)">
                                                -->
                                                <select id="examine_teacher" name="examine_teacher" class="form-control selectpicker" >
                                                    <option value="" selected disabled>选择审核老师</option>
                                                    {% for avialable_teacher in avialable_teachers %}
                                                        <option value="{{avialable_teacher.name}}">{{avialable_teacher.name}}</option>
                                                    {% endfor %}
                                                </select>
                                            </div>
                                            {% endif %}

                                            <hr>
                                            <p>报名信息</p>
                                            <div class="form-group">
                                                <div class="input-group mb-3">
                                                    {% if accepted or examine %}
                                                    <div class="input-group-prepend">
                                                        <button class="btn btn-outline-primary"
                                                            type="button" id="pricebutton"
                                                            aria-expanded="false">{{signscheme}}
                                                        </button>
                                                    </div>
                                                    <div class="input-group-prepend">
                                                        <button class="btn btn-outline-primary"
                                                            type="button" id="yq_source"
                                                            aria-expanded="false">{{yq_source}}
                                                        </button>
                                                    </div>
                                                    {% else %}
                                                    <div class="input-group-prepend">
                                                        <button class="btn btn-outline-primary dropdown-toggle"
                                                            type="button" data-toggle="dropdown" aria-haspopup="true"
                                                            aria-expanded="false" id="pricebutton">报名模式
                                                        </button>
                                                        <div class="dropdown-menu">
                                                            <a class="dropdown-item" onclick="shows($(this).text())"
                                                                name="get" value="get">先到先得</a>
                                                            <a class="dropdown-item" onclick="shows($(this).text())"
                                                                id="bid" name="bid" value="bid">抽签模式</a>
                                                        </div>
                                                        <input type="hidden" id="signscheme" name="signscheme"
                                                            value="" />
                                                    </div>

                                                    <div class="input-group-prepend">
                                                        <button class="btn btn-outline-primary dropdown-toggle"
                                                            type="button" data-toggle="dropdown" aria-haspopup="true"
                                                            aria-expanded="false" id="yq_source">元气值来源
                                                        </button>
                                                        <div class="dropdown-menu">
                                                            <a class="dropdown-item" onclick="another_shows($(this).text())"
                                                                name="get" value="get">向学生收取</a>
                                                            <a class="dropdown-item" onclick="another_shows($(this).text())"
                                                                id="college" name="college" value="college">向学院申请</a>
                                                        </div>
                                                        <input type="hidden" id="from_college" name="from_college"
                                                            value="" />
                                                    </div>
                                                    {% endif %}

                                                    <!-- 如果是 applying 记得设成 disable -->
                                                    <input type="number" class="form-control"
                                                        aria-label="Text input with dropdown button" id="aprice"
                                                        name="aprice" placeholder="最小精度为0.1" step="0.1" min="0" required="required" 
                                                        οnkeyup="value=value.replace(/^\D*(\d*(?:\.\d{0,1})?).*$/g, '$1')" onclick="fill_value(this)">

                                                </div>
                                            </div>

                                            <div class="form-group">
                                                <div class="row">
                                                    <div class="col">
                                                        <input type="number" id="maxpeople" name="maxpeople"
                                                            class="form-control" aria-label="Default" step="1" min="0" 
                                                            placeholder="人数上限">
                                                    </div>
                                                    <div class="col"
                                                        style="display: flex; flex-direction: column;justify-content: center;text-align: center;">
                                                        <center>
                                                            <div class="form-check"
                                                                style="align-content: center; vertical-align: middle;">
                                                                <input class="form-check-input" type="checkbox"
                                                                    value="1" id="unlimited_capacity"
                                                                    name="unlimited_capacity">
                                                                <label class="form-check-label" for="defaultCheck1">
                                                                    无人数限制
                                                                </label>

                                                            </div>
                                                        </center>
                                                    </div>
                                                    
                                                </div>
                                            </div>

                                            

                                            <div class="form-group">
                                                <label for="aintro">报名截止于</label>
                                                {% if examine %}
                                                    <input name="examine_apply_end" class="form-control selectpicker" placeholder="{{apply_end}}" disabled>
                                                {% else %}
                                                    {% if not edit %}
                                                    <select id="inputState" name="prepare_scheme" class="form-control selectpicker" >
                                                        <option value="0">活动开始前1小时</option>
                                                        <option value="1" selected>活动开始前1天</option>
                                                        <option value="2">活动开始前3天</option>
                                                        <option value="3">活动开始前1周</option>
                                                    </select>
                                                    {% else %}
                                                    <p>当前报名截止时间为 {{apply_end}}</p>
                                                    <div class="row">
                                                        <div class="col">
                                                        <select id="inputState" name="prepare_scheme" class="form-control selectpicker">
                                                            <option value="0">活动开始前1小时</option>
                                                            <option value="1" selected>活动开始前1天</option>
                                                            <option value="2">活动开始前3天</option>
                                                            <option value="3">活动开始前1周</option>
                                                        </select>
                                                        </div>
                                                        <div class="col" 
                                                            style="display: flex; flex-direction: column;justify-content: center;text-align: center;">
                                                                <div class="form-check"
                                                                    style="align-content: center; vertical-align: middle;">
                                                                    <input class="form-check-input" type="checkbox"
                                                                        value="1" id="adjust_apply_ddl"
                                                                        name="adjust_apply_ddl">
                                                                    <label class="form-check-label" for="defaultCheck1">
                                                                        调整报名时间
                                                                    </label>

                                                                </div>
                                                        </div>
                                                    </div>
                                                    {% endif %}
                                                {% endif %}
                                            </div>

                                            <div class="form-check"
                                                style="align-content: center; vertical-align: middle;">
                                                <input class="form-check-input" type="checkbox"
                                                    value="1" id="need_checkin"
                                                    name="need_checkin">
                                                <label class="form-check-label" for="defaultCheck1">
                                                    需要签到?
                                                </label>

                                            </div>

                                            <!--
                                            <div class="form-check">
                                                <input class="form-check-input" type="checkbox" value=""
                                                    id="whether_record" name="whether_record">
                                                
                                                <label class="form-check-label" for="defaultCheck1">
                                                    活动已备案?
                                                </label>
                                                
                                            </div>
                                            -->
                                            <hr>

                                            <p>宣传信息</p>
                                            <div class="form-group">
                                                <label for="aintro">活动简介</label>
                                                <textarea id="aintro" name="introduction" class="form-control" rows="3"
                                                    placeholder="(必填)简介会随活动基本信息一同推送至订阅者的微信" onclick="fill_value(this)" required="required"></textarea>
                                            </div>
                                            <div class="form-group">
                                                <label for="aintro">活动推送链接</label>
                                                {% if not examine %}
                                                <input type="text" id="URL" name="URL" class="form-control"
                                                    placeholder="{{url}}">
                                                {% else %}
                                                <a href="{{url}}"> {{url}} </a>
                                                {% endif %}
                                            </div>


                                            {% if not examine and not accepted %}
                                            <div class="form-group">
                                                <label>上传活动预告图片</label><br/>
                                                <div class="row">
                                                    <div class="col-4">
                                                        <input type="file" accept="image/*" name="images" multiple id="images">
                                                    </div>
                                                    <div class="col-8">
                                                        <label>必选：请上传一张长:宽=16:9左右的图片。或者下列默认图片中选择一张</label>
                                                    </div>
                                                </div>
                                                
                                            </div>

                                            <div class="form-group">
                                                <div class="form-check">
                                                    <div class="row">

                                                    {% for pic in defaultpics %}
                                                    <div class="col-xl-4 col-lg-4 col-md-4 mb-5">
                                                        <input class="form-check-input" type="checkbox"
                                                            value={{pic.src}}
                                                            id={{pic.id}} name={{pic.id}}>
                                                        <label class="form-check-label" for="defaultCheck1">
                                                            <img src={{pic.src}} class="img-fluid">
                                                        </label>
                                                    </div>
                                                    {% endfor %}
                                                    </div>
                                                </div>

                                                
                                            </div>
                                            {% endif %}
                                            <!--
                                            <div class="input-group mb-4">
                                                <div class="input-group-prepend">
                                                    <span class="input-group-text"
                                                        id="inputGroup-sizing-default">活动推送链接(url)</span>
                                                </div>
                                                <input type="text" id="URL" name="URL" class="form-control"
                                                    aria-label="Default" aria-describedby="inputGroup-sizing-default"
                                                    placeholder="">
                                            </div>
                                            -->
                                            {% if edit %}
                                            <input type="hidden" name="edit" value="True">
                                            <input type="hidden" name="aid", value="{{aid}}">
                                            {% endif %}
                                            {% if not examine %}
                                            <button type="submit" class="btn btn-primary btn-block mb-4 mr-2" value="">
                                                提交
                                            </button>
                                            {% endif %}
                                        </form>
                                        {% if examine %}
                                        <!-- 活动图片 -->
                                        <div class="form-group">
                                            <label for="aintro">活动介绍图片</label>
                                            <div class="widget-content widget-content-area">
                                                <img class="d-block w-100" id="examine_pic" src="{{intro_pic}}" alt="Third slide">
                                            </div>
                                        </div>

                                        <hr>
                                        <form method="POST" role="form" onsubmit="return check_examine()">
                                            <button id="review_submit" type="submit" class="btn btn-primary btn-block mb-4 mr-2" value="">
                                                通过活动
                                            </button>
                                        </form>
                                        {% endif %}
                                        <div>
                                            {% include 'comment.html' %}
                                        </div>
                                    </div>
                                </div>
                            </div>
                        </div>
                    </div>
                </div>

            </div>
        </div>
    </div>
    <!--  END CONTENT AREA  -->



{% endblock %}

{% block add_js_file %}
<script src={% static "datetimepicker/js/bootstrap-datetimepicker.min.js" %}></script>

<!-- 主要是一些监控函数 -->
<!-- 根据页面不同，可能会有些多余的函数，但是不影响 js 执行 -->
<script>
    $("input[name='adjust_apply_ddl']").on("change", function () {
        //输出选中状态
        if (false === $(this).prop("checked")) {
            document.getElementById("inputState").disabled = true;
        } else {
            document.getElementById("inputState").disabled = false;
            // document.getElementById("maxpeople").placeholder = "";
        }
    });
    $("input[name='unlimited_capacity']").on("change", function () {
        //输出选中状态
        if (false === $(this).prop("checked")) {
            document.getElementById("maxpeople").disabled = false;
        } else {
            document.getElementById("maxpeople").disabled = true;
            // document.getElementById("maxpeople").placeholder = "";
        }
    });

    {% for pic in defaultpics %}
    $("input[name='{{pic.id}}']").on("change", function () {
        //输出选中状态
        if (true === $(this).prop("checked")) {
            {% for pic in defaultpics %}
            document.getElementById("{{pic.id}}").checked = false;
            {% endfor %}
            document.getElementById("{{pic.id}}").checked = true;
        }
    });
    {% endfor %}

    function shows(a) {
        $("#pricebutton").text(a);
        if ("先到先得" === a) {
            document.getElementById("aprice").value = "";
            // document.getElementById("aprice").placeholder = "参与活动元气值价格";
            document.getElementById("signscheme").value = "0"
        } else {
            document.getElementById("aprice").value = "";
            // document.getElementById("aprice").placeholder = "元气值投点最低额度";
            document.getElementById("signscheme").value = "1"
        }
    }
    function another_shows(a) {
        $("#yq_source").text(a);
        if ("向学生收取" === a) {
            document.getElementById("aprice").value = "";
            {% if not edit %}
            document.getElementById("aprice").placeholder = "参与活动元气值价格";
            {% endif %}
            document.getElementById("from_college").value = "0"
        } else {
            document.getElementById("aprice").value = "";
            {% if not edit %}
            document.getElementById("aprice").placeholder = "向学院申请的元气值数量";
            {% endif %}
            document.getElementById("from_college").value = "1"
        }
    }
</script>

<!-- 选择时间 -->
<script type="text/javascript">
    $(function () {
        $("#datetimepicker1").datetimepicker({
            //format: "LT"
            sideBySide: true,
        });
        $("#datetimepicker2").datetimepicker({
            //format: "LT"
            sideBySide: true
        });
        $("#datetimepicker3").datetimepicker({
            //format: "LT"
            sideBySide: true
        });
        $("#datetimepicker4").datetimepicker({
            //format: "LT"
            sideBySide: true
        });
    });
</script>


<!-- 请求为 edit 或 examine 时执行的脚本， -->
{% if edit or examine %}
<script type="text/javascript">
    /* 将 palceholder 全部换为旧值，很长很啰嗦 */
    // 但是 Django 是做的文本替换，又必须全写出来......
    // 活动信息
    document.getElementById("title").placeholder = "{{title}}";
    document.getElementById("location").placeholder = "{{location}}";
    document.getElementById("budget").placeholder="{{budget}}";
    document.getElementById("datetimepicker3").placeholder="{{start}}";
    document.getElementById("datetimepicker4").placeholder="{{end}}";
    {% if not examine %}
    document.getElementById("examine_teacher").placeholder="{{examine_teacher}}";
    {% endif %}
    // 报名信息
    document.getElementById("pricebutton").innerHTML = "{{signscheme}}";
    document.getElementById("yq_source").innerHTML = "{{yq_source}}";
    document.getElementById("aprice").placeholder = "{{amount}}";
    {% if no_limit %}
    document.getElementById("unlimited_capacity").checked = true;
    document.getElementById("maxpeople").disabled = true;
    {% else %}
    document.getElementById("maxpeople").placeholder = "{{capacity}}";
    {% endif %}
    {% if not examine %}
    document.getElementById("inputState").value = {{endbefore}};
    document.getElementById("inputState").disabled = true;
    {% endif %}
    {% if need_checkin %}
    document.getElementById("need_checkin").checked = true;
    {% endif %}
    // 宣传信息
    document.getElementById("aintro").placeholder = "{{introduction}}";


    // input 不再必须填写
    var all_inputs = document.getElementsByTagName("input");
    for(var i = 0; i < all_inputs.length; i++){
        all_inputs[i].required="";
    }
    document.getElementById("aintro").required = "";
    // 点击自动填充可修改

    {% if edit %}
        // edit
        document.getElementById("URL").placeholder = "{{url}}";
        function fill_value(a) {
            if (a.value == "")
                a.value = a.placeholder;
        }
        /* 检查是否应该显示这个界面 */
        // 期望的是从 viewApplication 中的 “修改活动” 跳转过来
        // 不允许直接访问这个 url
        // 后端也会进行检查，这里其实不是太必要
        var ref = document.referrer;
        if (!ref.substr("/viewActivity/{{aid}}"))
            window.location.href = "/welcome/"

        {% if not accepted %}
            {% if bidding %}
            document.getElementById("signscheme").value = "1";
            {% else %}
            document.getElementById("signscheme").value = "0";
            {% endif %}
            {% if yq_source == "向学院申请" %}
            document.getElementById("from_college").value = "1";
            {% else %}
            document.getElementById("from_college").value = "0";
            {% endif %}
        {% else %}
            {% if yq_source == "向学院申请" %}
            document.getElementById("aprice").disabled = true;
            {% endif %}
            document.getElementById("title").disabled = true;
            document.getElementById("budget").disabled = true;
            document.getElementById("examine_teacher").disabled = true;
        {% endif %}

    {% else %}
        // examine
        var all_inputs = document.getElementsByTagName("input");
        // 最后两项是 hidden input
        for(var i = 0; i < all_inputs.length - 2; i++){
            if (all_inputs[i].type != "hidden")
                all_inputs[i].disabled = true;
        }
        document.getElementById("aintro").disabled = true;
        function fill_value(a) {
            console.log(a.value);
        }
        {% if no_review %}
        document.getElementById("review_submit").innerHTML = "活动{{status}}";
        document.getElementById("review_submit").disabled = true;
        {% endif %}
    {% endif %}


</script>
{% else %}
<script type="text/javascript">
    // 没用，只是防止报错影响 js 执行
    function fill_value(a) {
        console.log(a.value);
    }
</script>
{% endif %}

<!-- 检查部分 input 参数 -->
<script type="text/javascript">
    function check_inputs() {
        /*   检查开始与结束时间   */
        var start = document.getElementById("datetimepicker3").value;
        var end = document.getElementById("datetimepicker4").value;
        var now = new Date();
        var prepare_option = document.getElementById("inputState").value;
        if (start == "")
            start = document.getElementById("datetimepicker3").placeholder;
        if (end == "")
            end = document.getElementById("datetimepicker4").placeholder;
        start = new Date(start);
        end = new Date(end);
        // 结束要比开始晚
        if (start > end) {
            document.getElementById("warn_msg").style.display = "";
            document.getElementById("warn_msg").innerHTML = "结束时间不能早于开始时间。";
            document.body.scrollTop = document.documentElement.scrollTop = 0;
            return false;
        }
        // 活动要一个月之内，但对于已审核过的活动不做要求
        {% if not accepted %}
        var in_month = new Date();
        in_month = new Date(in_month.setDate(in_month.getDate() + 30));
        if (in_month < start) {
            document.getElementById("warn_msg").style.display = "";
            document.getElementById("warn_msg").innerHTML = "活动应在一个月之内申请，晚些再创建吧。";
            document.body.scrollTop = document.documentElement.scrollTop = 0;
            return false;
        }
        {% endif %}
        // 创建活动时，要求开始时间 - 准备时间应该晚于当下，即活动必须要能进入 applying 阶段
        {% if not edit %}
        var applyEnd;
        if (prepare_option == "0")
            applyEnd = new Date(start.setHours(start.getHours()-1));
        else if (prepare_option == "1")
            applyEnd = new Date(start.setHours(start.getHours()-24));
        else if (prepare_option == "2")
            applyEnd = new Date(start.setHours(start.getHours()-72));
        else if (prepare_option == "3")
            applyEnd = new Date(start.setHours(start.getHours()-168));
        else
            window.location.href = "/welcome/"
        if (applyEnd < now) {
            document.getElementById("warn_msg").style.display = "";
            document.getElementById("warn_msg").innerHTML = "没有足够的准备时间（报名截止时间早于当前时间）。";
            document.body.scrollTop = document.documentElement.scrollTop = 0;
            return false;
        }
        {% else %}
        var before_start = new Date(start);
        before_start = new Date(before_start.setHours(before_start.getHours()-1));
        var applyEnd = new Date("{{apply_end_for_js}}");
        if (document.getElementById("adjust_apply_ddl").checked) {
            if (prepare_option == "0")
                applyEnd = new Date(start.setHours(start.getHours()-1));
            else if (prepare_option == "1")
                applyEnd = new Date(start.setHours(start.getHours()-24));
            else if (prepare_option == "2")
                applyEnd = new Date(start.setHours(start.getHours()-72));
            else if (prepare_option == "3")
                applyEnd = new Date(start.setHours(start.getHours()-168));
            else
                window.location.href = "/welcome/"
            if (applyEnd < now) {
                // 相当于提前截止报名，在这改太麻烦了，在 viewActivity 界面留一个 button吧
                document.getElementById("warn_msg").style.display = "";
                document.getElementById("warn_msg").innerHTML = "报名截止时间早于当前时间。若想提前截止报名，请返回活动详情界面操作。";
                document.body.scrollTop = document.documentElement.scrollTop = 0;
                return false;
            } 
            // else 的情况：已截止/未截止 -> 未截止
            // 如果是已截止，也不需要提醒，重新开放就是了
        }
        if (before_start < applyEnd) {
            document.getElementById("warn_msg").style.display = "";
            document.getElementById("warn_msg").innerHTML = "活动报名应在活动开始前一小时截止。";
            document.body.scrollTop = document.documentElement.scrollTop = 0;
            return false;
        }
        {% endif %}

        /* 非 edit 情况下，检查选择了报名方式 */
        {% if not edit %}
        var option = document.getElementById("signscheme").value;
        if (option == "") {
            document.getElementById("warn_msg").style.display = "";
            document.getElementById("warn_msg").innerHTML = "尚未选择报名方式。";
            document.body.scrollTop = document.documentElement.scrollTop = 0;
            return false;
        }
        /* 检查选择了元气值来源 */
        var from_college = document.getElementById("from_college").value;
        if (from_college == "") {
            document.getElementById("warn_msg").style.display = "";
            document.getElementById("warn_msg").innerHTML = "尚未选择元气值来源。";
            document.body.scrollTop = document.documentElement.scrollTop = 0;
            return false;
        }
        {% endif %}



        /* 检查人数限制 */
        // 如果编辑状态都可以不选
        // 如果非编辑状态，没有人数限制，数量至少填一个
        // 如果是编辑但之前选了无限制，也得至少有一个
        {% if not edit or no_limit %}
        var no_limit = document.getElementById("unlimited_capacity");
        var max_people = document.getElementById("maxpeople");
        console.log(max_people.value);
        if (no_limit.checked == false && max_people.value == "") {
            document.getElementById("warn_msg").style.display = "";
            document.getElementById("warn_msg").innerHTML = "请设置报名人数限制。";
            document.body.scrollTop = document.documentElement.scrollTop = 0;
            return false;
        }
        {% endif %}

        /* 检查图片 */
        {% if not examine and not accepted %}
            {% if not edit %}
            if (!(document.getElementById("picture1").checked ||
                document.getElementById("picture2").checked ||
                document.getElementById("picture3").checked ||
                document.getElementById("images").files.length > 0)
            ) {
                document.getElementById("warn_msg").style.display = "";
                document.getElementById("warn_msg").innerHTML = "选择活动介绍图片。";
                document.body.scrollTop = document.documentElement.scrollTop = 0;
                return false;
            }
            {% endif %}
        if (document.getElementById("images").files.length > 1) {
            document.getElementById("warn_msg").style.display = "";
            document.getElementById("warn_msg").innerHTML = "仅支持上传一张图片。";
            document.body.scrollTop = document.documentElement.scrollTop = 0;
            return false;
        }
        {% endif %}

        {% if edit %}
        /* edit 情况下，未填入的 input 补为 placeholder */
        var all_inputs = document.getElementsByTagName("input");
        for(var i = 0; i < all_inputs.length; i++){
            if (all_inputs[i].value == "")
                all_inputs[i].value = all_inputs[i].placeholder;
        }
        if (document.getElementById("aintro").value == "")
            document.getElementById("aintro").value = document.getElementById("aintro").placeholder;
        {% endif %}

        return true;
    }
    {% if examine %}
    function check_examine() {
        var applyEnd = new Date("{{apply_end}}")
        var now = new Date()
        if (applyEnd < now) {
            document.getElementById("warn_msg").style.display = "";
            document.getElementById("warn_msg").innerHTML = "活动报名截止时间已过，请通知组织负责人修改。";
            document.body.scrollTop = document.documentElement.scrollTop = 0;
            return false;
        }
    }
    {% endif %}
</script>

{% endblock %}<|MERGE_RESOLUTION|>--- conflicted
+++ resolved
@@ -27,19 +27,11 @@
     <div id="content" class="main-content">
         <div class="container">
             <div class="container">
-<<<<<<< HEAD
-=======
-
->>>>>>> 93a3f092
                 
                 <div class="alert alert-warning  text-center" id="warn_msg" style="display: none;">test</div>
                 <div class="row layout-top-spacing">
                     {% if bar_display.help_paragraphs %}
-<<<<<<< HEAD
                         {% include 'help_with_table.html' %}
-=======
-                        {% include 'help.html' %}
->>>>>>> 93a3f092
                     {% endif %}
                     <div class="col-lg-12 col-sm-12 col-12 layout-spacing">
                         <div class="row">
