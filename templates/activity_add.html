--- conflicted
+++ resolved
@@ -168,15 +168,8 @@
                                                     value="1" id="recorded"
                                                     name="recorded">
                                                 <label class="form-check-label" for="defaultCheck1">
-<<<<<<< HEAD
-                                                    预报备 ( 此选项不可修改，擅自选择可能导致组织被取缔 )
-                                                    <a data-toggle="tooltip" data-placement="bottom" title="">
-=======
-
                                                     是否已报备
                                                     <a data-toggle="tooltip" data-placement="bottom" title="此选项不可修改，擅自选择可能导致组织被取消">
-
->>>>>>> e4a23c6b
                                                         <svg xmlns="http://www.w3.org/2000/svg" width="16" height="16" fill="currentColor"
                                                             class="bi bi-question-circle-fill" viewBox="0 0 22 22">
                                                             <path
