--- conflicted
+++ resolved
@@ -13,16 +13,10 @@
         <!--  BEGIN CONTENT AREA  -->
         <div id="content" class="main-content">
             <div class="layout-px-spacing">
-<<<<<<< HEAD
-
-                {% if html_display.modpw_code %}
-                    <div class="alert alert-success  text-center">修改个人信息成功</div>
-=======
                 {% if html_display.warn_code == 2 %}
                     <div class="alert alert-success  text-center">{{html_display.warn_message}}</div>
                 {% elif html_display.warn_code == 1%}
                     <div class="alert alert-warning  text-center">{{html_display.warn_message}}</div>
->>>>>>> 47a5bc53
                 {% endif %}
 
                 <div class="tab-content">
@@ -56,12 +50,22 @@
                                                     <li class="contacts-block__item">
                                                         <svg xmlns="http://www.w3.org/2000/svg" width="24" height="24" viewBox="0 0 24 24" fill="none" stroke="currentColor" stroke-width="2" stroke-linecap="round" stroke-linejoin="round"> <line x1="12" y1="1" x2="12" y2="23" /> <path d="M17 5H9.5a3.5 3.5 0 0 0 0 7h5a3.5 3.5 0 0 1 0 7H6" /></svg> 元气值{{org.YQPoint}} 
                                                     </li>
-                                                    
+                                                  {% if html_display.is_myself == False %}
+                                                     <li class="contacts-block__item">
+                                                         <svg xmlns="http://www.w3.org/2000/svg" width="24" height="24"
+                                                          viewBox="0 0 24 24" fill="none" stroke="currentColor" stroke-width="2"
+                                                          stroke-linecap="round" stroke-linejoin="round">
+                                                          <polyline points="20 12 20 22 4 22 4 12" />
+                                                          <rect x="2" y="7" width="20" height="5" />
+                                                         <line x1="12" y1="22" x2="12" y2="7" />
+                                                          <path d="M12 7H7.5a2.5 2.5 0 0 1 0-5C11 2 12 7 12 7z" />
+                                                          <path d="M12 7h4.5a2.5 2.5 0 0 0 0-5C13 2 12 7 12 7z" />
+                                                      </svg> <a href="/transPage/{{html_display.org.organization_id_id}}">向ta转账</a>
+                                                    </li>
+                                                    {% endif %}
                                                 </ul>
                                             </div>                                    
                                         </div>
-
-<<<<<<< HEAD
                                         <div class="d-flex justify-content-between">
                                             <h3 class="">Intro</h3>
                                             <br/><br/>
@@ -73,39 +77,6 @@
 
                                 <div class="education layout-spacing ">
                                     <div class="widget-content widget-content-area">
-=======
-                                <div class="text-center user-info">
-                                    <img src="{{org_avatar_path}}" height="90px" width="90px" alt="avatar">
-                                    <p class="">{{organization_name}}</p>
-                                </div>
-
-                                <div class="user-info-list">
-
-                                    <div class="">
-                                        <ul class="contacts-block list-unstyled">
-                                            <li class="contacts-block__item">
-                                                <svg xmlns="http://www.w3.org/2000/svg" width="24" height="24" viewBox="0 0 24 24" fill="none" stroke="currentColor" stroke-width="2" stroke-linecap="round" stroke-linejoin="round"> <rect x="2" y="7" width="20" height="14" rx="2" ry="2" /> <path d="M16 21V5a2 2 0 0 0-2-2h-4a2 2 0 0 0-2 2v16" /> </svg> {{organization_type_name}}
-                                            </li>
-                                            <li class="contacts-block__item">
-                                                <svg xmlns="http://www.w3.org/2000/svg" width="24" height="24" viewBox="0 0 24 24" fill="none" stroke="currentColor" stroke-width="2" stroke-linecap="round" stroke-linejoin="round"> <polyline points="20 12 20 22 4 22 4 12" /> <rect x="2" y="7" width="20" height="5" /> <line x1="12" y1="22" x2="12" y2="7" /> <path d="M12 7H7.5a2.5 2.5 0 0 1 0-5C11 2 12 7 12 7z" /> <path d="M12 7h4.5a2.5 2.5 0 0 0 0-5C13 2 12 7 12 7z" /> </svg>元气值{{org.YQPoint}}
-                                            </li>
-
-                                            <li class="contacts-block__item">
-                                                <svg xmlns="http://www.w3.org/2000/svg" width="24" height="24"
-                                                    viewBox="0 0 24 24" fill="none" stroke="currentColor" stroke-width="2"
-                                                    stroke-linecap="round" stroke-linejoin="round">
-                                                    <polyline points="20 12 20 22 4 22 4 12" />
-                                                    <rect x="2" y="7" width="20" height="5" />
-                                                    <line x1="12" y1="22" x2="12" y2="7" />
-                                                    <path d="M12 7H7.5a2.5 2.5 0 0 1 0-5C11 2 12 7 12 7z" />
-                                                    <path d="M12 7h4.5a2.5 2.5 0 0 0 0-5C13 2 12 7 12 7z" />
-                                                </svg> <a href="/transPage/{{html_display.org.organization_id_id}}">向ta转账</a>
-                                            </li>
-                                            
-                                        </ul>
-                                    </div>                                    
-                                </div>
->>>>>>> 47a5bc53
 
                                         <h3 class="">Monument</h3>
                                         <div class="timeline-alter">
@@ -146,28 +117,7 @@
                                     </div>
                                 </div>
 
-<<<<<<< HEAD
-                            </div>
-=======
-                            </div>                                
-                        </div>
-
-                    </div>
-
-                    <div class="col-xl-4 col-lg-6 col-md-5 col-sm-12 layout-top-spacing">
-
-                        <div class="user-profile layout-spacing">
-                            <div class="widget-content widget-content-area">
-                                
-                                <div class="d-flex justify-content-between">
-                                    <h3 class="">Manager</h3>
-                                </div>
-
-                                <div class="text-center user-info">
-                                    <img src="{{boss_display.avatar_path}}" height="90px" width="90px" alt="avatar">
-                                    <p class="">{{boss_display.bossname}}</p>
-                                </div>
->>>>>>> 47a5bc53
+                            </div>
 
                             <div class="col-xl-4 col-lg-6 col-md-5 col-sm-12 layout-top-spacing">
                                 <div class="layout-spacing">
