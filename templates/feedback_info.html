--- conflicted
+++ resolved
@@ -173,13 +173,8 @@
                       </a>
                     </label>
                     {% endif %}
-<<<<<<< HEAD
                     <select class="form-control selectpicker" data-live-search="true" id="publisher_public" name="public_status" onchange="public_confirm.call(this);">
-                      <option value="private" select>{%if login_identity == "teacher"%}强制{%endif%}隐藏反馈</option>
-=======
-                    <select class="form-control selectpicker" data-live-search="true" id="publisher_public" name="public_status" onchange="public_confirm">
                       <option value="private" select>{%if login_identity == "teacher"%}不予公开{%else%}隐藏反馈{%endif%}</option>
->>>>>>> 0f9c4d4d
                       <option value="public">公开反馈</option>
                     </select>
                   </div>
