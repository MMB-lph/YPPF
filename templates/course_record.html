--- conflicted
+++ resolved
@@ -35,6 +35,7 @@
         <form method="POST">
                         
           <div class="col-12 layout-spacing">
+            <button type="submit" class="btn btn-success" name="download_course_record" style="position:absolute; left:5%">导出学时为表格</button><br><br>
             <div class="statbox widget box box-shadow">
               <table class="table table-striped table-active" id="store_table">
                 <thead>
@@ -76,14 +77,8 @@
           </div>
 
           {% if editable %}
-<<<<<<< HEAD
-            <button type="submit" class="btn btn-success" name="download_course_record" style="position:absolute; left:20%">导出学时为表格</button>
-            <button type="submit" class="btn btn-primary mb-4 mr-2" value=""
-                onclick="return confirm('确认提交学时信息？学时更新后将会给全体参课成员发送消息！确认后请耐心等待，不要重复点击本按钮。')">
-=======
             <button type="submit" class="btn btn-primary btn-block mb-4 mr-2" value=""
                 onclick="return confirm('确认提交学时信息？确认后请耐心等待，不要重复点击本按钮。')">
->>>>>>> 9bf1c007
                 提交学时信息
             </button>
           {% else %}
