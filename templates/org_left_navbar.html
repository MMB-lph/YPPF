
        <!--  BEGIN SIDEBAR  -->
        <div class="sidebar-wrapper sidebar-theme">
            
            <nav id="sidebar">
                <div class="shadow-bottom"></div>

                <ul class="list-unstyled menu-categories ps ps--active-y" id="accordionExample">

                    <li class="menu">
                        <a href="{{bar_display.profile_url}}" aria-expanded="false" class="dropdown-toggle">
                            <div class="">
                                <svg xmlns="http://www.w3.org/2000/svg" width="24" height="24" viewBox="0 0 24 24" fill="none" stroke="currentColor" stroke-width="2" stroke-linecap="round" stroke-linejoin="round" class="feather feather-home"><path d="M3 9l9-7 9 7v11a2 2 0 0 1-2 2H5a2 2 0 0 1-2-2z"></path><polyline points="9 22 9 12 15 12 15 22"></polyline></svg>
                                <span>小组主页</span>
                            </div>
                        </a>
                    </li>

                    <li class="menu">
                        <a href="/myYQPoint/" aria-expanded="false" class="dropdown-toggle">
                            <div class="">
                                <svg xmlns="http://www.w3.org/2000/svg" width="24" height="24" viewBox="0 0 24 24"
                                                fill="none" stroke="currentcolor" stroke-width="2" stroke-linecap="round"
                                                stroke-linejoin="round" class="feather feather-stop-circle">
                                                <circle cx="12" cy="12" r="10"></circle>
                                                <rect x="9" y="9" width="6" height="6"></rect>
                                            </svg>
                                <span>我的元气值</span>

                            </div>
                        </a>
                    </li>

                    <li class="menu">
                        <a href="/QAcenter/" aria-expanded="false" class="dropdown-toggle">
                            <div class="">
                                <svg xmlns="http://www.w3.org/2000/svg" width="24" height="24" viewBox="0 0 24 24" fill="none" stroke="currentColor" stroke-width="2" stroke-linecap="round" stroke-linejoin="round"><path d="M21 11.5a8.38 8.38 0 0 1-.9 3.8 8.5 8.5 0 0 1-7.6 4.7 8.38 8.38 0 0 1-3.8-.9L3 21l1.9-5.7a8.38 8.38 0 0 1-.9-3.8 8.5 8.5 0 0 1 4.7-7.6 8.38 8.38 0 0 1 3.8-.9h.5a8.48 8.48 0 0 1 8 8v.5z" /></svg>                                <span>问答中心</span>
                            </div>
                        </a>
                    </li>


                    <!--
                    <li class="menu">
                        <a href="/addActivity/" aria-expanded="false" class="dropdown-toggle">
                            <div class="">
                                <svg xmlns="http://www.w3.org/2000/svg"
                                width="24"
                                height="24"
                                viewBox="0 0 24 24"
                                fill="none"
                                stroke="currentColor"
                                stroke-width="2"
                                stroke-linecap="round"
                                stroke-linejoin="round"
                                >
                                <rect x="2" y="2" width="20" height="20" rx="5" ry="5" />
                                <path d="M16 11.37A4 4 0 1 1 12.63 8 4 4 0 0 1 16 11.37z" />
                                <line x1="17.5" y1="6.5" x2="17.51" y2="6.5" />
                                </svg>
                                <span>活动发起</span>
                            </div>
                        </a>
                    </li>
                    -->
<<<<<<< HEAD
                    {% if bar_display.org_type == "书院课程" %}
=======
                    {% if bar_display.is_course %}
>>>>>>> 128485a0
                    <li class="menu">
                        <a href="/showCourseActivity/" aria-expanded="false" class="dropdown-toggle">
                            <div class="">
                                <svg xmlns="http://www.w3.org/2000/svg"
                                width="24"
                                height="24"
                                viewBox="0 0 24 24"
                                fill="none"
                                stroke="currentColor"
                                stroke-width="2"
                                stroke-linecap="round"
                                stroke-linejoin="round">
                                <path d="M20.24 12.24a6 6 0 0 0-8.49-8.49L5 10.5V19h8.5z" />
                                <line x1="16" y1="8" x2="2" y2="22" />
                                <line x1="17.5" y1="15" x2="9" y2="15" />
                                </svg>
                                <span>我的课程</span>
                            </div>
                        </a>
                    </li>
                    {% else %}
                    <li class="menu">
                        <a href="/showActivity/" aria-expanded="false" class="dropdown-toggle">
                            <div class="">
                                <svg xmlns="http://www.w3.org/2000/svg"
                                width="24"
                                height="24"
                                viewBox="0 0 24 24"
                                fill="none"
                                stroke="currentColor"
                                stroke-width="2"
                                stroke-linecap="round"
                                stroke-linejoin="round">
                                <path d="M20.24 12.24a6 6 0 0 0-8.49-8.49L5 10.5V19h8.5z" />
                                <line x1="16" y1="8" x2="2" y2="22" />
                                <line x1="17.5" y1="15" x2="9" y2="15" />
                                </svg>
                                <span>活动立项</span>
                            </div>
                        </a>
                    </li>
                    <li class="menu">
                        <a href="/endActivity/" aria-expanded="false" class="dropdown-toggle">
                            <div class="">
                                <svg xmlns="http://www.w3.org/2000/svg"
                                width="24"
                                height="24"
                                viewBox="0 0 24 24"
                                fill="none"
                                stroke="currentColor"
                                stroke-width="2"
                                stroke-linecap="round"
                                stroke-linejoin="round"
                                >
                                <polyline points="22 12 16 12 14 15 10 15 8 12 2 12" />
                                <path d="M5.45 5.11L2 12v6a2 2 0 0 0 2 2h16a2 2 0 0 0 2-2v-6l-3.45-6.89A2 2 0 0 0 16.76 4H7.24a2 2 0 0 0-1.79 1.11z" />
                                </svg>
                                <span>活动结项</span>
                            </div>
                        </a>
                    </li>
                    {% endif %}
                    <!-- <li class="menu">
                        <a href="/personnelMobilization/" aria-expanded="false" class="dropdown-toggle">
                            <div class="">
                                <svg xmlns="http://www.w3.org/2000/svg"
                                width="24"
                                height="24"
                                viewBox="0 0 24 24"
                                fill="none"
                                stroke="currentColor"
                                stroke-width="2"
                                stroke-linecap="round"
                                stroke-linejoin="round"
                                >
                                <path d="M17 21v-2a4 4 0 0 0-4-4H5a4 4 0 0 0-4 4v2" />
                                <circle cx="9" cy="7" r="4" />
                                <path d="M23 21v-2a4 4 0 0 0-3-3.87" />
                                <path d="M16 3.13a4 4 0 0 1 0 7.75" />
                                </svg>
                                <span>成员管理</span>
                            </div>
                        </a>
                    </li> -->

                    <li class="menu">
                        <a href="/showPosition/" aria-expanded="false" class="dropdown-toggle">
                            <div class="">
                                <svg xmlns='http://www.w3.org/2000/svg' width='24' height='24' viewBox='0 0 24 24' fill='none' stroke='currentColor' stroke-width='2' stroke-linecap='round' stroke-linejoin='round' class='feather feather-smile'><circle cx='12' cy='12' r='10'></circle><path d='M8 14s1.5 2 4 2 4-2 4-2'></path><line x1='9' y1='9' x2='9.01' y2='9'></line><line x1='15' y1='9' x2='15.01' y2='9'></line></svg>
                                <span>成员申请</span>
                            </div>
                        </a>
                    </li>

                    <li class="menu">
                        <a href="/sendMessage/" aria-expanded="false" class="dropdown-toggle">
                            <div class="">
                                <svg xmlns="http://www.w3.org/2000/svg"
                                  width="24"
                                  height="24"
                                  viewBox="0 0 24 24"
                                  fill="none"
                                  stroke="currentColor"
                                  stroke-width="2"
                                  stroke-linecap="round"
                                  stroke-linejoin="round">
                                  <line x1="22" y1="2" x2="11" y2="13" />
                                  <polygon points="22 2 15 22 11 13 2 9 22 2" />
                                </svg>
                                <span>信息发送</span>
                            </div>
                        </a>
                    </li>


                    {% if request.session.Incharge or request.session.NP %}
                    <li class="menu">
                        <a href="#dashboard2" data-toggle="collapse" aria-expanded="false" class="dropdown-toggle">
                            <div class="">
                                <!-- repeat -->
                                <svg viewBox="0 0 24 24" width="24" height="24" stroke="currentColor" stroke-width="2"
                                    fill="none" stroke-linecap="round" stroke-linejoin="round" class="css-i6dzq1">
                                    <polyline points="17 1 21 5 17 9"></polyline>
                                    <path d="M3 11V9a4 4 0 0 1 4-4h14"></path>
                                    <polyline points="7 23 3 19 7 15"></polyline>
                                    <path d="M21 13v2a4 4 0 0 1-4 4H3"></path>
                                </svg> <span>账号切换</span>
                            </div>
                            <div>
                                <svg xmlns="http://www.w3.org/2000/svg" width="24" height="24" viewBox="0 0 24 24" fill="none"
                                    stroke="currentColor" stroke-width="2" stroke-linecap="round" stroke-linejoin="round"
                                    class="feather feather-chevron-right">
                                    <polyline points="9 18 15 12 9 6"></polyline>
                                </svg>
                            </div>
                        </a>
                        <ul class="collapse submenu list-unstyled" id="dashboard2" data-parent="#accordionExample">
                            {% if request.session.NP %}
                            <li>
                                <a href="/shiftAccount/">个人账号</a>
                            </li>
                            {% endif %}
                            {% if request.session.Incharge %}
                            {% for oname in request.session.Incharge %}
                            <li>
                                <!-- TODO   Onclick 添加 origin  但是由于个人和组织能看的页面并不统一，暂且不加了 -->
                                <a href="/shiftAccount/?oname={{oname}}"> {{oname}}</a>
                            </li>
                            {% endfor %}
                            {% endif %}
                        </ul>
                    </li>
                    {% endif %}


                    <li class="menu nav-item">
                        <a href="#info" data-toggle="collapse" aria-expanded="false" class="dropdown-toggle nav-link active">
                            <div class="">
                                <svg xmlns="http://www.w3.org/2000/svg" width="24" height="24" viewBox="0 0 24 24" fill="none" stroke="currentColor" stroke-width="2" stroke-linecap="round" stroke-linejoin="round" class="feather feather-users">
                                    <path d="m3.000 10.000L1.000 10.000L1.000 14.000L3.000 14.000L4.222 16.950L2.808 18.364L5.636 21.192L7.050 19.778L10.000 21.000L10.000 23.000L14.000 23.000L14.000 21.000L16.950 19.778L18.364 21.192L21.192 18.364L19.778 16.950L21.000 14.000L23.000 14.000L23.000 10.000L21.000 10.000L19.778 7.050L21.192 5.636L18.364 2.808L16.950 4.222L14.000 3.000L14.000 1.000L10.000 1.000L10.000 3.000L7.050 4.222L5.636 2.808L2.808 5.636L4.222 7.050L3.000 10.000z" />
                                    <circle cx="12" cy="12" r="5" />
                                </svg>                                
                                <span>账户设置</span>
                            </div>
                            <div>
                                <svg xmlns="http://www.w3.org/2000/svg" width="24" height="24" viewBox="0 0 24 24" fill="none" stroke="currentColor" stroke-width="2" stroke-linecap="round" stroke-linejoin="round" class="feather feather-chevron-right"><polyline points="9 18 15 12 9 6"></polyline></svg>
                            </div>
                        </a>
                        <ul class="collapse submenu list-unstyled" id="info" data-parent="#accordionExample">
                            <li>
                                <a href="/userAccountSetting/"> 信息与隐私 </a>
                            </li>
                            <li>
                                <a href="/modpw/">修改密码</a>
                            </li>
                        </ul>
                    </li>

                    <!--
                    <li class="menu nav-item">
                        <a href="#d1" data-toggle="tab" aria-expanded="false" class="dropdown-toggle nav-link">
                            <div class="">
                                <svg xmlns="http://www.w3.org/2000/svg" width="24" height="24" viewBox="0 0 24 24" fill="none" stroke="currentColor" stroke-width="2" stroke-linecap="round" stroke-linejoin="round"> <path d="M18 8A6 6 0 0 0 6 8c0 7-3 9-3 9h18s-3-2-3-9" /> <path d="M13.73 21a2 2 0 0 1-3.46 0" /> </svg>
                                <span>小组活动</span>
                            </div>
                        </a>
                    </li>
                    
                    <li class="menu nav-item">
                        <a href="#d3" data-toggle="tab" aria-expanded="false" class="dropdown-toggle nav-link">
                            <div class="">
                                <svg xmlns="http://www.w3.org/2000/svg" width="24" height="24" viewBox="0 0 24 24" fill="none" stroke="currentColor" stroke-width="2" stroke-linecap="round" stroke-linejoin="round" > <polyline points="22 12 18 12 15 21 9 3 6 12 2 12" /> </svg>
                                <span>小组动态</span>
                            </div>
                        </a>
                    </li>
                    -->

                    <li class="menu">
                        <a href="/logout/" aria-expanded="false" class="dropdown-toggle">
                            <div class="">
                                <svg xmlns="http://www.w3.org/2000/svg" width="24"
                                height="24" viewBox="0 0 24 24" fill="none" stroke="currentColor"
                                stroke-width="2" stroke-linecap="round" stroke-linejoin="round"
                                class="feather feather-log-out">
                                <path d="M9 21H5a2 2 0 0 1-2-2V5a2 2 0 0 1 2-2h4"></path>
                                <polyline points="16 17 21 12 16 7"></polyline>
                                <line x1="21" y1="12" x2="9" y2="12"></line>

                                </svg>                                
                                <span>登出</span>
                            </div>

                        </a>
                    </li>

                    <div class="ps__rail-x" style="left: 0px; bottom: 0px;"><div class="ps__thumb-x" tabindex="0" style="left: 0px; width: 0px;"></div></div><div class="ps__rail-y" style="top: 0px; height: 690px; right: -4px;"><div class="ps__thumb-y" tabindex="0" style="top: 0px; height: 300px;"></div></div>
                </ul>
            </nav>

        </div>
        <!--  END SIDEBAR  --><|MERGE_RESOLUTION|>--- conflicted
+++ resolved
@@ -63,11 +63,7 @@
                         </a>
                     </li>
                     -->
-<<<<<<< HEAD
-                    {% if bar_display.org_type == "书院课程" %}
-=======
                     {% if bar_display.is_course %}
->>>>>>> 128485a0
                     <li class="menu">
                         <a href="/showCourseActivity/" aria-expanded="false" class="dropdown-toggle">
                             <div class="">
