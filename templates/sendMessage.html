
{% extends "base.html" %}

{% load static %}


{% block mainpage %}
<style>
    select[readonly] {
  background: #eee; /*Simular campo inativo - Sugestão @GabrielRodrigues*/
  pointer-events: none;
  touch-action: none;
}
</style>
    <!--  BEGIN CONTENT AREA  -->
    <div id="content" class="main-content">
        <!--  BEGIN CUSTOM STYLE FILE  -->
        <div class="container">
            <div class="container">
                {% if html_display.warn_code == 2 %}
                <div class="alert alert-success  text-center">{{html_display.warn_message}}</div>
                {% elif html_display.warn_code == 1%}
                <div class="alert alert-warning  text-center">{{html_display.warn_message}}</div>
                {% endif %}
                <div class="row layout-top-spacing">

                    <div class="col-lg-12 col-sm-12 col-12 layout-spacing">
                        <div class="row">
                            <div class="col-md-12 mb-4">
                                <div class="statbox widget box box-shadow">

                                    <!--  BEGIN HEADER AREA  -->
                                    <div class="widget-header">
                                        <div class="row">
                                            <div class="col-xl-12 col-md-12 col-sm-12 col-12">
                                                    <br>
                                                    <br>
                                                    <div align="center">
                                                    <h3>信息发送中心</h3>
                                                    </div>
                                                    <br>
                                            </div>
                                        </div>
                                    </div>
                                    <!--  BEGIN CONTENT AREA  -->
                                    <div class="widget-content widget-content-area">
                                        <form role="form" method="POST" enctype="multipart/form-data">

                                            <div class="form-group" id="receiver_group">
                                                <label for="aintro">发送对象</label>
                                                <select class="form-control selectpicker" data-live-search = "true" id="receiver_type" name="receiver_type" >
                                                    {% for key,value in receiver_type_list.items %}
                                                    {% if not value.disabled %}
                                                    <option value="{{value.display}}" {% if value.selected %} selected {% endif %} >
                                                        {{value.display}}
                                                    </option>
                                                    {% endif %}
                                                    {% endfor %}
                                                </select>
                                            </div>

                                            <div class="form-group">
                                                <label for="aintro">通知标题</label>
                                                <input name="title" class="form-control" placeholder=
                                                        "请输入通知的标题~最多不要超过10个字！" value={{title}}>
                                            </div>

                                            <div class="form-group">
                                                <label for="aintro">通知内容</label>
                                                <textarea name="content" class="form-control" rows="7" placeholder=
                                                        "请在这里写下通知内容~不能为空哦，最长可以输225个字！">{{content}}</textarea>
                                            </div>

                                            <div class="form-group">
                                                <label for="aintro">相关链接
                                                    <a data-toggle="tooltip" data-placement="bottom" title="获取链接的方式：在推送中，点击右上角在默认浏览器中打开，然后复制链接填在此处即可。注意，如果是外网链接，请使用以http或https开头的绝对地址。">
                                                        <svg xmlns="http://www.w3.org/2000/svg" width="16" height="16" fill="currentColor"
                                                            class="bi bi-question-circle-fill" viewBox="0 0 22 22">
                                                            <path
                                                                d="M16 8A8 8 0 1 1 0 8a8 8 0 0 1 16 0zM5.496 6.033h.825c.138 0 .248-.113.266-.25.09-.656.54-1.134 1.342-1.134.686 0 1.314.343 1.314 1.168 0 .635-.374.927-.965 1.371-.673.489-1.206 1.06-1.168 1.987l.003.217a.25.25 0 0 0 .25.246h.811a.25.25 0 0 0 .25-.25v-.105c0-.718.273-.927 1.01-1.486.609-.463 1.244-.977 1.244-2.056 0-1.511-1.276-2.241-2.673-2.241-1.267 0-2.655.59-2.75 2.286a.237.237 0 0 0 .241.247zm2.325 6.443c.61 0 1.029-.394 1.029-.927 0-.552-.42-.94-1.029-.94-.584 0-1.009.388-1.009.94 0 .533.425.927 1.01.927z" />
                                                        </svg>
                                                    </a></label>
                                                <input name="url" class="form-control" placeholder=
                                                        "此处填写网址链接，注意，如果是外网链接，请使用以http或https开头的绝对地址。" value={{url}} >
                                            </div>

                                            <button type="submit" class="btn btn-primary btn-block mb-4 mr-2"
<<<<<<< HEAD
                                                    value="new_submit" name="post_type">
                                                发送信息
=======
                                                    value="new_submit" name="post_type" onclick="return confirm('确认提交发送信息？')">
                                                提交信息
>>>>>>> f6205437
                                            </button>
                                            
                                        </form>
                                        <br>
                                        <hr>
                                    {% include 'comment.html' %}
                                    </div>

                                </div>
                            </div>
                        </div>
                    </div>
                </div>

            </div>
        </div>
    </div>
    <!--  END CONTENT AREA  -->


{% endblock %}
<|MERGE_RESOLUTION|>--- conflicted
+++ resolved
@@ -85,13 +85,8 @@
                                             </div>
 
                                             <button type="submit" class="btn btn-primary btn-block mb-4 mr-2"
-<<<<<<< HEAD
-                                                    value="new_submit" name="post_type">
+                                                    value="new_submit" name="post_type" onclick="return confirm('确认提交发送信息？')">
                                                 发送信息
-=======
-                                                    value="new_submit" name="post_type" onclick="return confirm('确认提交发送信息？')">
-                                                提交信息
->>>>>>> f6205437
                                             </button>
                                             
                                         </form>
