{% extends "base.html" %}
{% load static %}
{% block add_css_file %}
    <link rel="stylesheet" href="{% static 'plugins/slick/slick.css' %}">
    <link rel="stylesheet" href="{% static 'plugins/slick/slick-theme.css' %}">
    <style>
        #random-box {
            position: relative;
            top:0;
            left:0;
            font-size: 40px;
            transform-style: preserve-3d;
            height:180px;
        }
        #open-random-box{
            font-size:1.2rem;
            transform:translateY(12rem);
        }
        .box.open ~ #open-random-box{
            opacity: 0;
        }
        .random-prize{
            position:absolute;
            top:0;
            left:0;
            transform: translateY(-25%) scale(0.1);
            opacity:0;
        }
        .random-prize button{
            visibility:hidden;
        }
        .box.open + .random-prize{
            opacity:1;
            transform: translateY(-25%) scale(1);
            transition:
                transform 1.5s 0.5s ease-in,
                opacity 1s 1.2s ease-in;
        }
        .box.open + .random-prize button{
            visibility:visible;
        }
        .box {
            position: absolute;
            top: 50%;
            left: 50%;
            transform-style: preserve-3d;
            transform: rotateX(-35deg) rotateY(-45deg);
        }
        .box.open{
            animation: box 10s both;
        }
        .box .side {
            position: absolute;
            top: 50%;
            left: 50%;
            width: 2em;
            height: 2em;
            margin: -1em 0 0 -1em;
            background: #d7b18f;
            overflow: hidden;
        }
        .box.open .side{
            animation: boxSide 10s both;
        }
        .box .side:nth-child(1) {
            transform: rotateY(0deg) translateZ(1em);
        }
        .box .side:nth-child(2) {
            transform: rotateY(90deg) translateZ(1em);
            background-color: #a7805a;
            background-image: linear-gradient(to bottom, #8a5b35, #8a5b35), linear-gradient(to bottom, #8a5b35, #8a5b35);
            background-position: center top, center bottom;
            background-size: 0.5em 0.4em, 0.5em 0.2em;
            background-repeat: no-repeat;
        }
        .box .side:nth-child(3),
        .box .side:nth-child(4) {
            transform: rotateX(90deg) translateZ(1em) translateY(-1em) rotateX(0deg) translateY(1em);
            height: 1em;
            transform-origin: bottom;
            background: linear-gradient(to top, #a37348 0.25em, #c59e78 0.25em);
        }
        .box .side:nth-child(4) {
            transform: rotateX(90deg) translateZ(1em) translateY(1em) rotateX(0deg) translateY(-1em) rotate(180deg);
        }
        .box.open .side:nth-child(3),
        .box.open .side:nth-child(4) {
            animation: boxTop1 10s both, boxSide 10s both;
        }
        .box.open .side:nth-child(4) {
            animation: boxTop2 10s both, boxSide 10s both;
        }
        
        .box .side:nth-child(5) {
            transform: rotateY(-90deg) translateZ(1em);
            background: #a7805a;
        }
        .box .side:nth-child(6) {
            transform: rotateY(180deg) translateZ(1em);
        }
        
        @keyframes box {
            from,
            9.0909090909% {
                transform: translateY(0) rotateX(-35deg) rotateY(-45deg);
            }
            16.6666666667%,
            to {
                transform: translateY(1.5em) rotateX(-35deg) rotateY(-45deg);
            }
        }
        @keyframes boxSide {
            from,
            9.0909090909% {
                opacity: 1;
            }
            16.6666666667%,
            to {
                opacity: 0;
            }
        }
        @keyframes boxTop1 {
            from,
            1.5151515152% {
                transform: rotateX(90deg) translateZ(1em) translateY(-1em) rotateX(0deg) translateY(1em);
            }
            9.0909090909%,
            to {
                transform: rotateX(90deg) translateZ(1em) translateY(-1em) rotateX(225deg) translateY(1em);
            }
        }
        @keyframes boxTop2 {
            from,
            1.5151515152% {
                transform: rotateX(90deg) translateZ(1em) translateY(1em) rotateX(0deg) translateY(-1em) rotate(180deg);
            }
            9.0909090909%,
            to {
                transform: rotateX(90deg) translateZ(1em) translateY(1em) rotateX(-225deg) translateY(-1em) rotate(180deg);
            }
        }
        
    </style>
{% endblock %}
{% block mainpage %}
    <!--  BEGIN CONTENT AREA  -->
    <div id="content" class="main-content">
        {% if warn_code == 1 %}
            <div class="alert alert-warning text-center m-3">{{ warn_message }}</div>
        {% elif warn_code == 2 %}
            <div class="alert alert-success text-center m-3">{{ warn_message }}</div>
        {% endif %}

        {% if bar_display.help_paragraphs %}
            {% include 'help.html' %}
        {% endif %}
        <div class="container">
            <div class="layout-top-spacing">
                <ul class="nav nav-pills nav-fill row mb-3" id="myTab" role="tablist">
                    {% for pool in exchange_pools_info.pools_info %}
                        <li class="nav-item col-4 ">
                            <a class="nav-link {% if current_pool == pool.id %}active{% endif %}"
                               id="pool-{{ pool.id }}"
                               data-toggle="tab"
                               href="#pool_{{ pool.id }}"
                               onclick="ModuleTrackFunction(3, '查看奖池: {{ pool.title }}')"
                               role="tab">
                                {{ pool.title }}
                            </a>
                        </li>
                    {% endfor %}
                    {% for pool in lottery_pools_info.pools_info %}
                        <li class="nav-item col-4 ">
                            <a class="nav-link {% if current_pool == pool.id %}active{% endif %}"
                               id="pool-{{ pool.id }}"
                               data-toggle="tab"
                               href="#pool_{{ pool.id }}"
                               role="tab">
                                {{ pool.title }}
                            </a>
                        </li>
                    {% endfor %}
                    {% for pool in random_pools_info.pools_info %}
                        <li class="nav-item col-4 ">
                            <a class="nav-link {% if current_pool == pool.id %}active{% endif %}"
                               id="pool-{{ pool.id }}"
                               data-toggle="tab"
                               href="#pool_{{ pool.id }}"
                               role="tab">
                                {{ pool.title }}
                            </a>
                        </li>
                    {% endfor %}
                </ul>
                <div class="mx-0 tab-content bg-white border rounded" style="border-color:#dee2e6!important;min-height:calc(100vh - 13rem);position:relative;">
                    {% if exchange_pools_info.pools_info.length == 0 and lottery_pools_info.pools_info.length == 0  and random_pools_info.pools_info.length == 0 %}
                        <div class="text-center w-100" style="position:absolute;top:50%;">
                            暂时没有开放的元气值奖池
                        </div>
                    {% endif %}
                    {% for pool in exchange_pools_info.pools_info %}
                        <div id="pool_{{ pool.id }}" class="{% if current_pool == pool.id %}active show{% endif %} tab-pane fade" role="tabpanel">
                            <div class="row mx-0 p-3">
                                <div class="px-1 col-12 d-flex align-items-center justify-content-between">
                                    <p>
                                        <span class="badge badge-primary">{{ pool.type }}奖池</span>
                                        <span class="badge">{{ pool.title }}</span>
                                    </p>
                                    <p>
                                        <span class="badge text-success">我的元气值：{{ my_YQpoint }}</span>
                                    </p>
                                </div>
                                <div class="px-1 col-12">
                                    <span>活动时间：{{ pool.start }}{% if pool.end %} - {{ pool.end|date:"n月j日 H:i" }}{% endif %}</span>
                                </div>
                                {% for item in pool.items %}
                                    <div class="prize-item p-1 col-6 col-md-4 col-lg-3">
                                        <div class="card">
                                            <div class="card-body p-2">
                                                <div class="d-flex align-items-baseline justify-content-between">
                                                    <h6>{{ item.prize__name }}</h6>
                                                    <div>
                                                        <span class="font-weight-bold {% if item.remain_num == 0 %}text-danger{% else %}text-success{% endif %}">{{ item.remain_num }}</span>
                                                        <span class="font-weight-bold">/ {{ item.origin_num }}</span>
                                                    </div>
                                                </div>
                                                <img src="/media/{{ item.prize__image }}"
                                                     class="rounded w-100"
                                                     style="object-fit:cover;aspect-ratio:4/3"
                                                     alt="{{ item.prize__name }}">
                                                <p class="card-text mt-2">
                                                    <a href="#" data-toggle="modal" data-target="#prize-{{ item.id }}"
                                                       onclick="ModuleTrackFunction(3, '奖品详情: {{item.prize__name}}')>"
                                                        <span class="text-info px-1"><i class="fa fa-solid fa-info-circle"></i> 详情</span>
                                                    </a>
                                                </p>
                                                <form action="" method="POST" class="invisible" id="getExchangeForm{{ item.id }}">
                                                    <input type="hidden" name="pool_id" value="{{ pool.id }}">
                                                </form>
                                                <div class="btn-group btn-group-sm w-100" role="group">
                                                    {% if item.exchange_price > my_YQpoint %}
                                                        <button class="btn btn-dark w-50 px-1">{{ item.exchange_price }} 元气值</button>
                                                        <button href="#" class="btn btn-light w-50 px-1 disabled">元气值不足</button>
                                                    {% elif item.my_exchange_time >= item.exchange_limit %}
                                                        <button class="btn btn-dark w-50 px-1">{{ item.exchange_price }} 元气值</button>
                                                        <button href="#" class="btn btn-light w-50 px-1 disabled">次数已用完</button>
                                                    {% elif item.remain_num == 0 %}
                                                        <button class="btn btn-dark w-50 px-1">{{ item.exchange_price }} 元气值</button>
                                                        <button href="#" class="btn btn-light w-50 px-1 disabled">奖品不足</button>
                                                    {% else %}
                                                        <button class="btn btn-success w-50 px-1">{{ item.exchange_price }} 元气值</button>
                                                        <button type="submit" 
                                                            class="btn btn-outline-success w-50 px-1" 
                                                            form="getExchangeForm{{ item.id }}" 
                                                            name="submit_exchange" 
                                                            value="{{ item.id }}"
                                                            onclick="return confirm('确定要兑换该奖品吗？')"
                                                            >
                                                            兑换
                                                        </button>
                                                    {% endif %}
                                                </div>
                                            </div>
                                        </div>
                                    </div>
                                {% endfor %}
                            </div>
                        </div>
                    {% endfor %}
                    {% for pool in lottery_pools_info.pools_info %}
                        <div id="pool_{{ pool.id }}" class="{% if current_pool == pool.id %}active show{% endif %} tab-pane fade" role="tabpanel">
                            <div class="row mx-0 p-3">
                                <div class="px-1 col-12 d-flex align-items-center justify-content-between">
                                    <p>
                                        <span class="badge badge-primary">{{ pool.type }}奖池</span>
                                        <span class="badge">{{ pool.title }}</span>
                                    </p>
                                    <p>
                                        <span class="badge text-success">我的元气值：{{ my_YQpoint }}</span>
                                    </p>
                                </div>
                                <div class="px-1 col-12 mb-1">
                                    <span>当前参与人数：{{ pool.records_num }}</span>
                                </div>
                                <div class="px-1 col-12">
                                    <span>活动时间：{{ pool.start }}{% if pool.end %} - {{ pool.end|date:"n月j日 H:i" }}{% endif %}</span>
                                </div>
                                {% if pool.status == 1 %}
                                    <div class="card col-12 p-3 my-3">
                                        <div class="card-body">
                                            {% if pool.results.big_prize_results %}
                                                <h5 class="card-subtitle my-2 text-center" style="color:gold">
                                                    <i class="fas fa-crown"></i> 特别奖品获奖同学
                                                </h5>
                                                {% for result in pool.results.big_prize_results %}
                                                    <h6 class="text-center">
                                                        {{ result.prize_name }}
                                                    </h6>
                                                    <p class="card-text text-center">
                                                        {% for winner in result.winners %}
                                                            <span>{{ winner }}</span>
                                                        {% endfor %}
                                                    </p>
                                                {% endfor %}
                                            {% endif %}
                                            <h6 class="card-subtitle mt-5 mb-3 text-center" style="color:gold">
                                                <i class="fas fa-gift"></i> 获奖同学
                                            </h6>
                                            {% for result in pool.results.normal_prize_results %}
                                                <h6 class="text-center">
                                                    {{ result.prize_name }}
                                                </h6>
                                                <p class="card-text text-center">
                                                    {% for winner in result.winners %}
                                                        <span>{{ winner }}</span>
                                                    {% endfor %}
                                                </p>
                                            {% endfor %}
                                        </div>
                                    </div>
                                {% endif %}
                                <div class="special-prize col-sm-12 col-md-6 mx-auto ">
                                    {% for item in pool.items %}
                                        {% if item.is_big_prize %}
                                            <h5 class="mt-5 text-center text-success">
                                                <i class="fa fa-solid fa-gift"></i> 特别奖品
                                            </h5>
                                            <p>
                                                <h6 class="text-center">
                                                    {{ item.prize__name }}
                                                </h6>
                                                <span class="d-block text-center">X {{ item.origin_num }}</span>
                                            </p>
                                            <img src="/media/{{ item.prize__image }}"
                                                 class="rounded w-100"
                                                 style="aspect-ratio:4/3;
                                                        object-fit:cover;"
                                                 alt="{{ item.prize__name }}"
                                                 data-toggle="modal"
                                                 data-target="#prize-{{ item.id }}">
                                        {% endif %}
                                    {% endfor %}
                                </div>
                                <h6 class="mt-5 mb-1 col-12 text-center mx-auto text-grey">
                                    <i class="fa fa-solid fa-gifts"></i> 全部奖品
                                </h6>
                                <div class="prize-items col-10 mx-auto d-flex justify-content-between">
                                    {% for item in pool.items %}
                                        <div class="prize-info p-2">
                                            <div class="card" data-toggle="modal" data-target="#prize-{{ item.id }}">
                                                <img src="/media/{{ item.prize__image }}"
                                                     class="card-img-top"
                                                     style="object-fit:cover;aspect-ratio:4/3"
                                                     alt="{{ item.prize__name }}">
                                                <p>
                                                    <h6 class="text-center">
                                                        {{ item.prize__name }}
                                                    </h6>
                                                    <span class="d-block text-center">X {{ item.origin_num }}</span>
                                                </p>
                                            </div>
                                        </div>
                                    {% endfor %}
                                </div>
                                <form action="" method="POST" class="invisible" id="getLotteryForm">
                                </form>
                                <div class="col-sm-12 col-md-6 my-3 mx-auto">
                                    <div class="btn-group btn-group-sm w-100" role="group">
                                        {% if pool.status == 0 %}
                                            {% if pool.ticket_price > my_YQpoint %}
<<<<<<< HEAD
                                                <button class="btn btn-light w-50 px-1 disabled">
                                                    元气值不足
                                                </button>
=======
                                                <button class="btn btn-dark w-50 px-1">{{ pool.ticket_price }} 元气值 / 次</button>
                                                <button href="#" class="btn btn-light w-50 px-1 disabled">元气值不足</button>
>>>>>>> 25934df6
                                            {% elif pool.my_entry_time >= pool.entry_time %}
                                                <button class="btn btn-light w-50 px-1 disabled">
                                                    次数已用完
                                                </button>
                                            {% else %}
                                                <button type="submit" 
                                                    class="btn btn-success w-50 px-1" 
                                                    form="getLotteryForm" 
                                                    name="submit_lottery" 
                                                    value="{{ pool.id }}"
                                                    onclick="ModuleTrackFunction(3, '参与抽奖'); 
                                                             return confirm('确定要参与该抽奖吗？')"
                                                    >
                                                    {{ pool.ticket_price }} 元气值 / 次
                                                </button>
                                            {% endif %}
                                        {% else %}
                                            <button class="btn btn-light w-100 px-1 disabled">
                                                抽奖已结束
                                            </button>
                                        {% endif %}
                                    </div>
                                </div>
                            </div>
                        </div>
                    {% endfor %}
                    {% for pool in random_pools_info.pools_info %}
                        <div id="pool_{{ pool.id }}" class="{% if current_pool == pool.id %}active show{% endif %} tab-pane fade" role="tabpanel">
                            <div class="row mx-0 p-3">
                                <div class="px-1 col-12 d-flex align-items-center justify-content-between">
                                    <p>
                                        <span class="badge badge-primary">{{ pool.type }}奖池</span>
                                        <span class="badge">{{ pool.title }}</span>
                                    </p>
                                    <p>
                                        <span class="badge text-success">我的元气值：{{ my_YQpoint }}</span>
                                    </p>
                                </div>
                                <div class="px-1 col-12">
                                    <span>活动时间：{{ pool.start }}{% if pool.end %} - {{ pool.end|date:"n月j日 H:i" }}{% endif %}</span>
                                </div>
                                <div class="special-prize col-sm-12 col-md-6 mx-auto ">
                                    {% for item in pool.items %}
                                        {% if item.is_big_prize %}
                                            <h5 class="mt-5 text-center text-success">
                                                <i class="fa fa-solid fa-gift"></i> 特别奖品
                                            </h5>
                                            <p>
                                                <h6 class="text-center">
                                                    {{ item.prize__name }}
                                                </h6>
                                                <span class="d-block text-center">获取概率 {% widthratio item.origin_num pool.capacity 100 %}%</span>
                                            </p>
                                            <img src="/media/{{ item.prize__image }}"
                                                 class="rounded w-100"
                                                 style="aspect-ratio:4/3;
                                                        object-fit:cover;"
                                                 alt="{{ item.prize__name }}"
                                                 data-toggle="modal"
                                                 data-target="#prize-{{ item.id }}">
                                        {% endif %}
                                    {% endfor %}
                                </div>
                                <h6 class="mt-5 mb-1 col-12 text-center mx-auto text-grey">
                                    <i class="fa fa-solid fa-gifts"></i> 全部奖品
                                </h6>
                                <div class="prize-items col-10 mx-auto d-flex justify-content-between">
                                    {% for item in pool.items %}
                                        <div class="prize-info p-2">
                                            <div class="card" data-toggle="modal" data-target="#prize-{{ item.id }}">
                                                <img src="/media/{{ item.prize__image }}"
                                                     class="card-img-top"
                                                     style="object-fit:cover;aspect-ratio:4/3"
                                                     alt="{{ item.prize__name }}">
                                                <p>
                                                    <h6 class="text-center">
                                                        {{ item.prize__name }}
                                                    </h6>
                                                </p>
                                            </div>
                                        </div>
                                    {% endfor %}
                                </div>
                                <form action="" method="POST" class="invisible" id="getRandomForm">
                                </form>
                                <div class="col-sm-12 col-md-6 my-3 mx-auto">
                                    <div class="btn-group btn-group-sm w-100" role="group">
                                        {% if pool.ticket_price > my_YQpoint %}
<<<<<<< HEAD
                                            <button class="btn btn-light w-50 px-1 disabled">
                                                元气值不足
                                            </button>
=======
                                            <button class="btn btn-dark w-50 px-1">{{ pool.ticket_price }} 元气值 / 次</button>
                                            <button href="#" class="btn btn-light w-50 px-1 disabled">元气值不足</button>
>>>>>>> 25934df6
                                        {% elif pool.my_entry_time >= pool.entry_time %}
                                            <button class="btn btn-light w-50 px-1 disabled">
                                                次数已用完
                                            </button>
                                        {% else %}
<<<<<<< HEAD
                                            <button type="submit" 
                                                class="btn btn-success w-50 px-1" 
                                                form="getRandomForm" 
                                                name="submit_random" 
                                                value="{{ pool.id }}"
                                                onclick="return confirm('确定要购买该盲盒吗？')"
                                                >
                                                {{ pool.ticket_price }} 元气值 / 次
                                            </button>
=======
                                            {% if pool.capacity > pool.records_num %}
                                                <button type="submit" 
                                                    class="btn btn-success w-50 px-1" 
                                                    form="getRandomForm" 
                                                    name="submit_random" 
                                                    value="{{ pool.id }}"
                                                    onclick="return confirm('确定要购买该盲盒吗？')"
                                                    >
                                                    {{ pool.ticket_price }} 元气值 / 次
                                                </button>
                                            {% else %}
                                                <button href="#"
                                                    class="btn btn-light w-50 px-1 disabled">
                                                    盲盒已售罄
                                                </button>
                                            {% endif %}
>>>>>>> 25934df6
                                        {% endif %}
                                    </div>
                                </div>
                            </div>
                        </div>
                    {% endfor %}
                </div>
            </div>
        </div>
    </div>
    <!-- Modal -->
    {% for pool in exchange_pools_info.pools_info %}
        {% for item in pool.items %}
            <div class="modal fade" id="prize-{{ item.id }}" tabindex="-1" role="dialog">
                <div class="modal-dialog modal-dialog-centered modal-dialog-scrollable" role="document">
                    <div class="modal-content">
                        <div class="modal-header">
                            <h5 class="modal-title" id="prize-{{ item.id }}-label">
                                {{ item.prize__name }}
                            </h5>
                            <button type="button" class="close" data-dismiss="modal" aria-label="Close">
                                <span aria-hidden="true">&times;</span>
                            </button>
                        </div>
                        <div class="modal-body">
                            <div class="mx-5">
                                <img src="/media/{{ item.prize__image }}"
                                     class="w-100 rounded mb-3"
                                     style="object-fit:cover;aspect-ratio:4/3;margin:auto"
                                     alt="{{ item.prize__name }}">
                                <p>
                                    <span class="badge badge-primary">{{ pool.type }}奖品</span>
                                </p>
                                <p>
                                    <i class="fa fa-fw fa-gift"></i> 奖品名称：{{ item.prize__name }}
                                </p>
                                <p>
                                    <i class="fa fa-fw fa-info"></i> 奖品说明：{{ item.prize__more_info }}
                                </p>
                                {% comment %} <p>
                                    <i class="fa fa-fw fa-yen-sign"></i> 参考价格：{{ item.prize__reference_price }} 元
                                </p> {% endcomment %}
                                {% if pool.type == "兑换" %}
                                    <p>
                                        <i class="fa fa-fw fa-exchange-alt"></i> 兑换比例：{{ item.exchange_price }} 元气值/个
                                    </p>
                                    <p>
                                        <i class="fa fa-fw fa-boxes"></i> 奖品总数：{{ item.origin_num }} 个
                                    </p>
                                    <p>
                                        <i class="fa fa-fw fa-hourglass-end"></i> 剩余数量：{{ item.remain_num }} 个
                                    </p>
                                    <p>
                                        <i class="fas fa-fw fa-ticket-alt"></i> 剩余兑换次数：{{ item.my_exchange_time }} / {{ item.exchange_limit }} 次
                                    </p>
                                {% endif %}
                                {% if pool.type == "抽奖" %}
                                    <p>
                                        <i class="fa fa-fw fa-boxes"></i> 奖品数量：{{ item.origin_num }} 个
                                    </p>
                                {% endif %}
                                {% if pool.type == "盲盒" and item.is_big_prize %}
                                    <p>
                                        <i class="far fa-fw fa-star"></i> 获取概率：{% widthratio item.origin_num pool.capacity 100 %}%
                                    </p>
                                {% endif %}
                            </div>
                        </div>
                    </div>
                </div>
            </div>
        {% endfor %}
    {% endfor %}
    {% for pool in lottery_pools_info.pools_info %}
        {% for item in pool.items %}
            <div class="modal fade" id="prize-{{ item.id }}" tabindex="-1" role="dialog">
                <div class="modal-dialog modal-dialog-centered modal-dialog-scrollable" role="document">
                    <div class="modal-content">
                        <div class="modal-header">
                            <h5 class="modal-title" id="prize-{{ item.id }}-label">
                                {{ item.prize__name }}
                            </h5>
                            <button type="button" class="close" data-dismiss="modal" aria-label="Close">
                                <span aria-hidden="true">&times;</span>
                            </button>
                        </div>
                        <div class="modal-body">
                            <div class="w-75">
                                <img src="/media/{{ item.prize__image }}"
                                     class="w-100 rounded mb-3"
                                     style="object-fit:cover;aspect-ratio:4/3;margin:auto"
                                     alt="{{ item.prize__name }}">
                                <p>
                                    <span class="badge badge-primary">{{ pool.type }}奖品</span>
                                </p>
                                <p>
                                    <i class="fa fa-fw fa-gift"></i> 奖品名称：{{ item.prize__name }}
                                </p>
                                <p>
                                    <i class="fa fa-fw fa-info"></i> 奖品说明：{{ item.prize__more_info }}
                                </p>
                                {% comment %} <p>
                                    <i class="fa fa-fw fa-yen-sign"></i> 参考价格：{{ item.prize__reference_price }} 元
                                </p> {% endcomment %}
                                {% if pool.type == "兑换" %}
                                    <p>
                                        <i class="fa fa-fw fa-exchange-alt"></i> 兑换比例：{{ item.exchange_price }} 元气值/个
                                    </p>
                                    <p>
                                        <i class="fa fa-fw fa-boxes"></i> 奖品总数：{{ item.origin_num }} 个
                                    </p>
                                    <p>
                                        <i class="fa fa-fw fa-hourglass-end"></i> 剩余数量：{{ item.remain_num }} 个
                                    </p>
                                    <p>
                                        <i class="fas fa-fw fa-ticket-alt"></i> 剩余兑换次数：{{ item.my_exchange_time }} / {{ item.exchange_limit }} 次
                                    </p>
                                {% endif %}
                                {% if pool.type == "抽奖" %}
                                    <p>
                                        <i class="fa fa-fw fa-boxes"></i> 奖品数量：{{ item.origin_num }} 个
                                    </p>
                                {% endif %}
                                {% if pool.type == "盲盒" and item.is_big_prize %}
                                    <p>
                                        <i class="far fa-fw fa-star"></i> 获取概率：{% widthratio item.origin_num pool.capacity 100 %}%
                                    </p>
                                {% endif %}
                            </div>
                        </div>
                    </div>
                </div>
            </div>
        {% endfor %}
    {% endfor %}
    {% for pool in random_pools_info.pools_info %}
        {% for item in pool.items %}
            <div class="modal fade" id="prize-{{ item.id }}" tabindex="-1" role="dialog">
                <div class="modal-dialog modal-dialog-centered modal-dialog-scrollable" role="document">
                    <div class="modal-content">
                        <div class="modal-header">
                            <h5 class="modal-title" id="prize-{{ item.id }}-label">
                                {{ item.prize__name }}
                            </h5>
                            <button type="button" class="close" data-dismiss="modal" aria-label="Close">
                                <span aria-hidden="true">&times;</span>
                            </button>
                        </div>
                        <div class="modal-body">
                            <div class="mx-5">
                                <img src="/media/{{ item.prize__image }}"
                                     class="w-100 rounded mb-3"
                                     style="object-fit:cover;aspect-ratio:4/3;margin:auto"
                                     alt="{{ item.prize__name }}">
                                <p>
                                    <span class="badge badge-primary">{{ pool.type }}奖品</span>
                                </p>
                                <p>
                                    <i class="fa fa-fw fa-gift"></i> 奖品名称：{{ item.prize__name }}
                                </p>
                                <p>
                                    <i class="fa fa-fw fa-info"></i> 奖品说明：{{ item.prize__more_info }}
                                </p>
                                {% comment %} <p>
                                    <i class="fa fa-fw fa-yen-sign"></i> 参考价格：{{ item.prize__reference_price }} 元
                                </p> {% endcomment %}
                                {% if pool.type == "兑换" %}
                                    <p>
                                        <i class="fa fa-fw fa-exchange-alt"></i> 兑换比例：{{ item.exchange_price }} 元气值/个
                                    </p>
                                    <p>
                                        <i class="fa fa-fw fa-boxes"></i> 奖品总数：{{ item.origin_num }} 个
                                    </p>
                                    <p>
                                        <i class="fa fa-fw fa-hourglass-end"></i> 剩余数量：{{ item.remain_num }} 个
                                    </p>
                                    <p>
                                        <i class="fas fa-fw fa-ticket-alt"></i> 剩余兑换次数：{{ item.my_exchange_time }} / {{ item.exchange_limit }} 次
                                    </p>
                                {% endif %}
                                {% if pool.type == "抽奖" %}
                                    <p>
                                        <i class="fa fa-fw fa-boxes"></i> 奖品数量：{{ item.origin_num }} 个
                                    </p>
                                {% endif %}
                                {% if pool.type == "盲盒" and item.is_big_prize %}
                                    <p>
                                        <i class="far fa-fw fa-star"></i> 获取概率：{% widthratio item.origin_num pool.capacity 100 %}%
                                    </p>
                                {% endif %}
                            </div>
                        </div>
                    </div>
                </div>
            </div>
        {% endfor %}
    {% endfor %}
    <div class="modal fade" id="random-result" data-backdrop="static" tabindex="-1" role="dialog" style="background:rgba(0,0,0,0.9)">
        <div class="modal-dialog modal-dialog-centered" role="document">
            <div class="modal-content bg-transparent border-0">
                <div class="modal-body ">
                    <div>
                        <div id="random-box" class="w-100">
                            <div class="box">
                                <div class="side">
                                </div>
                                <div class="side">
                                </div>
                                <div class="side">
                                </div>
                                <div class="side">
                                </div>
                                <div class="side">
                                </div>
                                <div class="side">
                                </div>
                            </div>
                            <div class="random-prize w-100 card p-3">
                                {% if random_pool_effect_code == 0 %}
                                    <img src="/media/{{ random_pool_effect_image }}"
                                         class="w-100 rounded mb-3"
                                         style="object-fit:cover;aspect-ratio:4/3;margin:auto"
                                         alt="{{ irandom_pool_effect_name }}">
                                    <h6 class="text-center mb-3">
                                        获得 <span class="text-success">{{ random_pool_effect_name }}</span> x 1
                                    </h6>
                                    <button type="button" class="btn btn-success w-100" data-dismiss="modal">
                                        收下奖品
                                    </button>
                                {% elif random_pool_effect_code == 1  %}
                                    <div class="w-100 rounded mb-3 d-flex align-items-center justify-content-center" style="aspect-ratio:4/3;">
                                        <i class="fas fa-rocket"></i>
                                    </div>
                                    <h6 class="text-center mb-3">
                                        获得 <span class="text-success">空的盒子</span> x 1
                                    </h6>
                                    <button type="button" class="btn btn-success w-100" data-dismiss="modal">
                                        下次再来
                                    </button>
                                {% endif %}
                            </div>
                            <div id="open-random-box" class="d-block mx-auto text-center">
                                点击开启盲盒
                            </div>
                        </div>
                    </div>
                </div>
            </div>
        </div>
    </div>
{% endblock %}
{% block add_js_file %}
    <script src={% static 'plugins/slick/slick.js' %}></script>
    <script type="text/javascript">
        $(document).ready(function(){
            $(".prize-items").each(function(slickTarget){
                $(this).slick({
                    infinite: true,
                    slidesToShow: 3,
                    slidesToScroll: 1,
                    autoplay: true,
                    autoplaySpeed: 2000,
                    dots: true,
                    responsive: [
                        {
                            breakpoint: 1024,
                            settings: {
                                slidesToShow: 3,
                                slidesToScroll: 1,
                                infinite: true,
                                dots: true
                            }
                        },
                        {
                            breakpoint: 600,
                            settings: {
                                slidesToShow: 2,
                                slidesToScroll: 1,
                                infinite: true,
                                dots: true
                            }
                        }
                    ]
                });
            })
        });
        $('a[data-toggle="tab"]').on('shown.bs.tab', function(e){
            $(".prize-items").each(function(slickTarget){
                $(this).slick("refresh")
            })
        });
    </script>
    {% if random_pool_effect_code != 2 %}
        <script>
        // 清除浏览器上次表单历史
        if ( window.history.replaceState ) {
            window.history.replaceState( null, null, window.location.href );
        }
        $(document).ready(function(){
            $("#random-result").modal('show')
            $("#random-box").on("click",function(){
                $("#random-box .box").addClass("open")
            })
        })
        </script>
    {% endif %}
{% endblock %}<|MERGE_RESOLUTION|>--- conflicted
+++ resolved
@@ -368,14 +368,8 @@
                                     <div class="btn-group btn-group-sm w-100" role="group">
                                         {% if pool.status == 0 %}
                                             {% if pool.ticket_price > my_YQpoint %}
-<<<<<<< HEAD
-                                                <button class="btn btn-light w-50 px-1 disabled">
-                                                    元气值不足
-                                                </button>
-=======
                                                 <button class="btn btn-dark w-50 px-1">{{ pool.ticket_price }} 元气值 / 次</button>
                                                 <button href="#" class="btn btn-light w-50 px-1 disabled">元气值不足</button>
->>>>>>> 25934df6
                                             {% elif pool.my_entry_time >= pool.entry_time %}
                                                 <button class="btn btn-light w-50 px-1 disabled">
                                                     次数已用完
@@ -464,30 +458,13 @@
                                 <div class="col-sm-12 col-md-6 my-3 mx-auto">
                                     <div class="btn-group btn-group-sm w-100" role="group">
                                         {% if pool.ticket_price > my_YQpoint %}
-<<<<<<< HEAD
-                                            <button class="btn btn-light w-50 px-1 disabled">
-                                                元气值不足
-                                            </button>
-=======
                                             <button class="btn btn-dark w-50 px-1">{{ pool.ticket_price }} 元气值 / 次</button>
                                             <button href="#" class="btn btn-light w-50 px-1 disabled">元气值不足</button>
->>>>>>> 25934df6
                                         {% elif pool.my_entry_time >= pool.entry_time %}
                                             <button class="btn btn-light w-50 px-1 disabled">
                                                 次数已用完
                                             </button>
                                         {% else %}
-<<<<<<< HEAD
-                                            <button type="submit" 
-                                                class="btn btn-success w-50 px-1" 
-                                                form="getRandomForm" 
-                                                name="submit_random" 
-                                                value="{{ pool.id }}"
-                                                onclick="return confirm('确定要购买该盲盒吗？')"
-                                                >
-                                                {{ pool.ticket_price }} 元气值 / 次
-                                            </button>
-=======
                                             {% if pool.capacity > pool.records_num %}
                                                 <button type="submit" 
                                                     class="btn btn-success w-50 px-1" 
@@ -504,7 +481,6 @@
                                                     盲盒已售罄
                                                 </button>
                                             {% endif %}
->>>>>>> 25934df6
                                         {% endif %}
                                     </div>
                                 </div>
