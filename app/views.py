--- conflicted
+++ resolved
@@ -539,14 +539,8 @@
         position = position[0]
         assert position.pos <= org.otype.control_pos_threshold
     except:
-<<<<<<< HEAD
-        return wrong("没有登录到该团体账户的权限!")
-    # 到这里,是本人团体并且有权限登录
-=======
-        urls = "/stuinfo/" + me.name + "?warn_code=1&warn_message=没有登录到该小组账户的权限!"
-        return redirect(urls)
+        return wrong("没有登录到该小组账户的权限!")
     # 到这里,是本人小组并且有权限登录
->>>>>>> e7322bba
     auth.logout(request)
     auth.login(request, org.organization_id)  # 切换到小组账号
     return succeed("成功切换到小组账号处理该事务，建议事务处理完成后退出小组账号。")
@@ -3160,11 +3154,7 @@
     valid, user_type, html_display = utils.check_user_type(request.user)
     if user_type == "Organization":
         html_display["warn_code"] = 1
-<<<<<<< HEAD
-        html_display["warn_message"] = "请不要使用团体账号申请新团体！"
-=======
-        html_display["warn_code"] = "请不要使用小组账号申请新小组！"
->>>>>>> e7322bba
+        html_display["warn_message"] = "请不要使用小组账号申请新小组！"
         return redirect(
                         "/welcome/"+ "?warn_code=1&warn_message={warn_message}".format(
                             warn_message=html_display["warn_message"]
@@ -3202,19 +3192,11 @@
 
     # 根据是否有newid来判断是否是第一次
     position_id = request.GET.get("pos_id", None)
-<<<<<<< HEAD
-    if position_id is not None: # 如果存在对应团体
+    if position_id is not None: # 如果存在对应小组
         try:
-            application = ModifyPosition.objects.get(id = position_id)
-                # 接下来检查是否有权限check这个条目
-                # 至少应该是申请人或者被申请团体之一
-=======
-    if position_id is not None: # 如果存在对应小组
-        try:    # 尝试获取已经新建的Position
             application = ModifyPosition.objects.get(id = position_id)
             # 接下来检查是否有权限check这个条目
             # 至少应该是申请人或者被申请小组之一
->>>>>>> e7322bba
             if user_type == "Person" and application.person != me:
                 # 尝试获取已经新建的Position
                 html_display=user_login_org(request,application.org)
@@ -3815,11 +3797,7 @@
     me = utils.get_person_or_org(request.user)  # 获取自身
     if user_type == "Organization":
         html_display["warn_code"] = 1
-<<<<<<< HEAD
-        html_display["warn_message"] = "请不要使用团体账号申请新团体！"
-=======
-        html_display["warn_code"] = "请不要使用小组账号申请新小组！"
->>>>>>> e7322bba
+        html_display["warn_message"] = "请不要使用小组账号申请新小组！"
         return redirect(
                         "/welcome/"
                         + "?warn_code=1&warn_message={warn_message}".format(
@@ -3982,11 +3960,7 @@
     me = utils.get_person_or_org(request.user)  # 获取自身
     if user_type == "Person":
         html_display["warn_code"] = 1
-<<<<<<< HEAD
-        html_display["warn_message"] = "只有团体账号才能发送通知！"
-=======
-        html_display["warn_code"] = "只有小组账号才能发送通知！"
->>>>>>> e7322bba
+        html_display["warn_message"] = "只有小组账号才能发送通知！"
         return redirect(
                         "/welcome/"
                         + "?warn_code=1&warn_message={warn_message}".format(
