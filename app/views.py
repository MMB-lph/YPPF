--- conflicted
+++ resolved
@@ -2048,22 +2048,10 @@
                 )
                 html_display["warn_message"] = "成功提交活动照片"
             html_display["warn_code"] = 2
-<<<<<<< HEAD
-        elif option == "sign" or option == "enroll":#下载活动签到信息或者报名信息
-            if not ownership:
-                return redirect("/welcome/")
-            return utils.export_activity_signin(activity)
-        elif option == "cancelInformShare":
-            me.inform_share = False
-            me.save()
-        else:
-            return redirect("/welcome")
-=======
         """
 
 
 
->>>>>>> e2bd968c
 
 
     # 下面这些都是展示前端页面要用的
