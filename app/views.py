from django.template.defaulttags import register
from app.models import (
    NaturalPerson,
    Position,
    Organization,
    OrganizationType,
    Position,
    Activity,
    TransferRecord,
    Paticipant,
)
import app.utils as utils
from app.forms import UserForm
from app.data_import import load, load_orgtype, load_org
from app.utils import MyMD5PasswordHasher, MySHA256Hasher

from django.shortcuts import render, redirect
from django.http import HttpResponseRedirect, JsonResponse
from django.contrib import auth, messages
from django.contrib.auth.models import User
from django.contrib.auth.decorators import login_required
from django.contrib.auth.hashers import make_password, check_password
from django.db import transaction
from django.db.models import Q
from django.conf import settings
from django.urls import reverse
from django.views.decorators.http import require_POST, require_GET

import json
from time import mktime
from datetime import datetime
from boottest import local_dict
import re
import random
import requests  # 发送验证码

email_url = local_dict["url"]["email_url"]
hash_coder = MySHA256Hasher(local_dict["hash"]["base_hasher"])
email_coder = MySHA256Hasher(local_dict["hash"]["email"])


@register.filter
def get_item(dictionary, key):
    return dictionary.get(key)


def load_org_data(request):
    if request.user.is_superuser:
        load_type = request.GET.get("loadtype", None)
        message = "加载失败！"
        if load_type is None:
            message = "没有得到loadtype参数:[org或otype]"
        elif load_type == "otype":
            load_orgtype()
            message = "load type成功！"
        elif load_type == "org":
            load_org()
            message = "load org成功！"
        else:
            message = "没有得到loadtype参数:[org或otype]"
    else:
        message = "请先以超级账户登录后台后再操作！"
    return render(request, "debugging.html", locals())


def get_person_or_org(user, user_type=None):
    if user_type is None:
        if hasattr(user, 'naturalperson'):
            return user.naturalperson
        else:
            return user.organization
    return (
        NaturalPerson.objects.get(person_id=user)
        if user_type == "Person"
        else Organization.objects.get(organization_id=user)
    )  #


def index(request):
    arg_origin = request.GET.get("origin")
    modpw_status = request.GET.get("success")
    # request.GET['success'] = "no"
    arg_islogout = request.GET.get("is_logout")
    if arg_islogout is not None:
        if request.user.is_authenticated:
            auth.logout(request)
            return render(request, "index.html", locals())
    if arg_origin is None:  # 非外部接入
        if request.user.is_authenticated:
            return redirect("/welcome/")
            """
            valid, user_type , html_display = utils.check_user_type(request)
            if not valid:
                return render(request, 'index.html', locals())
            return redirect('/stuinfo') if user_type == "Person" else redirect('/orginfo')
            """
    if request.method == "POST" and request.POST:
        username = request.POST["username"]
        password = request.POST["password"]

        try:
            user = User.objects.filter(username=username)
            if len(user) == 0:
                org = Organization.objects.get(
                    oname=username)  # 如果get不到，就是账号不存在了
                user = org.organization_id
                username = user.username
            else:
                user = user[0]
        except:
            # if arg_origin is not None:
            #    redirect(f'/login/?origin={arg_origin}')
            message = local_dict["msg"]["404"]
            invalid = True
            return render(request, "index.html", locals())
        userinfo = auth.authenticate(username=username, password=password)
        if userinfo:
            auth.login(request, userinfo)
            request.session["username"] = username
            if arg_origin is not None:
                # 加时间戳
                # 以及可以判断一下 arg_origin 在哪
                # 看看是不是 '/' 开头就行
                d = datetime.utcnow()
                t = mktime(datetime.timetuple(d))
                timeStamp = str(int(t))
                print("utc time: ", d)
                print(timeStamp)
                en_pw = hash_coder.encode(username + timeStamp)
                try:
                    userinfo = NaturalPerson.objects.get(person_id=username)
                    name = userinfo.name
                    return redirect(
                        arg_origin
                        + f"?Sid={username}&timeStamp={timeStamp}&Secret={en_pw}&name={name}"
                    )
                except:
                    return redirect(
                        arg_origin
                        + f"?Sid={username}&timeStamp={timeStamp}&Secret={en_pw}"
                    )
            else:
                # 先处理初次登录
                valid, user_type, html_display = utils.check_user_type(request)
                if not valid:
                    return redirect("/logout/")
                me = get_person_or_org(userinfo, user_type)
                if me.first_time_login:
                    return redirect("/modpw/")

                return redirect("/welcome/")
                """
                valid, user_type , html_display = utils.check_user_type(request)
                if not valid:
                    return render(request, 'index.html', locals())
                return redirect('/stuinfo') if user_type == "Person" else redirect('/orginfo')
                """
        else:
            invalid = True
            message = local_dict["msg"]["406"]

    # 非 post 过来的
    if arg_origin is not None:
        if request.user.is_authenticated:
            d = datetime.utcnow()
            t = mktime(datetime.timetuple(d))
            timeStamp = str(int(t))
            print("utc time: ", d)
            print(timeStamp)
            username = request.session["username"]
            en_pw = hash_coder.encode(username + timeStamp)
            return redirect(
                arg_origin +
                f"?Sid={username}&timeStamp={timeStamp}&Secret={en_pw}"
            )

    return render(request, "index.html", locals())


# Return content
# Sname 姓名 Succeed 成功与否
wechat_login_coder = MyMD5PasswordHasher("wechat_login")


def miniLogin(request):
    try:
        assert request.method == "POST"
        username = request.POST["username"]
        password = request.POST["password"]
        secret_token = request.POST["secret_token"]
        assert wechat_login_coder.verify(username, secret_token) == True
        user = User.objects.get(username=username)

        userinfo = auth.authenticate(username=username, password=password)

        if userinfo:

            auth.login(request, userinfo)

            request.session["username"] = username
            en_pw = hash_coder.encode(request.session["username"])
            user_account = NaturalPerson.objects.get(person_id=username)
            return JsonResponse({"Sname": user_account.name, "Succeed": 1}, status=200)
        else:
            return JsonResponse({"Sname": username, "Succeed": 0}, status=400)
    except:
        return JsonResponse({"Sname": "", "Succeed": 0}, status=400)


@login_required(redirect_field_name="origin")
def stuinfo(request, name=None):
    """
        进入到这里的逻辑:
        首先必须登录，并且不是超级账户
        如果name是空
            如果是个人账户，那么就自动跳转个人主页"/stuinfo/myname"
            如果是组织账户，那么自动跳转welcome
        如果name非空但是找不到对应的对象
            自动跳转到welcome
        如果name有明确的对象
            如果不重名
                如果是自己，那么呈现并且有左边栏
                如果不是自己或者自己是组织，那么呈现并且没有侧边栏
            如果重名
                那么期望有一个"+"在name中，如果搜不到就跳转到Search/？Query=name让他跳转去
    """

    user = request.user
    valid, user_type, html_display = utils.check_user_type(request)
    if not valid:
        return redirect("/logout/")

    if name is None:
        if user_type == "Organization":
            return redirect("/welcome/")
        else:
            assert user_type == "Person"
            try:
                oneself = NaturalPerson.objects.activated().get(person_id=user)
            except:
                return redirect("/welcome/")
            return redirect("/stuinfo/" + oneself.name)
    else:
        # 先对可能的加号做处理
        name_list = name.split("+")
        name = name_list[0]
        person = NaturalPerson.objects.activated().filter(name=name)
        if len(person) == 0:  # 查无此人
            return redirect("/welcome/")
        if len(person) == 1:  # 无重名
            person = person[0]
        else:  # 有很多人，这时候假设加号后面的是user的id
            if len(name_list) == 1:  # 没有任何后缀信息，那么如果是自己则跳转主页，否则跳转搜索
                if (
                        user_type == "Person"
                        and NaturalPerson.objects.activated().get(person_id=user).name == name
                ):
                    person = NaturalPerson.objects.activated().get(person_id=user)
                else:  # 不是自己，信息不全跳转搜索
                    return redirect("/search?Query=" + name)
            else:
                obtain_id = int(name_list[1])  # 获取增补信息
                get_user = User.objects.get(id=obtain_id)
                potential_person = NaturalPerson.objects.activated().get(person_id=get_user)
                assert potential_person in person
                person = potential_person

        is_myself = user_type == "Person" and person.person_id == user  # 用一个字段储存是否是自己
        html_display["is_myself"] = is_myself  # 存入显示

        # 处理被搜索人的信息，这里应该和“用户自己”区分开
        join_pos_id_list = Position.objects.activated().filter(
            Q(person=person) & Q(show_post=True))

        # html_display['join_org_list'] = Organization.objects.filter(org__in = join_pos_id_list.values('org'))               # 我属于的组织

        # 呈现信息
        # 首先是左边栏
        html_display = utils.get_user_left_narbar(
            person, is_myself, html_display)

        modpw_status = request.GET.get("modinfo", None)
        html_display["modpw_code"] = (
                modpw_status is not None and modpw_status == "success"
        )
        html_display["warn_code"] = request.GET.get(
            "warn_code", 0)  # 是否有来自外部的消息
        html_display["warn_message"] = request.GET.get(
            "warn_message", "")  # 提醒的具体内容

        html_display["userinfo"] = person

        html_display["title_name"] = "User Profile"
        html_display["narbar_name"] = "个人主页"

        return render(request, "stuinfo.html", locals())


@login_required(redirect_field_name="origin")
def request_login_org(request, name=None):  # 特指个人希望通过个人账户登入组织账户的逻辑
    """
        这个函数的逻辑是，个人账户点击左侧的管理组织直接跳转登录到组织账户
        首先检查登录的user是个人账户，否则直接跳转orginfo
        如果个人账户对应的是name对应的组织的最高权限人，那么允许登录，否则跳转回stuinfo并warning
    """
    user = request.user
    valid, user_type, html_display = utils.check_user_type(request)
    if not valid:
        return redirect("/logout/")
    if user_type == "Organization":
        return redirect("/orginfo/")
    try:
        me = NaturalPerson.objects.activated().get(person_id=user)
    except:  # 找不到合法的用户
        return redirect("/welcome/")
    if name is None:  # 个人登录未指定登入组织,属于不合法行为,弹回欢迎
        return redirect("/welcome/")
    else:  # 确认有无这个组织
        try:
            org = Organization.objects.get(oname=name)
        except:  # 找不到对应组织
            urls = "/stuinfo/" + me.name + "?warn_code=1&warn_message=找不到对应组织,请联系管理员!"
            return redirect(urls)
        try:
            position = Position.objects.activated().filter(org=org, person=me)
            assert len(position) == 1
            position = position[0]
            assert position.pos == 0
        except:
            urls = "/stuinfo/" + me.name + "?warn_code=1&warn_message=没有登录到该组织账户的权限!"
            return redirect(urls)
        # 到这里,是本人组织并且有权限登录
        auth.logout(request)
        auth.login(request, org.organization_id)  # 切换到组织账号
        if org.first_time_login:
            return redirect("/modpw/")
        return redirect("/orginfo/")


@login_required(redirect_field_name="origin")
def orginfo(request, name=None):
    """
        orginfo负责呈现组织主页，逻辑和stuinfo是一样的，可以参考
        只区分自然人和法人，不区分自然人里的负责人和非负责人。任何自然人看这个组织界面都是【不可管理/编辑组织信息】
    """
    user = request.user
    valid, user_type, html_display = utils.check_user_type(request)
    me = get_person_or_org(user, user_type)

    if not valid:
        return redirect("/logout/")

    if name is None:  # 此时登陆的必需是法人账号，如果是自然人，则跳转welcome
        if user_type == "Person":
            return redirect("/welcome/")
        try:
            org = Organization.objects.activated().get(organization_id=user)
        except:
            return redirect("/welcome/")
        return redirect("/orginfo/" + org.oname)

    try:  # 指定名字访问组织账号的，可以是自然人也可以是法人。在html里要注意区分！

        # 下面是组织信息

        org = Organization.objects.activated().get(oname=name)
        organization_name = name
        organization_type_name = org.otype.otype_name
        # org的属性 YQPoint 和 information 不在此赘述，直接在前端调用

    except:
        return redirect("/welcome/")

    # 这一部分是负责人boss的信息
    boss = Position.objects.activated().get(org=org, pos=0).person
    # boss = NaturalPerson.objects.activated().get(person_id = bossid)
    boss_display = {}

    boss_display["bossname"] = boss.name
    boss_display["year"] = boss.stu_grade
    boss_display["major"] = boss.stu_major
    boss_display["email"] = boss.email
    boss_display["tel"] = boss.telephone

    # jobpos = Position.objects.activated().get(person=boss, org = org).pos
    boss_display["job"] = org.otype.job_name_list[0]

    # 补充左边栏信息
    # 判断是否是负责人，如果是，在html的sidebar里要加上一个【切换账号】的按钮
    html_display["isboss"] = (
        True if (user_type == "Person" and boss.person_id == user) else False
    )
    # 判断是否为组织账户本身在登录
    html_display["is_myself"] = me == org


    # 再处理修改信息的回弹
    modpw_status = request.GET.get("modinfo", None)
    html_display["modpw_code"] = (
        modpw_status is not None and modpw_status == "success"
    )


    # 补充其余信息
    html_display = utils.get_org_left_narbar(
        org, html_display["is_myself"], html_display
    )

    # 组织活动的信息

    # 补充一些呈现信息
    html_display["title_name"] = "Org. Profile"
    html_display["narbar_name"] = "组织主页"
    return render(request, "orginfo.html", locals())


@login_required(redirect_field_name="origin")
def homepage(request):
    valid, user_type, html_display = utils.check_user_type(request)
    is_person = True if user_type == "Person" else False
    if not valid:
        return redirect("/logout/")
    me = get_person_or_org(request.user, user_type)
    if me.first_time_login:
        return redirect("/modpw/")
    myname = me.name if is_person else me.oname

    # 直接储存在html_display中
    # profile_name = "个人主页" if is_person else "组织主页"
    # profile_url = "/stuinfo/" + myname if is_person else "/orginfo/" + myname

    # 补充一些呈现信息
    html_display["title_name"] = "Welcome Page"
    html_display["narbar_name"] = "近期要闻"  #
    return render(request, "welcome_page.html", locals())


@login_required(redirect_field_name="origin")
def account_setting(request):
    valid, user_type, html_display = utils.check_user_type(request)
    if not valid:
        return redirect("/logout/")

    # 在这个页面 默认回归为自己的左边栏
    html_display["is_myself"] = True
    user = request.user
    info = NaturalPerson.objects.filter(person_id=user)
    userinfo = info.values()[0]

    useroj = NaturalPerson.objects.get(person_id=user)

    former_img = html_display["avatar_path"]

    if request.method == "POST" and request.POST:
        aboutbio = request.POST["aboutBio"]
        tel = request.POST["tel"]
        email = request.POST["email"]
        Major = request.POST["major"]
        ava = request.FILES.get("avatar")
        expr = bool(tel or Major or email or aboutbio or ava)
        if aboutbio != "":
            useroj.biography = aboutbio
        if Major != "":
            useroj.stu_major = Major
        if email != "":
            useroj.email = email
        if tel != "":
            useroj.telephone = tel
        if ava is None:
            pass
        else:
            useroj.avatar = ava
        useroj.save()
        avatar_path = settings.MEDIA_URL + str(ava)
        if expr == False:
            return render(request, "user_account_setting.html", locals())

        else:
            upload_state = True
            return redirect("/stuinfo/?modinfo=success")

    # 补充网页呈现所需信息
    html_display["title_name"] = "Account Setting"
    html_display["narbar_name"] = "账户设置"

    # 然后是左边栏
    html_display = utils.get_user_left_narbar(
        useroj, html_display["is_myself"], html_display
    )

    return render(request, "user_account_setting.html", locals())


def register(request):
    if request.user.is_superuser:
        if request.method == "POST" and request.POST:
            name = request.POST["name"]
            password = request.POST["password"]
            sno = request.POST["snum"]
            email = request.POST["email"]
            password2 = request.POST["password2"]
            stu_grade = request.POST["syear"]
            # gender = request.POST['sgender']
            if password != password2:
                render(request, "index.html")
            else:
                # user with same sno
                same_user = NaturalPerson.objects.filter(person_id=sno)
                if same_user:
                    render(request, "auth_register_boxed.html")
                same_email = NaturalPerson.objects.filter(email=email)
                if same_email:
                    render(request, "auth_register_boxed.html")

                # OK!
                user = User.objects.create(username=sno)
                user.set_password(password)
                user.save()

                new_user = NaturalPerson.objects.create(person_id=user)
                new_user.name = name
                new_user.email = email
                new_user.stu_grade = stu_grade
                new_user.save()
                return HttpResponseRedirect("/index/")
        return render(request, "auth_register_boxed.html")
    else:
        return HttpResponseRedirect("/index/")


# @login_required(redirect_field_name=None)
def logout(request):
    auth.logout(request)
    return HttpResponseRedirect("/index/")


"""
def org_spec(request, *args, **kwargs):
    arg = args[0]
    org_dict = local_dict['org']
    topic = org_dict[arg]
    org = Organization.objects.filter(oname=topic)
    pos = Position.objects.filter(Q(org=org) | Q(pos='部长') | Q(pos='老板'))
    try:
        pos = Position.objects.filter(Q(org=org) | Q(pos='部长') | Q(pos='老板'))
        boss_no = pos.values()[0]['person_id']#存疑，可能还有bug here
        boss = NaturalPerson.objects.get(person_id=boss_no).name
        job = pos.values()[0]['pos']
    except:
        person_incharge = '负责人'
    return render(request, 'org_spec.html', locals())
"""


def get_stu_img(request):
    print("in get stu img")
    stuId = request.GET.get("stuId")
    if stuId is not None:
        try:
            stu = NaturalPerson.objects.get(person_id=stuId)
            img_path = utils.get_user_ava(stu, 'Person')
            return JsonResponse({"path": img_path}, status=200)
        except:
            return JsonResponse({"message": "Image not found!"}, status=404)
    return JsonResponse({"message": "User not found!"}, status=404)


def search(request):
    """
        搜索界面的呈现逻辑
        分成搜索个人和搜索组织两个模块，每个模块的呈现独立开，有内容才呈现，否则不显示
        搜索个人：
            支持使用姓名搜索，支持对未设为不可见的昵称和专业搜索
            搜索结果的呈现采用内容/未公开表示，所有列表为people_filed
        搜索组织
            支持使用组织名、组织类型搜索、一级负责人姓名
            组织的呈现内容由拓展表体现，不在这个界面呈现具体成员

            add by syb:
            支持通过组织名、组织类型来搜索组织
            支持通过公开关系的个人搜索组织，即如果某自然人用户可以被上面的人员搜索检出，
            而且该用户选择公开其与组织的关系，那么该组织将在搜索界面呈现。
            搜索结果的呈现内容见organization_field
    """
    
    valid, user_type, html_display = utils.check_user_type(request)
    if not valid:
        return redirect("/logout/")

    '''
    is_person = True if user_type == "Person" else False
    me = get_person_or_org(request.user, user_type)
    html_display["is_myself"] = True
    if is_person:
        html_display = utils.get_user_left_narbar(
            me, html_display["is_myself"], html_display
        )
    else:
        html_display = utils.get_org_left_narbar(
            me, html_display["is_myself"], html_display
        )
    '''

    query = request.GET.get("Query", "")
    if query == "":
        return redirect("/welcome/")

    not_found_message = "找不到符合搜索的信息或相关内容未公开！"
    # 首先搜索个人
    people_list = NaturalPerson.objects.filter(
        Q(name__icontains=query) | (Q(nickname__icontains=query) & Q(show_nickname=True)) |
        (Q(stu_major__icontains=query) & Q(show_major=True)))

    # 接下来准备呈现的内容
    # 首先是准备搜索个人信息的部分
    people_field = [
        "姓名",
        "年级",
        "班级",
        "昵称",
        "性别",
        "专业",
        "邮箱",
        "电话",
        "宿舍",
        "状态",
    ]  # 感觉将年级和班级分开呈现会简洁很多

    # 搜索组织
    # 先查找通过个人关联到的position_list
    position_list = Position.objects.activated().filter(
        Q(person__in=people_list) & Q(show_post=True))
    # 通过组织名、组织类名、个人关系查找
    organization_list = Organization.objects.filter(
        Q(oname__icontains=query) | Q(otype__otype_name__icontains=query) | Q(org__in=position_list.values('org')))

    # 组织要呈现的具体内容
    organization_field = ["组织名", "组织类型", "负责人", "近期活动"]

    me = get_person_or_org(request.user, user_type)
    html_display['is_myself'] = True
    if user_type == 'Person':
        html_display = utils.get_user_left_narbar(
            me, html_display['is_myself'], html_display)
    else:
        html_display = utils.get_org_left_narbar(
            me, html_display['is_myself'], html_display)
    # 补充一些呈现信息
    html_display["title_name"] = "Search"
    html_display["narbar_name"] = "信息搜索"  #

    return render(request, "search.html", locals())


def test(request):
    request.session["cookies"] = "hello, i m still here."
    return render(request, "all_org.html")


def forget_password(request):
    """
        忘记密码页（Pylance可以提供文档字符串支持）

        页面效果
        -------
        - 根据（邮箱）验证码完成登录，提交后跳转到修改密码界面
        - 本质是登录而不是修改密码
        - 如果改成支持验证码登录只需修改页面和跳转（记得修改函数和页面名）

        页面逻辑
        -------
        1. 发送验证码
            1.5 验证码冷却避免多次发送
        2. 输入验证码
            2.5 保留表单信息
        3. 错误提醒和邮件发送提醒

        实现逻辑
        -------
        - 通过脚本使按钮提供不同的`send_captcha`值，区分按钮
        - 通过脚本实现验证码冷却，页面刷新后重置冷却（避免过长等待影响体验）
        - 通过`session`保证安全传输验证码和待验证用户
        - 成功发送/登录后才在`session`中记录信息
        - 页面模板中实现消息提醒
            - `err_code`非零值代表错误，在页面中显示
            - `err_code`=`0`或`4`是预设的提醒值，额外弹出提示框
            - forget_password.html中可以进一步修改
        - 尝试发送验证码后总是弹出提示框，通知用户验证码的发送情况

        注意事项
        -------
        - 尝试忘记密码的不一定是本人，一定要做好隐私和逻辑处理
            - 用户邮箱应当部分打码，避免向非本人提供隐私数据！
        - 不发送消息时`err_code`应为`None`或不声明，不同于modpw
        - `err_code`=`4`时弹出
        - 连接设置的timeout为6s
        - 如果引入企业微信验证，建议将send_captcha分为'qywx'和'email'
    """
    if request.method == "POST":
        username = request.POST["username"]
        send_captcha = request.POST["send_captcha"] == "yes"
        vertify_code = request.POST["vertify_code"]  # 用户输入的验证码

        user = User.objects.filter(username=username)
        if not user:
            err_code = 1
            err_message = "账号不存在"
        else:
            user = User.objects.get(username=username)
            useroj = NaturalPerson.objects.get(person_id=user)  # 目前似乎保证是自然人
            isFirst = useroj.first_time_login
            if isFirst:
                err_code = 2
                err_message = "初次登录密码与账号相同！"
            elif send_captcha:
                email = useroj.email
                if not email or email.lower() == "none" or "@" not in email:
                    err_code = 3
                    err_message = "您没有设置邮箱，请发送姓名、学号和常用邮箱至gypjwb@pku.edu.cn进行修改"  # 记得填
                else:
                    # randint包含端点，randrange不包含
                    captcha = random.randrange(1000000)
                    captcha = f"{captcha:06}"
                    msg = (
                            f"<h3><b>亲爱的{useroj.name}同学：</b></h3><br/>"
                            "您好！您的账号正在进行邮箱验证，本次请求的验证码为：<br/>"
                            f'<p style="color:orange">{captcha}'
                            '<span style="color:gray">(仅当前页面有效)</span></p>'
                            '点击进入<a href="https://yppf.yuanpei.life">元培成长档案</a><br/>'
                            "<br/><br/><br/>"
                            "元培学院开发组<br/>" + datetime.now().strftime("%Y年%m月%d日")
                    )
                    post_data = {
                        "toaddrs": [email],  # 收件人列表
                        "subject": "YPPF登录验证",  # 邮件主题/标题
                        "content": msg,  # 邮件内容
                        # 若subject为空, 第一个\n视为标题和内容的分隔符
                        "html": True,  # 可选 如果为真则content被解读为html
                        "private_level": 0,  # 可选 应在0-2之间
                        # 影响显示的收件人信息
                        # 0级全部显示, 1级只显示第一个收件人, 2级只显示发件人
                        "secret": email_coder.encode(msg),  # content加密后的密文
                    }
                    post_data = json.dumps(post_data)
                    pre, suf = email.rsplit("@", 1)
                    if len(pre) > 5:
                        pre = pre[:2] + "*" * len(pre[2:-3]) + pre[-3:]
                    try:
                        response = requests.post(
                            email_url, post_data, timeout=6)
                        response = response.json()
                        if response["status"] != 200:
                            err_code = 4
                            err_message = f"未能向{pre}@{suf}发送邮件"
                        else:
                            # 记录验证码发给谁 不使用username防止被修改
                            request.session["received_user"] = username
                            request.session["captcha"] = captcha
                            err_code = 0
                            err_message = f"验证码已发送至{pre}@{suf}"
                    except:
                        err_code = 4
                        err_message = "邮件发送失败：超时"
            else:
                captcha = request.session.get("captcha", "")
                received_user = request.session.get("received_user", "")
                if len(captcha) != 6 or username != received_user:
                    err_code = 5
                    err_message = "请先发送验证码"
                elif vertify_code.upper() == captcha.upper():
                    auth.login(request, user)
                    request.session.pop("captcha")
                    request.session["username"] = username
                    request.session["forgetpw"] = "yes"
                    return redirect(reverse("modpw"))
                else:
                    err_code = 6
                    err_message = "验证码不正确"
    return render(request, "forget_password.html", locals())


@login_required(redirect_field_name="origin")
def modpw(request):
    err_code = 0
    err_message = None
    forgetpw = request.session.get("forgetpw", "") == "yes"  # added by pht
    user = request.user
    username = user.username
    valid, user_type, html_display = utils.check_user_type(request)
    useroj = get_person_or_org(user, user_type)
    avatar_path = utils.get_user_ava(useroj, user_type)
    isFirst = useroj.first_time_login
    if request.method == "POST" and request.POST:
        oldpassword = request.POST["pw"]
        newpw = request.POST["new"]
        strict_check = False

        if oldpassword == newpw and strict_check and not forgetpw:  # modified by pht
            err_code = 1
            err_message = "新密码不能与原密码相同"
        elif newpw == username and strict_check:
            err_code = 2
            err_message = "新密码不能与学号相同"
        elif newpw != oldpassword and forgetpw:  # added by pht
            err_code = 5
            err_message = "两次输入的密码不匹配"
        else:
            userauth = auth.authenticate(
                username=username, password=oldpassword)
            if forgetpw:  # added by pht: 这是不好的写法，可改进
                userauth = True
            if userauth:
                try:  # modified by pht: if检查是错误的，不存在时get会报错
                    user.set_password(newpw)
                    user.save()
                    useroj.first_time_login = False
                    useroj.save()

                    if forgetpw:
                        request.session.pop("forgetpw")  # 删除session记录

                    urls = reverse("index") + "?success=yes"
                    return redirect(urls)
                except:  # modified by pht: 之前使用的if检查是错误的
                    err_code = 3
                    err_message = "学号不存在"
            else:
                err_code = 4
                err_message = "原始密码不正确"
    return render(request, "modpw.html", locals())


def load_data(request):
    if request.user.is_superuser:
        df_1819 = load()
        for i in range(len(df_1819)):  # import 2018 stu info.
            username = str(df_1819["学号"].iloc[i])
            sno = username
            password = sno
            email = df_1819["邮箱"].iloc[i]
            if email == "None":
                if sno[0] == "2":
                    email = sno + "@stu.pku.edu.cn"
                else:
                    email = sno + "@pku.edu.cn"
            tel = str(df_1819["手机号"].iloc[i])
            year = "20" + sno[0:2]
            gender = df_1819["性别"].iloc[i]
            major = df_1819["专业"].iloc[i]
            name = df_1819["姓名"].iloc[i]
            stu_class = df_1819["班级"].iloc[i]
            user = User.objects.create(username=username)
            user.set_password(password)
            user.save()
            stu = NaturalPerson.objects.create(person_id=user)
            stu.email = email
            stu.telephone = tel
            stu.stu_grade = year
            if gender == "男":
                stu.gender = NaturalPerson.Gender.MALE
            elif gender == "女":
                stu.gender = NaturalPerson.Gender.FEMALE
            else:
                stu.gender = NaturalPerson.Gender.OTHER
            stu.stu_major = major
            stu.name = name
            stu.stu_class = stu_class
            stu.save()
        message = "导入学生信息成功！"
    else:
        message = "请先以超级账户登录后台后再操作！"
    return render(request, "debugging.html", locals())


# 参与活动，get 传两个简单参数即可，活动 aid，价格等级
# 再加一个 origin from，点一下即可返回 ( 可以看到已经报名 )
# 活动的多字段怎么弄
@require_GET
@login_required(redirect_field_name="origin")
def engage_activity(request):
    origin = request.GET.get("origin")
    if origin is None:
        origin = "/"
    context = dict()
    context["origin"] = origin
    activity_id = request.GET.get("activity_id")
    person_id = request.session["username"]

    try:
        activity = Activity.objects.select_for_update().filter(id=activity_id)
        payer = NaturalPerson.objects.select_for_update().filter(
            person_id__username=person_id
        )
        with transaction.atomic():
            assert len(activity) == 1
            assert len(payer) == 1
            activity = activity[0]
            payer = payer[0]

            try:
                panticipant = Paticipant.objects.get(
                    activity_id=activity, person_id=payer
                )
                context[
                    "msg"
                ] = "You have already participated in the activity. If you are not deliberately do it, please contact the administrator to report this bug."
                return render(request, "msg.html", context)
            except:
                pass

            organization_id = activity.organization_id_id
            orgnization = Organization.objects.select_for_update().filter(
                organization_id=organization_id
            )
            assert len(orgnization) == 1
            orgnization = orgnization[0]

            amount = float(activity.YQPoint)
            cnt = activity.capacity
            if cnt <= 0:
                context["msg"] = "Failed to fetch the ticket."
                return render(request, "msg.html", context)
            if payer.YQPoint < amount:
                context["msg"] = "No enough YQPoint"
                return render(request, "msg.html", context)
            payer.YQPoint -= float(amount)
            activity.capacity = cnt - 1
            orgnization.YQPoint += float(amount)

            record = TransferRecord.objects.create(
                proposer=request.user, recipient=orgnization.organization_id
            )
            record.amount = amount
            record.message = f"Participate Activity {activity.title}"
            record.status = 0  # Wating
            record.time = str(datetime.now())

            panticipant = Paticipant.objects.create(
                activity_id=activity, person_id=payer
            )

            panticipant.save()
            record.save()
            payer.save()
            activity.save()
            orgnization.save()

    except:
        context[
            "msg"
        ] = "Unexpected failure. If you are not deliberately do it, please contact the administrator to report this bug."
        return render(request, "msg.html", context)

    context["msg"] = "Successfully participate the activity."
    return render(request, "msg.html", context)


# 用已有的搜索，加一个转账的想他转账的 field
# 调用的时候传一下 url 到 origin
# 搜索不希望出现学号，rid 为 User 的 index
@require_GET
@login_required(redirect_field_name="origin")
def transaction_page(request, rid=None):
    # recipient_id = request.GET.get("rid")
    recipient_id = rid
    origin = request.GET.get("origin")
    if origin is None:
        origin = "/"
    # 可以有一个默认金额，但好像用不到
    # amount = request.GET.get('amount')
    context = dict()

    # r_user = User.objects.get(id=recipient_id)

    try:
        if re.match("zz\d+", recipient_id) is not None:
            recipient = Organization.objects.get(
                organization_id__username=recipient_id)
            recipient_type = "org"
        else:
            recipient = NaturalPerson.objects.get(
                person_id__username=recipient_id)
            recipient_type = "np"
    except:
        context[
            "msg"
        ] = "Unexpected recipient. If you are not deliberately doing this, please contact the administrator to report this bug."
        context["origin"] = origin
        return render(request, "msg.html", context)

    if recipient_type == "np":
        name = recipient.nickname
        if name == "":
            name = recipient.name
        context["avatar"] = recipient.avatar
    else:
        name = recipient.oname
    context["name"] = name
    context["rid"] = recipient_id
    context["rtype"] = recipient_type
    context["origin"] = origin
    return render(request, "transaction_page.html", context)


# 涉及表单，一般就用 post 吧
# 这边先扣，那边先不加，等确认加
# 预期这边成功之后，用企业微信通知接收方，调转到查看未接收记录的窗口
@require_POST
@login_required(redirect_field_name="origin")
def start_transaction(request):
    recipient_id = request.POST.get("rid")  # index
    recipient_type = request.POST.get("rtype")
    origin = request.POST.get("origin")
    amount = request.POST.get("amount")
    transaction_msg = request.POST.get("msg")
    name = request.POST.get("name")
    context = dict()
    context["origin"] = origin

    # r_user = User.objects.get(username=recipient_id)

    try:
        # 允许一位小数，* 10 存成整数
        amount = int(float(amount) * 10)
    except:
        context[
            "msg"
        ] = "Unexpected amount. If you are not deliberately doing this, please contact the administrator to report this bug."
        return render(request, "msg.html", context)

    try:
        if recipient_type == "np":
            recipient = NaturalPerson.objects.get(
                person_id__username=recipient_id).person_id
        else:
            recipient = Organization.objects.get(
                organization_id__username=recipient_id
            ).organization_id
    except:
        context[
            "msg"
        ] = "Unexpected recipient. If you are not deliberately doing this, please contact the administrator to report this bug."
        return render(request, "msg.html", context)

    payer_id = request.session["username"]
    if re.match("zz\d+", payer_id) is not None:
        payer = Organization.objects.get(organization_id=request.user)
    else:
        payer = NaturalPerson.objects.get(person_id=request.user)

    try:
        if re.match("zz\d+", payer_id) is not None:
            payer = Organization.objects.select_for_update().filter(
                organization_id=request.user
            )
        else:
            payer = NaturalPerson.objects.select_for_update().filter(
                person_id=request.user
            )
        with transaction.atomic():
            assert len(payer) == 1
            payer = payer[0]
            payer.YQPoint -= float(amount)
            # TODO 目前用的是 nickname，可能需要改成 name
            # 需要确认 create 是否会在数据库产生记录，如果不会是否会有主键冲突？
            record = TransferRecord.objects.create(
                proposer=request.user, recipient=recipient
            )
            record.amount = amount
            record.message = transaction_msg
            record.status = 1  # Wating
            record.time = str(datetime.now())
            record.save()

            # TODO 确认 save 之后会释放锁？
            payer.save()

    except:
        context[
            "msg"
        ] = "Check if you have enough YQPoint. If so, please contact the administrator to report this bug."
        return render(request, "msg.html", context)

    context["msg"] = "Waiting the recipient to confirm the transaction."
    return render(request, "msg.html", context)


def confirm_transaction(request, tid=None, reject=None):
    context = dict()
    context['warn_code'] = 1    # 先假设有问题
    with transaction.atomic():
        try:
            record = TransferRecord.objects.select_for_update().get(
                id=tid, recipient=request.user)

        except Exception as e:

            context[
                "warn_message"
            ] = "交易遇到问题, 请联系管理员!" + str(e)
            return context

        if record.status != TransferRecord.TransferStatus.WAITING:
            context[
                "warn_message"
            ] = "交易已经完成, 请不要重复操作!"
            return context

        payer = record.proposer
        try:
            if hasattr(payer, 'naturalperson'):
                payer = NaturalPerson.objects.activated().select_for_update().get(person_id=payer)
            else:
                payer = Organization.objects.select_for_update().get(organization_id=payer)
        except:
            context['warn_message'] = "交易对象不存在或已毕业, 请联系管理员!"
            return context

        recipient = record.recipient
        if hasattr(recipient, 'naturalperson'):
            recipient = NaturalPerson.objects.activated(
            ).select_for_update().get(person_id=recipient)
        else:
            recipient = Organization.objects.select_for_update().get(organization_id=recipient)

        if reject is True:
            record.status = TransferRecord.TransferStatus.REFUSED
            payer.YQPoint += record.amount
            payer.save()
            context['warn_message'] = "拒绝转账成功!"
        else:
            record.status = TransferRecord.TransferStatus.ACCEPTED
            recipient.YQPoint += record.amount
            recipient.save()
            context['warn_message'] = "交易成功!"
        record.finish_time = datetime.now()  # 交易完成时间
        record.save()
        context["warn_code"] = 2

        return context

    context['warn_message'] = "交易遇到问题, 请联系管理员!"
    return context


def record2Display(record_list, user):  # 对应myYQPoint函数中的table_show_list
    lis = []
    amount = {'send': 0.0,
              'recv': 0.0}
    # 储存这个列表中所有record的元气值的和
    for record in record_list:
        lis.append({})

        # 确定类型
        record_type = 'send' if record.proposer.username == user.username else 'recv'

        # id
        lis[-1]['id'] = record.id

        # 时间
        lis[-1]['start_time'] = record.start_time.strftime("%m/%d %H:%M")
        if record.finish_time is not None:
            lis[-1]['finish_time'] = record.finish_time.strftime("%m/%d %H:%M")

        # 对象
        # 如果是给出列表，那么对象就是接收者
        obj_user = record.recipient if record_type == 'send' else record.proposer
        lis[-1]['obj_direct'] = 'To  ' if record_type == 'send' else 'From'
        if hasattr(obj_user, 'naturalperson'):  # 如果OneToOne Field在个人上
            lis[-1]['obj'] = obj_user.naturalperson.name
            lis[-1]['obj_url'] = '/stuinfo/' + \
                lis[-1]['obj'] + "+" + str(obj_user.id)
        else:
            lis[-1]['obj'] = obj_user.organization.oname
            lis[-1]['obj_url'] = '/orginfo/' + lis[-1]['obj']

        # 金额
        lis[-1]['amount'] = record.amount
        amount[record_type] += record.amount

        # 留言
        lis[-1]['message'] = record.message
        lis[-1]['if_act_url'] = False
        if record.corres_act is not None:
            lis[-1]['message'] = '活动' + record.corres_act.topic + '积分'
            # TODO 这里还需要补充一个活动跳转链接

        # 状态
        lis[-1]['status'] = record.get_status_display()

    return lis, amount


# modified by Kinnuch

@login_required(redirect_field_name='origin')
def myYQPoint(request):
    valid, user_type, html_display = utils.check_user_type(request)
    if not valid:
        return redirect('/logout/')

    # 接下来处理POST相关的内容
    html_display['warn_code'] = 0
    if request.method == "POST":  # 发生了交易处理的事件
        try:  # 检查参数合法性
            post_args = request.POST.get("post_button")
            record_id, action = post_args.split(
                "+")[0], post_args.split("+")[1]
            assert action in ['accept', 'reject']
            reject = (action == 'reject')
        except:
            html_display['warn_code'] = 1
            html_display['warn_message'] = "交易遇到问题,请不要非法修改参数!"

        if html_display['warn_code'] == 0:  # 如果传入参数没有问题
            # 调用确认预约API
            context = confirm_transaction(request, record_id, reject)
            # 此时warn_code一定是1或者2，必定需要提示
            html_display['warn_code'] = context['warn_code']
            html_display['warn_message'] = context['warn_message']

    me = get_person_or_org(request.user, user_type)
    html_display['is_myself'] = True
    if user_type == 'Person':
        html_display = utils.get_user_left_narbar(
            me, html_display['is_myself'], html_display)
    else:
        html_display = utils.get_org_left_narbar(
            me, html_display['is_myself'], html_display)
    # 补充一些呈现信息
    html_display["title_name"] = "My YQPoint"
    html_display["narbar_name"] = "我的元气值"  #

    to_send_set = TransferRecord.objects.filter(
        proposer=request.user, status=TransferRecord.TransferStatus.WAITING)

    to_recv_set = TransferRecord.objects.filter(
        recipient=request.user, status=TransferRecord.TransferStatus.WAITING)

    issued_send_set = TransferRecord.objects.filter(proposer=request.user, status__in=[
        TransferRecord.TransferStatus.ACCEPTED, TransferRecord.TransferStatus.REFUSED])

    issued_recv_set = TransferRecord.objects.filter(recipient=request.user, status__in=[
        TransferRecord.TransferStatus.ACCEPTED, TransferRecord.TransferStatus.REFUSED])
    
    # to_set 按照开始时间降序排列
    to_set = to_send_set.union(to_recv_set).order_by("-start_time")
    # issued_set 按照完成时间及降序排列
    # 这里应当要求所有已经issued的记录是有执行时间的
    issued_set = issued_send_set.union(issued_recv_set).order_by("-finish_time")

    to_list, amount = record2Display(to_set, request.user)
    issued_list, _  = record2Display(issued_set, request.user)

    '''
    to_send_list, to_send_amount = record2Display(record_list=TransferRecord.objects.filter(
        proposer=request.user, status=TransferRecord.TransferStatus.WAITING),
        record_type='send')
    to_recv_list, to_recv_amount = record2Display(record_list=TransferRecord.objects.filter(
        recipient=request.user, status=TransferRecord.TransferStatus.WAITING),
        record_type='recv')

    issued_send_list, _ = record2Display(record_list=TransferRecord.objects.filter(proposer=request.user, status__in=[
        TransferRecord.TransferStatus.ACCEPTED, TransferRecord.TransferStatus.REFUSED]),
        record_type='send')
    issued_recv_list, _ = record2Display(record_list=TransferRecord.objects.filter(recipient=request.user, status__in=[
        TransferRecord.TransferStatus.ACCEPTED, TransferRecord.TransferStatus.REFUSED]),
        record_type='recv')

    to_list = to_recv_list + to_send_list
    issued_list = issued_recv_list + issued_send_list

    # to_list 按照发起时间倒序排列
    to_list = sorted(to_list, key=lambda x: x['finish_time'], reverse=...)

    # issued_list 按照处理时间倒序排列
    '''

    show_table = {
        'obj': '对象',
        'time': '时间',
        'amount': '金额',
        'message': '留言',
        'status': '状态'
    }

    return render(request, 'myYQPoint.html', locals())


def showActivities(request):
    notes = [
        {"title": "活动名称1", "Date": "11/01/2019",
            "Address": ["B107A", "B107B"]},
        {"title": "活动名称2", "Date": "11/02/2019", "Address": ["B108A"]},
        {"title": "活动名称3", "Date": "11/02/2019", "Address": ["B108A"]},
        {"title": "活动名称4", "Date": "11/02/2019", "Address": ["B108A"]},
        {"title": "活动名称5", "Date": "11/02/2019", "Address": ["B108A"]},
    ]

    person = True  # 人/法人

    return render(request, "notes.html", locals())


def viewActivities(request):
    """
    aname = str(request.POST["aname"])  # 活动名称
    organization_id = request.POST["organization_id"]  # 组织id
    astart = request.POST["astart"]  # 默认传入的格式为 2021-07-21 21:00:00
    afinish = request.POST["afinish"]
    content = str(request.POST["content"])
    URL = str(request.POST["URL"])  # 活动推送链接
    QRcode = request.POST["QRcode"]  # 收取元气值的二维码
    aprice = request.POST["aprice"]  # 活动价格
    capacity = request.POST["capacity"]  # 活动举办的容量
    """


    person = True

    return render(request, "activity_info.html", locals())


# 发起活动
def addActivities(request):
    valid, user_type, html_display = utils.check_user_type(request)
    if not valid:
        return redirect('/index/')
    if user_type == 'Person':
        return redirect('/welcome/')  # test
    if request.method == "POST" and request.POST:
        org = get_person_or_org(request.user, user_type)
        # 和 app.Activity 数据库交互，需要从前端获取以下表单数据
        context = dict()
        context = utils.check_ac_request(request)  # 合法性检查
        if context['warn_code'] != 0:
            html_display['warn_code'] = context['warn_code']
            html_display['warn_message'] = context['warn_msg']
            return render(request, "activity_add.html", locals())  # warn_code!=0失败
        try:
            with transaction.atomic():
                new_act = Activity.objects.create(title=context['aname'], organization_id=org,
<<<<<<< HEAD
                                                  status=Activity.Astatus.PENDING)  # 默认状态是审核中
=======
                                                  status=Activity.Astatus.PENDING)  # 默认状态是报名中
>>>>>>> 3ad0010f

                new_act.content = context['content']
                new_act.publish_time = context['publish_time']
                new_act.sign_start = context['signup_start']

                new_act.sign_end = context['signup_end']
                new_act.start = context['act_start']
                new_act.end = context['act_end']
                new_act.URL = context['URL']
                new_act.location = context['location']
                # new_act.QRcode = QRcode
                new_act.YQPoint = context['aprice']
                new_act.capacity = context['capacity']
                new_act.save()
<<<<<<< HEAD

=======
>>>>>>> 3ad0010f
        except:
            html_display['warn_code'] = 8
            html_display['warn_message'] = "Lauch activty has been failed! Please check your input twice!"
        # 返回发起成功或者失败的页面
        return render(request, "activity_add.html", locals())  # warn_code==0
    return render(request, "activity_add.html")
<|MERGE_RESOLUTION|>--- conflicted
+++ resolved
@@ -1289,12 +1289,12 @@
 
 def showActivities(request):
     notes = [
-        {"title": "活动名称1", "Date": "11/01/2019",
+        {"topic": "活动名称1", "Date": "11/01/2019",
             "Address": ["B107A", "B107B"]},
-        {"title": "活动名称2", "Date": "11/02/2019", "Address": ["B108A"]},
-        {"title": "活动名称3", "Date": "11/02/2019", "Address": ["B108A"]},
-        {"title": "活动名称4", "Date": "11/02/2019", "Address": ["B108A"]},
-        {"title": "活动名称5", "Date": "11/02/2019", "Address": ["B108A"]},
+        {"topic": "活动名称2", "Date": "11/02/2019", "Address": ["B108A"]},
+        {"topic": "活动名称3", "Date": "11/02/2019", "Address": ["B108A"]},
+        {"topic": "活动名称4", "Date": "11/02/2019", "Address": ["B108A"]},
+        {"topic": "活动名称5", "Date": "11/02/2019", "Address": ["B108A"]},
     ]
 
     person = True  # 人/法人
@@ -1339,12 +1339,8 @@
             return render(request, "activity_add.html", locals())  # warn_code!=0失败
         try:
             with transaction.atomic():
-                new_act = Activity.objects.create(title=context['aname'], organization_id=org,
-<<<<<<< HEAD
+                new_act = Activity.objects.create(topic=context['aname'], organization_id=org,
                                                   status=Activity.Astatus.PENDING)  # 默认状态是审核中
-=======
-                                                  status=Activity.Astatus.PENDING)  # 默认状态是报名中
->>>>>>> 3ad0010f
 
                 new_act.content = context['content']
                 new_act.publish_time = context['publish_time']
@@ -1359,10 +1355,7 @@
                 new_act.YQPoint = context['aprice']
                 new_act.capacity = context['capacity']
                 new_act.save()
-<<<<<<< HEAD
-
-=======
->>>>>>> 3ad0010f
+
         except:
             html_display['warn_code'] = 8
             html_display['warn_message'] = "Lauch activty has been failed! Please check your input twice!"
