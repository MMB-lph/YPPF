--- conflicted
+++ resolved
@@ -2009,17 +2009,10 @@
                 )
                 html_display["warn_message"] = "成功提交活动照片"
             html_display["warn_code"] = 2
-<<<<<<< HEAD
         elif option == "sign" or option == "enroll":#下载活动签到信息或者报名信息
             if not ownership:
                 return redirect("/welcome/")
             return utils.export_activity(activity,option)
-=======
-        elif option == "download":#下载活动签到信息
-            if not ownership:
-                return redirect("/welcome/")
-            return utils.export_activity_signin(activity)
->>>>>>> 20a28f53
         else:
             return redirect("/welcome")
 
