--- conflicted
+++ resolved
@@ -1040,10 +1040,6 @@
         activities = list(activities)
         activities.sort(key=lambda activity: abs(now - activity.start))
         return None if len(activities) == 0 else activities[0:3]
-<<<<<<< HEAD
-=======
-
->>>>>>> f85ce6ae
 
     org_display_list = []
     for org in organization_list:
@@ -1051,10 +1047,6 @@
             recent_activity = Activity.objects.filter(organization_id=org).order_by("-start")[0]
         except:
             recent_activity = {"title": "暂无", "id": "#"}
-<<<<<<< HEAD
-
-=======
->>>>>>> f85ce6ae
         org_display_list.append(
             {
                 "oname": org.oname,
@@ -1637,18 +1629,11 @@
 
     # 新版侧边栏, 顶栏等的呈现，采用 bar_display, 必须放在render前最后一步
     bar_display = utils.get_sidebar_and_navbar(request.user, "我的元气值")
-<<<<<<< HEAD
     # 补充一些呈现信息
     # bar_display["title_name"] = "My YQPoint"
     # bar_display["navbar_name"] = "我的元气值"  #
     # bar_display["help_message"] = local_dict["help_message"]["我的元气值"]
-=======
-     # 补充一些呈现信息
-     # bar_display["title_name"] = "My YQPoint"
-     # bar_display["navbar_name"] = "我的元气值"  #
-     # bar_display["help_message"] = local_dict["help_message"]["我的元气值"]
->>>>>>> f85ce6ae
-
+S
     return render(request, "myYQPoint.html", locals())
 
 
@@ -2118,11 +2103,6 @@
 @utils.check_user_access(redirect_url="/logout/")
 def addActivity(request, aid=None):
 
-<<<<<<< HEAD
-    # 新版侧边栏, 顶栏等的呈现，采用 bar_display, 必须放在render前最后一步
-    # TODO: 整理结构，统一在结束时返回render
-    # bar_display = utils.get_sidebar_and_navbar(request.user)
-=======
     # 检查：不是超级用户，必须是组织，修改是必须是自己
     try:
         valid, user_type, html_display = utils.check_user_type(request.user)
@@ -2140,7 +2120,6 @@
     except Exception as e:
         # print(e)
         return redirect("/welcome/")
->>>>>>> f85ce6ae
 
     # 处理 POST 请求
     # 在这个界面，不会返回render，而是直接跳转到viewactivity，可以不设计bar_display
@@ -2182,19 +2161,10 @@
 
     # 处理 GET 请求
     elif request.method == "GET":
-<<<<<<< HEAD
-
-        edit = request.GET.get("edit")
-        if edit is None or edit != "True":
-            edit = False
-            # bar_display["title_name"] = "新建活动"
-            # bar_display["narbar_name"] = "新建活动"
-=======
         # 下面的操作基本如无特殊说明，都是准备前端使用量
         defaultpics = [{"src":"/static/assets/img/announcepics/"+str(i+1)+".JPG","id": "picture"+str(i+1) } for i in range(5)]
         if not edit:
             avialable_teachers = NaturalPerson.objects.teachers()
->>>>>>> f85ce6ae
         else:
             try:
                 org = get_person_or_org(request.user, "Organization")
@@ -2238,11 +2208,6 @@
             if capacity == 10000:
                 no_limit = True
             examine_teacher = activity.examine_teacher.name
-<<<<<<< HEAD
-            # bar_display["title_name"] = "修改活动"
-            # bar_display["narbar_name"] = "修改活动"
-=======
->>>>>>> f85ce6ae
             status = activity.status
             if status != Activity.Status.REVIEWING:
                 accepted = True
@@ -2252,18 +2217,10 @@
 
 
         html_display["today"] = datetime.now().strftime("%Y-%m-%d")
-<<<<<<< HEAD
-
-        if not edit:
-            bar_display = utils.get_sidebar_and_navbar(request.user, "新建活动")
-        else:
-            bar_display = utils.get_sidebar_and_navbar(request.user, "修改活动")
-=======
         if not edit:
              bar_display = utils.get_sidebar_and_navbar(request.user, "新建活动")
         else:
              bar_display = utils.get_sidebar_and_navbar(request.user, "修改活动")
->>>>>>> f85ce6ae
 
         return render(request, "activity_add.html", locals())
 
