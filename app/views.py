--- conflicted
+++ resolved
@@ -478,11 +478,7 @@
         context["wallpaper_path"] = utils.get_user_wallpaper(person)
 
         # 新版侧边栏, 顶栏等的呈现，采用 bar_display
-<<<<<<< HEAD
-        bar_display = utils.get_sidebar_and_navbar(request.user, "个人主页")
-=======
         bar_display = utils.get_sidebar_and_navbar(request.user, navbar_name="个人主页")
->>>>>>> fcbbba9d
         origin = request.get_full_path()
 
         return render(request, "stuinfo.html", locals())
@@ -2704,11 +2700,6 @@
 
     # 新版侧边栏, 顶栏等的呈现，采用 bar_display, 必须放在render前最后一步
     bar_display = utils.get_sidebar_and_navbar(request.user, navbar_name="通知信箱")
-<<<<<<< HEAD
-    
-=======
-
->>>>>>> fcbbba9d
     return render(request, "notifications.html", locals())
 
 
@@ -4102,4 +4093,4 @@
     return render(request, "reimbursement_comment.html", locals())
     bar_display["title_name"] = "报销审核"
     bar_display["navbar_name"] = "报销审核"
-    return render(request, "reimbursement_comment.html", locals())+    return render(request, "reimbursement_comment.html", locals())
