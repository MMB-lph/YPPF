from threading import local
from django.dispatch.dispatcher import NO_RECEIVERS, receiver
from django.template.defaulttags import register
from app.models import (
    NaturalPerson,
    Position,
    Organization,
    OrganizationType,
    Position,
    Activity,
    TransferRecord,
    Participant,
    Notification,
    NewOrganization,
    Comment,
    CommentPhoto,
    YQPointDistribute,
    Reimbursement
)
from django.db.models import Max
import app.utils as utils
from app.forms import UserForm
from app.utils import url_check, check_cross_site
from app.wechat_send import publish_notification
from boottest import local_dict
from boottest.hasher import MyMD5PasswordHasher, MySHA256Hasher
from django.shortcuts import render, redirect
from django.http import HttpResponse, HttpResponseRedirect, JsonResponse
from django.contrib import auth, messages
from django.contrib.auth.models import User
from django.contrib.auth.decorators import login_required
from django.contrib.auth.hashers import make_password, check_password
from django.db import transaction
from django.db.models import Q
from django.conf import settings
from django.urls import reverse
from django.views.decorators.http import require_POST, require_GET

import json
from time import mktime
from datetime import date, datetime, timedelta
from urllib import parse
import re
import random
import requests  # 发送验证码
import io
import csv
import qrcode

# 定时任务注册
from django_apscheduler.jobstores import DjangoJobStore, register_events, register_job
from .scheduler_func import scheduler

# 注册启动以上schedule任务
register_events(scheduler)
scheduler.start()

email_url = local_dict["url"]["email_url"]
hash_coder = MySHA256Hasher(local_dict["hash"]["base_hasher"])
email_coder = MySHA256Hasher(local_dict["hash"]["email"])


@register.filter
def get_item(dictionary, key):
    return dictionary.get(key)


def index(request):
    arg_origin = request.GET.get("origin")
    modpw_status = request.GET.get("modinfo")
    # request.GET['success'] = "no"
    arg_islogout = request.GET.get("is_logout")
    alert = request.GET.get("alert")
    html_display = dict()
    if (
            request.method == "GET"
            and modpw_status is not None
            and modpw_status == "success"
    ):
        html_display["warn_code"] = 2
        html_display["warn_message"] = "修改密码成功!"
        auth.logout(request)
        return render(request, "index.html", locals())

    if alert is not None:
        html_display["warn_code"] = 1
        html_display["warn_message"] = "检测到恶意 URL，请与系统管理员进行联系。"
        auth.logout(request)
        return render(request, "index.html", locals())

    if arg_islogout is not None:
        if request.user.is_authenticated:
            auth.logout(request)
            return render(request, "index.html", locals())
    if arg_origin is None:  # 非外部接入
        if request.user.is_authenticated:
            return redirect("/welcome/")
            """
            valid, user_type , html_display = utils.check_user_type(request.user)
            if not valid:
                return render(request, 'index.html', locals())
            return redirect('/stuinfo') if user_type == "Person" else redirect('/orginfo')
            """
    # 恶意的 origin
    if not url_check(arg_origin):
        return redirect("/index/?alert=1")

    if request.method == "POST" and request.POST:
        username = request.POST["username"]
        password = request.POST["password"]

        try:
            user = User.objects.filter(username=username)
            if len(user) == 0:
                org = Organization.objects.get(
                    oname=username)  # 如果get不到，就是账号不存在了
                user = org.organization_id
                username = user.username
            else:
                user = user[0]
        except:
            # if arg_origin is not None:
            #    redirect(f'/login/?origin={arg_origin}')
            html_display["warn_message"] = local_dict["msg"]["404"]
            html_display["warn_code"] = 1
            return render(request, "index.html", locals())
        userinfo = auth.authenticate(username=username, password=password)
        if userinfo:
            auth.login(request, userinfo)
            request.session["username"] = username
            if arg_origin is not None:
                if not check_cross_site(request, arg_origin):
                    html_display["warn_code"] = 1
                    html_display["warn_message"] = "当前账户不能进行地下室预约，请使用个人账户登录后预约"
                    return redirect("/welcome/?warn_code={}&warn_message={}".format(
                        html_display["warn_code"], html_display["warn_message"]))
                if not arg_origin.startswith('http'):  # 非外部链接，合法性已经检查过
                    return redirect(arg_origin)       # 不需要加密验证
                d = datetime.utcnow()
                t = mktime(datetime.timetuple(d))
                timeStamp = str(int(t))
                en_pw = hash_coder.encode(username + timeStamp)
                try:
                    userinfo = NaturalPerson.objects.get(
                        person_id__username=username)
                    name = userinfo.name
                    return redirect(
                        arg_origin
                        + f"?Sid={username}&timeStamp={timeStamp}&Secret={en_pw}&name={name}"
                    )
                except:
                    return redirect(
                        arg_origin
                        + f"?Sid={username}&timeStamp={timeStamp}&Secret={en_pw}"
                    )
            else:
                # 先处理初次登录
                valid, user_type, html_display = utils.check_user_type(
                    request.user)
                if not valid:
                    return redirect("/logout/")
                me = utils.get_person_or_org(userinfo, user_type)
                if me.first_time_login:
                    return redirect("/modpw/")

                return redirect("/welcome/")
                """
                valid, user_type , html_display = utils.check_user_type(request.user)
                if not valid:
                    return render(request, 'index.html', locals())
                return redirect('/stuinfo') if user_type == "Person" else redirect('/orginfo')
                """
        else:
            html_display["warn_code"] = 1
            html_display["warn_message"] = local_dict["msg"]["406"]

    # 非 post 过来的
    if arg_origin is not None:
        if request.user.is_authenticated:

            if not check_cross_site(request, arg_origin):
                html_display = dict()
                html_display["warn_code"] = 1
                html_display["warn_message"] = "当前账户不能进行地下室预约，请使用个人账户登录后预约"
                return redirect("/welcome/?warn_code={}&warn_message={}".format(
                    html_display["warn_code"], html_display["warn_message"]))

            d = datetime.utcnow()
            t = mktime(datetime.timetuple(d))
            timeStamp = str(int(t))
            print("utc time: ", d)
            print(timeStamp)
            username = request.session["username"]
            en_pw = hash_coder.encode(username + timeStamp)
            return redirect(
                arg_origin +
                f"?Sid={username}&timeStamp={timeStamp}&Secret={en_pw}"
            )

    return render(request, "index.html", locals())


# Return content
# Sname 姓名 Succeed 成功与否
wechat_login_coder = MyMD5PasswordHasher("wechat_login")


def miniLogin(request):
    try:
        assert request.method == "POST"
        username = request.POST["username"]
        password = request.POST["password"]
        secret_token = request.POST["secret_token"]
        assert wechat_login_coder.verify(username, secret_token) == True
        user = User.objects.get(username=username)

        userinfo = auth.authenticate(username=username, password=password)

        if userinfo:

            auth.login(request, userinfo)

            request.session["username"] = username
            en_pw = hash_coder.encode(request.session["username"])
            user_account = NaturalPerson.objects.get(person_id=username)
            return JsonResponse({"Sname": user_account.name, "Succeed": 1}, status=200)
        else:
            return JsonResponse({"Sname": username, "Succeed": 0}, status=400)
    except:
        return JsonResponse({"Sname": "", "Succeed": 0}, status=400)


@login_required(redirect_field_name="origin")
@utils.check_user_access(redirect_url="/logout/")
def stuinfo(request, name=None):
    """
        进入到这里的逻辑:
        首先必须登录，并且不是超级账户
        如果name是空
            如果是个人账户，那么就自动跳转个人主页"/stuinfo/myname"
            如果是组织账户，那么自动跳转welcome
        如果name非空但是找不到对应的对象
            自动跳转到welcome
        如果name有明确的对象
            如果不重名
                如果是自己，那么呈现并且有左边栏
                如果不是自己或者自己是组织，那么呈现并且没有侧边栏
            如果重名
                那么期望有一个"+"在name中，如果搜不到就跳转到Search/?Query=name让他跳转去
    """

    user = request.user
    valid, user_type, html_display = utils.check_user_type(request.user)

    oneself = utils.get_person_or_org(user, user_type)

    if name is None:
        if user_type == "Organization":
            return redirect("/welcome/")  # 组织只能指定学生姓名访问
        else:  # 跳轉到自己的頁面
            assert user_type == "Person"
            full_path = request.get_full_path()

            append_url = "" if (
                "?" not in full_path) else "?" + full_path.split("?")[1]
            return redirect("/stuinfo/" + oneself.name + append_url)
    else:
        # 先对可能的加号做处理
        name_list = name.split("+")
        name = name_list[0]
        person = NaturalPerson.objects.activated().filter(name=name)
        if len(person) == 0:  # 查无此人
            return redirect("/welcome/")
        if len(person) == 1:  # 无重名
            person = person[0]
        else:  # 有很多人，这时候假设加号后面的是user的id
            if len(name_list) == 1:  # 没有任何后缀信息，那么如果是自己则跳转主页，否则跳转搜索
                if user_type == "Person" and oneself.name == name:
                    person = oneself
                else:  # 不是自己，信息不全跳转搜索
                    return redirect("/search?Query=" + name)
            else:
                obtain_id = int(name_list[1])  # 获取增补信息
                get_user = User.objects.get(id=obtain_id)
                potential_person = NaturalPerson.objects.activated().get(
                    person_id=get_user
                )
                assert potential_person in person
                person = potential_person

        is_myself = user_type == "Person" and person.person_id == user  # 用一个字段储存是否是自己
        html_display["is_myself"] = is_myself  # 存入显示

        # 制作属于组织的卡片（头像，名称（+链接），介绍，职位）
        person_poss = Position.objects.activated().filter(
            Q(person=person) & (Q(show_post=True) | Q(pos=0)))
        person_orgs = Organization.objects.filter(
            id__in=person_poss.values("org"))       # ta属于的组织
        person_org_poss = person_poss.values("pos")  # ta在组织中的职位
        person_org_poss = [(pos['pos'], org.otype.get_name(pos['pos']))
                           for org, pos in zip(person_orgs, person_org_poss)]
        oneself_org_ids = [oneself] if user_type == 'Organization' else Position.objects.activated().filter(
            Q(person=oneself) & Q(show_post=True)).values("org")
        person_org_same = [
            id in oneself_org_ids for id in person_poss.values("org")]
        person_org_avas = [utils.get_user_ava(org, "organization")
                           for org in person_orgs]
        org_statuss = person_poss.values("status")
        html_display["org_info"] = list(
            zip(person_orgs, person_org_avas,
                person_org_poss, org_statuss, person_org_same)
        )
        html_display["org_len"] = len(html_display["org_info"])

        # 制作参与活动的卡片（时间，名称（+链接），组织，地点，介绍，状态）
        participants = Participant.objects.filter(person_id=person.id)
        activities = Activity.objects.filter(
            Q(id__in=participants.values('activity_id')), ~Q(status=Activity.Status.CANCELED))
        if user_type == 'Person':
            activities_me = Participant.objects.filter(
                person_id=person.id).values('activity_id')
            activity_is_same = [
                activity in activities_me
                for activity in participants.values("activity_id")
            ]
        else:
            activities_me = activities.filter(
                organization_id=oneself.id).values('id')
            activities_me = [activity['id'] for activity in activities_me]
            activity_is_same = [
                activity['activity_id'] in activities_me
                for activity in participants.values("activity_id")
            ]
        participate_status_list = participants.values('status')
        participate_status_list = [info['status']
                                   for info in participate_status_list]
        status_color = {
            Activity.Status.REVIEWING: "primary",
            Activity.Status.CANCELED: "secondary",
            Activity.Status.APPLYING: "info",
            Activity.Status.WAITING: "warning",
            Activity.Status.PROGRESSING: "success",
            Activity.Status.END: "danger",
            Participant.AttendStatus.APPLYING: "primary",
            Participant.AttendStatus.APLLYFAILED: "danger",
            Participant.AttendStatus.APLLYSUCCESS: "info",
            Participant.AttendStatus.ATTENDED: "success",
            Participant.AttendStatus.UNATTENDED: "warning",
            Participant.AttendStatus.CANCELED: "secondary",
        }
        activity_color_list = [status_color[activity.status]
                               for activity in activities]
        attend_color_list = [status_color[status]
                             for status in participate_status_list]
        activity_info = list(
            zip(
                activities,
                participate_status_list,
                activity_is_same,
                activity_color_list,
                attend_color_list,
            )
        )
        activity_info.sort(key=lambda a: a[0].start, reverse=True)
        html_display["activity_info"] = activity_info
        html_display["activity_len"] = len(html_display["activity_info"])

        # 警告呈现信息

        try:
            html_display["warn_code"] = int(
                request.GET.get("warn_code", 0)
            )  # 是否有来自外部的消息
        except:
            return redirect("/welcome/")
        html_display["warn_message"] = request.GET.get(
            "warn_message", "")  # 提醒的具体内容

        modpw_status = request.GET.get("modinfo", None)
        if modpw_status is not None and modpw_status == "success":
            html_display["warn_code"] = 2
            html_display["warn_message"] = "修改个人信息成功!"

        # 存储被查询人的信息
        context = dict()

        context["person"] = person

        context["title"] = (
            "我"
            if is_myself
            else "Ta"
        )

        context["avatar_path"] = utils.get_user_ava(person, "Person")
        context["wallpaper_path"] = utils.get_user_wallpaper(person)

        # 新版侧边栏, 顶栏等的呈现，采用 bar_display
        bar_display = utils.get_sidebar_and_navbar(request.user)
        bar_display["title_name"] = "个人主页"
        bar_display["navbar_name"] = "个人主页"
        bar_display["help_message"] = local_dict["help_message"]["个人主页"]
        origin = request.get_full_path()

        return render(request, "stuinfo.html", locals())


@login_required(redirect_field_name="origin")
@utils.check_user_access(redirect_url="/logout/")
def request_login_org(request, name=None):  # 特指个人希望通过个人账户登入组织账户的逻辑
    """
        这个函数的逻辑是，个人账户点击左侧的管理组织直接跳转登录到组织账户
        首先检查登录的user是个人账户，否则直接跳转orginfo
        如果个人账户对应的是name对应的组织的最高权限人，那么允许登录，否则跳转回stuinfo并warning
    """
    user = request.user
    valid, user_type, html_display = utils.check_user_type(request.user)

    if user_type == "Organization":
        return redirect("/orginfo/")
    try:
        me = NaturalPerson.objects.activated().get(person_id=user)
    except:  # 找不到合法的用户
        return redirect("/welcome/")
    if name is None:  # 个人登录未指定登入组织,属于不合法行为,弹回欢迎
        return redirect("/welcome/")
    else:  # 确认有无这个组织
        try:
            org = Organization.objects.get(oname=name)
        except:  # 找不到对应组织
            urls = "/stuinfo/" + me.name + "?warn_code=1&warn_message=找不到对应组织,请联系管理员!"
            return redirect(urls)
        try:
            position = Position.objects.activated().filter(org=org, person=me)
            assert len(position) == 1
            position = position[0]
            assert position.pos == 0
        except:
            urls = "/stuinfo/" + me.name + "?warn_code=1&warn_message=没有登录到该组织账户的权限!"
            return redirect(urls)
        # 到这里,是本人组织并且有权限登录
        auth.logout(request)
        auth.login(request, org.organization_id)  # 切换到组织账号
        if org.first_time_login:
            return redirect("/modpw/")
        return redirect("/orginfo/")


@login_required(redirect_field_name="origin")
@utils.check_user_access(redirect_url="/logout/")
def orginfo(request, name=None):
    """
        orginfo负责呈现组织主页，逻辑和stuinfo是一样的，可以参考
        只区分自然人和法人，不区分自然人里的负责人和非负责人。任何自然人看这个组织界面都是【不可管理/编辑组织信息】
    """
    user = request.user
    valid, user_type, html_display = utils.check_user_type(request.user)

    me = utils.get_person_or_org(user, user_type)

    if name is None:  # 此时登陆的必需是法人账号，如果是自然人，则跳转welcome
        if user_type == "Person":
            return redirect("/welcome/")
        try:
            org = Organization.objects.activated().get(organization_id=user)
        except:
            return redirect("/welcome/")

        full_path = request.get_full_path()
        append_url = "" if (
            "?" not in full_path) else "?" + full_path.split("?")[1]

        return redirect("/orginfo/" + org.oname + append_url)

    try:  # 指定名字访问组织账号的，可以是自然人也可以是法人。在html里要注意区分！

        # 下面是组织信息

        org = Organization.objects.activated().get(oname=name)

    except:
        return redirect("/welcome/")

    organization_name = name
    organization_type_name = org.otype.otype_name
    org_avatar_path = utils.get_user_ava(org, "Organization")
    # org的属性 YQPoint 和 information 不在此赘述，直接在前端调用

    # 该学年、该学期、该组织的 活动的信息,分为 未结束continuing 和 已结束ended ，按时间顺序降序展现
    continuing_activity_list = (
        Activity.objects.activated()
        .filter(organization_id=org)
        .filter(
            status__in=[
                Activity.Status.REVIEWING,
                Activity.Status.APPLYING,
                Activity.Status.WAITING,
                Activity.Status.PROGRESSING,
            ]
        )
        .order_by("-start")
    )

    ended_activity_list = (
        Activity.objects.activated()
        .filter(organization_id=org)
        .filter(status__in=[Activity.Status.CANCELED, Activity.Status.END])
        .order_by("-start")
    )

    # 如果是用户登陆的话，就记录一下用户有没有加入该活动，用字典存每个活动的状态，再把字典存在列表里

    prepare_times = Activity.EndBeforeHours.prepare_times

    continuing_activity_list_participantrec = []

    for act in continuing_activity_list:
        dictmp = {}
        dictmp["act"] = act
        dictmp["endbefore"] = act.start - \
            timedelta(hours=prepare_times[act.endbefore])
        if user_type == "Person":

            existlist = Participant.objects.filter(activity_id_id=act.id).filter(
                person_id_id=me.id
            )

            if existlist:  # 判断是否非空
                dictmp["status"] = existlist[0].status
            else:
                dictmp["status"] = "无记录"
        continuing_activity_list_participantrec.append(dictmp)

    ended_activity_list_participantrec = []
    for act in ended_activity_list:
        dictmp = {}
        dictmp["act"] = act
        dictmp["endbefore"] = act.start - \
            timedelta(hours=prepare_times[act.endbefore])
        if user_type == "Person":
            existlist = Participant.objects.filter(activity_id_id=act.id).filter(
                person_id_id=me.id
            )
            if existlist:  # 判断是否非空
                dictmp["status"] = existlist[0].status
            else:
                dictmp["status"] = "无记录"
        ended_activity_list_participantrec.append(dictmp)

    # 判断我是不是老大, 首先设置为false, 然后如果有person_id和user一样, 就为True
    html_display["isboss"] = False

    # 组织成员list
    positions = Position.objects.activated().filter(org=org).order_by("pos")  # 升序
    member_list = []
    for p in positions:
        if p.person.person_id == user and p.pos == 0:
            html_display["isboss"] = True
        if p.show_post == True or p.pos == 0:
            member = {}
            member["person"] = p.person
            member["job"] = org.otype.get_name(p.pos)
            member["highest"] = True if p.pos == 0 else False

            member["avatar_path"] = utils.get_user_ava(
                member["person"], "Person")

            member_list.append(member)

    try:
        html_display["warn_code"] = int(
            request.GET.get("warn_code", 0))  # 是否有来自外部的消息
    except:
        return redirect("/welcome/")
    html_display["warn_message"] = request.GET.get(
        "warn_message", "")  # 提醒的具体内容

    modpw_status = request.GET.get("modinfo", None)
    if modpw_status is not None and modpw_status == "success":
        html_display["warn_code"] = 2
        html_display["warn_message"] = "修改组织信息成功!"

    # 补充左边栏信息

    # 判断是否为组织账户本身在登录
    html_display["is_myself"] = me == org

    # 再处理修改信息的回弹
    modpw_status = request.GET.get("modinfo", None)
    html_display["modpw_code"] = modpw_status is not None and modpw_status == "success"

    # 组织活动的信息

    # 补充一些呈现信息
    # 新版侧边栏, 顶栏等的呈现，采用 bar_display, 必须放在render前最后一步
    bar_display = utils.get_sidebar_and_navbar(request.user)
    bar_display["title_name"] = "组织主页"
    bar_display["navbar_name"] = "组织主页"

    # 转账后跳转
    origin = request.get_full_path()

    # 补充订阅该组织的按钮
    show_subscribe = False
    if user_type == "Person":
        show_subscribe = True
        subscribe_flag = True  # 默认在订阅列表中

        if organization_name in me.unsubscribe_list.values_list("oname", flat=True):
            subscribe_flag = False

    return render(request, "orginfo.html", locals())


@login_required(redirect_field_name="origin")
@utils.check_user_access(redirect_url="/logout/")
def homepage(request):
    valid, user_type, html_display = utils.check_user_type(request.user)
    is_person = True if user_type == "Person" else False
    me = utils.get_person_or_org(request.user, user_type)
    myname = me.name if is_person else me.oname

    # 直接储存在html_display中
    # profile_name = "个人主页" if is_person else "组织主页"
    # profile_url = "/stuinfo/" + myname if is_person else "/orginfo/" + myname

    html_display["is_myself"] = True

    try:
        html_display["warn_code"] = int(
            request.GET.get("warn_code", 0))  # 是否有来自外部的消息
    except:
        return redirect("/welcome/")
    html_display["warn_message"] = request.GET.get(
        "warn_message", "")  # 提醒的具体内容

    # 今天开始进行的活动,且不展示结束的活动。按开始时间由近到远排序
    nowtime = datetime.now()
    today_activity_list = (
        Activity.objects.activated()
        .filter(Q(start__year=nowtime.year) & Q(start__month=nowtime.month) & Q(start__day=nowtime.day))
        .filter(
            status__in=[
                Activity.Status.APPLYING,
                Activity.Status.WAITING,
                Activity.Status.PROGRESSING
            ]
        )
        .order_by("start")
    )
    # 今天可以报名的活动。按截止时间由近到远排序
    prepare_times = Activity.EndBeforeHours.prepare_times
    signup_rec = (
        Activity.objects.activated()
        .filter(status=Activity.Status.APPLYING)
    )
    today_signup_list = []
    for act in signup_rec:
        dictmp = {}
        dictmp["endbefore"] = act.start - \
            timedelta(hours=prepare_times[act.endbefore])
        dictmp["act"] = act
        today_signup_list.append(dictmp)
    today_signup_list.sort(key=lambda x: x["endbefore"])

    # 新版侧边栏, 顶栏等的呈现，采用 bar_display, 必须放在render前最后一步
    bar_display = utils.get_sidebar_and_navbar(request.user)
    bar_display["title_name"] = "Welcome Page"
    bar_display["navbar_name"] = "元培生活"


    return render(request, "welcome_page.html", locals())


@login_required(redirect_field_name="origin")
@utils.check_user_access(redirect_url="/logout/")
def account_setting(request):
    valid, user_type, html_display = utils.check_user_type(request.user)

    # 在这个页面 默认回归为自己的左边栏
    html_display["is_myself"] = True
    user = request.user
    me = utils.get_person_or_org(user, user_type)
    former_img = utils.get_user_ava(me, user_type)

    if user_type == "Person":
        info = NaturalPerson.objects.filter(person_id=user)
        userinfo = info.values()[0]

        useroj = NaturalPerson.objects.get(person_id=user)

        # print(json.loads(request.body.decode("utf-8")))
        if request.method == "POST" and request.POST:

            attr_dict = dict()

            attr_dict['nickname'] = request.POST['nickname']
            attr_dict['biography'] = request.POST["aboutBio"]
            attr_dict['telephone'] = request.POST["tel"]
            attr_dict['email'] = request.POST["email"]
            attr_dict['stu_major'] = request.POST["major"]
            #attr_dict['stu_grade'] = request.POST['grade'] 用户无法填写
            #attr_dict['stu_class'] = request.POST['class'] 用户无法填写
            attr_dict['stu_dorm'] = request.POST['dorm']

            ava = request.FILES.get("avatar")
            gender = request.POST['gender']

            show_dict = dict()

            show_dict['show_nickname'] = request.POST.get(
                'show_nickname') == 'on'
            show_dict['show_gender'] = request.POST.get('show_gender') == 'on'
            show_dict['show_tel'] = request.POST.get('show_tel') == 'on'
            show_dict['show_email'] = request.POST.get('show_email') == 'on'
            show_dict['show_major'] = request.POST.get('show_major') == 'on'
            show_dict['show_dorm'] = request.POST.get('show_dorm') == 'on'

            expr = bool(ava or (gender != useroj.get_gender_display()))
            expr += bool(sum(
                [(getattr(useroj, attr) != attr_dict[attr] and attr_dict[attr] != "") for attr in attr_dict.keys()]))
            expr += bool(sum([getattr(useroj, show_attr) != show_dict[show_attr]
                         for show_attr in show_dict.keys()]))

            if gender != useroj.gender:
                useroj.gender = NaturalPerson.Gender.MALE if gender == '男' else NaturalPerson.Gender.FEMALE
            for attr in attr_dict.keys():
                if getattr(useroj, attr) != attr_dict[attr] and attr_dict[attr] != "":
                    setattr(useroj, attr, attr_dict[attr])
            for show_attr in show_dict.keys():
                if getattr(useroj, show_attr) != show_dict[show_attr]:
                    setattr(useroj, show_attr, show_dict[show_attr])
            if ava is None:
                pass
            else:
                useroj.avatar = ava
            useroj.save()
            avatar_path = settings.MEDIA_URL + str(ava)
            if expr >= 1:
                upload_state = True
                return redirect("/stuinfo/?modinfo=success")
            # else: 没有更新 从下面统一返回
    else:
        info = Organization.objects.filter(organization_id=user)
        userinfo = info.values()[0]

        useroj = Organization.objects.get(organization_id=user)

        if request.method == "POST" and request.POST:

            attr_dict = dict()
            attr_dict['introduction'] = request.POST['introduction']

            ava = request.FILES.get("avatar")

            expr = bool(ava)
            expr += bool(sum(
                [(getattr(useroj, attr) != attr_dict[attr] and attr_dict[attr] != "") for attr in attr_dict.keys()]))

            for attr in attr_dict.keys():
                if getattr(useroj, attr) != attr_dict[attr] and attr_dict[attr] != "":
                    setattr(useroj, attr, attr_dict[attr])
            if ava is None:
                pass
            else:
                useroj.avatar = ava
            useroj.save()
            avatar_path = settings.MEDIA_URL + str(ava)
            if expr >= 1:
                upload_state = True
                return redirect("/orginfo/?modinfo=success")
            # else: 没有修改信息 统一从下面返回

    # 补充网页呈现所需信息
    # 新版侧边栏, 顶栏等的呈现，采用 bar_display, 必须放在render前最后一步
    bar_display = utils.get_sidebar_and_navbar(request.user)
    bar_display["title_name"] = "Account Setting"
    bar_display["navbar_name"] = "账户设置"
    bar_display["help_message"] = local_dict["help_message"]["账户设置"]

    if user_type == "Person":
        return render(request, "person_account_setting.html", locals())
    else:
        return render(request, "org_account_setting.html", locals())


def register(request):
    if request.user.is_superuser:
        if request.method == "POST" and request.POST:
            name = request.POST["name"]
            password = request.POST["password"]
            sno = request.POST["snum"]
            email = request.POST["email"]
            password2 = request.POST["password2"]
            stu_grade = request.POST["syear"]
            # gender = request.POST['sgender']
            if password != password2:
                render(request, "index.html")
            else:
                # user with same sno
                same_user = NaturalPerson.objects.filter(person_id=sno)
                if same_user:
                    render(request, "auth_register_boxed.html")
                same_email = NaturalPerson.objects.filter(email=email)
                if same_email:
                    render(request, "auth_register_boxed.html")

                # OK!
                user = User.objects.create(username=sno)
                user.set_password(password)
                user.save()

                new_user = NaturalPerson.objects.create(person_id=user)
                new_user.name = name
                new_user.email = email
                new_user.stu_grade = stu_grade
                new_user.save()
                return HttpResponseRedirect("/index/")
        return render(request, "auth_register_boxed.html")
    else:
        return HttpResponseRedirect("/index/")


# @login_required(redirect_field_name=None)
def logout(request):
    auth.logout(request)
    return HttpResponseRedirect("/index/")


"""
def org_spec(request, *args, **kwargs):
    arg = args[0]
    org_dict = local_dict['org']
    topic = org_dict[arg]
    org = Organization.objects.filter(oname=topic)
    pos = Position.objects.filter(Q(org=org) | Q(pos='部长') | Q(pos='老板'))
    try:
        pos = Position.objects.filter(Q(org=org) | Q(pos='部长') | Q(pos='老板'))
        boss_no = pos.values()[0]['person_id']#存疑，可能还有bug here
        boss = NaturalPerson.objects.get(person_id=boss_no).name
        job = pos.values()[0]['pos']
    except:
        person_incharge = '负责人'
    return render(request, 'org_spec.html', locals())
"""


def get_stu_img(request):
    print("in get stu img")
    stuId = request.GET.get("stuId")
    if stuId is not None:
        try:
            stu = NaturalPerson.objects.get(person_id=stuId)
            img_path = utils.get_user_ava(stu, "Person")
            return JsonResponse({"path": img_path}, status=200)
        except:
            return JsonResponse({"message": "Image not found!"}, status=404)
    return JsonResponse({"message": "User not found!"}, status=404)


@login_required(redirect_field_name="origin")
@utils.check_user_access(redirect_url="/logout/")
def search(request):
    """
        搜索界面的呈现逻辑
        分成搜索个人和搜索组织两个模块，每个模块的呈现独立开，有内容才呈现，否则不显示
        搜索个人：
            支持使用姓名搜索，支持对未设为不可见的昵称和专业搜索
            搜索结果的呈现采用内容/未公开表示，所有列表为people_filed
        搜索组织
            支持使用组织名、组织类型搜索、一级负责人姓名
            组织的呈现内容由拓展表体现，不在这个界面呈现具体成员
            add by syb:
            支持通过组织名、组织类型来搜索组织
            支持通过公开关系的个人搜索组织，即如果某自然人用户可以被上面的人员搜索检出，
            而且该用户选择公开其与组织的关系，那么该组织将在搜索界面呈现。
            搜索结果的呈现内容见organization_field
        搜索活动
            支持通过活动名、组织来搜索活动。只要可以搜索到组织，组织对应的活动就也可以被搜到
            搜索结果的呈现见activity_field
    """

    valid, user_type, html_display = utils.check_user_type(request.user)

    query = request.GET.get("Query", "")
    if query == "":
        return redirect("/welcome/")

    not_found_message = "找不到符合搜索的信息或相关内容未公开！"
    # 首先搜索个人, 允许搜索姓名或者公开的专业, 删去小名搜索
    people_list = NaturalPerson.objects.filter(

        Q(name__icontains=query)
        | (  # (Q(nickname__icontains=query) & Q(show_nickname=True)) |
            Q(stu_major__icontains=query) & Q(show_major=True)
        )
    )

    # 接下来准备呈现的内容
    # 首先是准备搜索个人信息的部分
    people_field = [
        "姓名",
        "年级",
        "班级",
        # "昵称",
        # "性别",
        "专业",
        # "邮箱",
        # "电话",
        # "宿舍",
        "状态",
    ]  # 感觉将年级和班级分开呈现会简洁很多

    # 搜索组织
    # 先查找query作为姓名包含在字段中的职务信息, 选的是post为true或者职务等级为0
    pos_list = Position.objects.activated().filter(
        Q(person__name__icontains=query) & (Q(show_post=True) | Q(pos=0))
    )
    # 通过组织名、组织类名、和上述的职务信息对应的组织信息
    organization_list = Organization.objects.filter(
        Q(oname__icontains=query)
        | Q(otype__otype_name__icontains=query)
        | Q(id__in=pos_list.values("org"))
    ).prefetch_related("position_set")

    org_display_list = []
    for org in organization_list:
        org_display_list.append(
            {
                "oname": org.oname,
                "otype": org.otype,
                "pos0": [
                    w["person__name"]
                    for w in list(
                        org.position_set.activated()
                        .filter(pos=0)
                        .values("person__name")
                    )
                ],
            }
        )

    # 组织要呈现的具体内容
    organization_field = ["组织名称", "组织类型", "负责人", "近期活动"]

    # 搜索活动
    activity_list = Activity.objects.filter(
        Q(title__icontains=query) | Q(organization_id__oname__icontains=query)
    )

    # 活动要呈现的内容
    activity_field = ["活动名称", "承办组织", "状态"]

    me = utils.get_person_or_org(request.user, user_type)
    html_display["is_myself"] = True

    # 新版侧边栏, 顶栏等的呈现，采用 bar_display, 必须放在render前最后一步
    bar_display = utils.get_sidebar_and_navbar(request.user)
    bar_display["title_name"] = "Search"
    bar_display["navbar_name"] = "信息搜索"  #

    return render(request, "search.html", locals())


def test(request):
    request.session["cookies"] = "hello, i m still here."
    return render(request, "all_org.html")


def forget_password(request):
    """
        忘记密码页（Pylance可以提供文档字符串支持）
        页面效果
        -------
        - 根据（邮箱）验证码完成登录，提交后跳转到修改密码界面
        - 本质是登录而不是修改密码
        - 如果改成支持验证码登录只需修改页面和跳转（记得修改函数和页面名）
        页面逻辑
        -------
        1. 发送验证码
            1.5 验证码冷却避免多次发送
        2. 输入验证码
            2.5 保留表单信息
        3. 错误提醒和邮件发送提醒
        实现逻辑
        -------
        - 通过脚本使按钮提供不同的`send_captcha`值，区分按钮
        - 通过脚本实现验证码冷却，页面刷新后重置冷却（避免过长等待影响体验）
        - 通过`session`保证安全传输验证码和待验证用户
        - 成功发送/登录后才在`session`中记录信息
        - 页面模板中实现消息提醒
            - `err_code`非零值代表错误，在页面中显示
            - `err_code`=`0`或`4`是预设的提醒值，额外弹出提示框
            - forget_password.html中可以进一步修改
        - 尝试发送验证码后总是弹出提示框，通知用户验证码的发送情况
        注意事项
        -------
        - 尝试忘记密码的不一定是本人，一定要做好隐私和逻辑处理
            - 用户邮箱应当部分打码，避免向非本人提供隐私数据！
        - 不发送消息时`err_code`应为`None`或不声明，不同于modpw
        - `err_code`=`4`时弹出
        - 连接设置的timeout为6s
        - 如果引入企业微信验证，建议将send_captcha分为'qywx'和'email'
    """
    if request.session.get("received_user"):
        username = request.session["received_user"]  # 自动填充，方便跳转后继续
    if request.method == "POST":
        username = request.POST["username"]
        send_captcha = request.POST["send_captcha"] == "yes"
        vertify_code = request.POST["vertify_code"]  # 用户输入的验证码

        user = User.objects.filter(username=username)
        if not user:
            err_code = 1
            err_message = "账号不存在"
        elif len(user) != 1:
            err_code = 1
            err_message = "账号不唯一，请联系管理员"
        else:
            user = User.objects.get(username=username)
            try:
                useroj = NaturalPerson.objects.get(person_id=user)  # 目前只支持自然人
            except:
                err_code = 1
                err_message = "暂不支持组织账号忘记密码！"
                return render(request, "forget_password.html", locals())
            isFirst = useroj.first_time_login
            if isFirst:
                err_code = 2
                err_message = "初次登录密码与账号相同！"
            elif send_captcha:
                email = useroj.email
                if not email or email.lower() == "none" or "@" not in email:
                    err_code = 3
                    err_message = "您没有设置邮箱，请联系管理员" + \
                                  "或发送姓名、学号和常用邮箱至gypjwb@pku.edu.cn进行修改"  # TODO:记得填
                else:
                    # randint包含端点，randrange不包含
                    captcha = random.randrange(1000000)
                    captcha = f"{captcha:06}"
                    msg = (
                        f"<h3><b>亲爱的{useroj.name}同学：</b></h3><br/>"
                        "您好！您的账号正在进行邮箱验证，本次请求的验证码为：<br/>"
                        f'<p style="color:orange">{captcha}'
                        '<span style="color:gray">(仅'
                        f'<a href="{request.build_absolute_uri()}">当前页面</a>'
                        '有效)</span></p>'
                        f'点击进入<a href="{request.build_absolute_uri("/")}">元培成长档案</a><br/>'
                        "<br/>"
                        "元培学院开发组<br/>" + datetime.now().strftime("%Y年%m月%d日")
                    )
                    post_data = {
                        "sender": "元培学院开发组",  # 发件人标识
                        "toaddrs": [email],  # 收件人列表
                        "subject": "YPPF登录验证",  # 邮件主题/标题
                        "content": msg,  # 邮件内容
                        # 若subject为空, 第一个\n视为标题和内容的分隔符
                        "html": True,  # 可选 如果为真则content被解读为html
                        "private_level": 0,  # 可选 应在0-2之间
                        # 影响显示的收件人信息
                        # 0级全部显示, 1级只显示第一个收件人, 2级只显示发件人
                        "secret": email_coder.encode(msg),  # content加密后的密文
                    }
                    post_data = json.dumps(post_data)
                    pre, suf = email.rsplit("@", 1)
                    if len(pre) > 5:
                        pre = pre[:2] + "*" * len(pre[2:-3]) + pre[-3:]
                    try:
                        response = requests.post(
                            email_url, post_data, timeout=6)
                        response = response.json()
                        if response["status"] != 200:
                            err_code = 4
                            err_message = f"未能向{pre}@{suf}发送邮件"
                            print("向邮箱api发送失败，原因：", response["data"]["errMsg"])
                        else:
                            # 记录验证码发给谁 不使用username防止被修改
                            request.session["received_user"] = username
                            request.session["captcha"] = captcha
                            err_code = 0
                            err_message = f"验证码已发送至{pre}@{suf}"
                    except:
                        err_code = 4
                        err_message = "邮件发送失败：超时"
            else:
                captcha = request.session.get("captcha", "")
                received_user = request.session.get("received_user", "")
                if len(captcha) != 6 or username != received_user:
                    err_code = 5
                    err_message = "请先发送验证码"
                elif vertify_code.upper() == captcha.upper():
                    auth.login(request, user)
                    request.session.pop("captcha")
                    request.session.pop("received_user")  # 成功登录后不再保留
                    request.session["username"] = username
                    request.session["forgetpw"] = "yes"
                    return redirect(reverse("modpw"))
                else:
                    err_code = 6
                    err_message = "验证码不正确"
    return render(request, "forget_password.html", locals())


@login_required(redirect_field_name="origin")
def modpw(request):
    '''
        可能在三种情况进入这个页面：首次登陆；忘记密码；或者常规的修改密码。
        在忘记密码时，可以允许不输入旧的密码
        在首次登陆时，现在写的也可以不输入旧的密码（我还没想好这样合不合适）
            以上两种情况都可以直接进行密码修改
        常规修改要审核旧的密码
    '''
    valid, user_type, html_display = utils.check_user_type(request.user)
    if not valid:
        return redirect("/index/")
    me = utils.get_person_or_org(request.user, user_type)
    isFirst = me.first_time_login
    # 在其他界面，如果isFirst为真，会跳转到这个页面
    # 现在，请使用@utils.check_user_access(redirect_url)包装器完成用户检查

    html_display["is_myself"] = True

    err_code = 0
    err_message = None
    forgetpw = request.session.get("forgetpw", "") == "yes"  # added by pht
    user = request.user
    username = user.username

    if request.method == "POST" and request.POST:
        oldpassword = request.POST["pw"]
        newpw = request.POST["new"]
        strict_check = False

        if oldpassword == newpw and strict_check and not (forgetpw or isFirst):
            err_code = 1
            err_message = "新密码不能与原密码相同"
        elif newpw == username and strict_check:
            err_code = 2
            err_message = "新密码不能与学号相同"
        elif newpw != oldpassword and (forgetpw or isFirst):  # added by pht
            err_code = 5
            err_message = "两次输入的密码不匹配"
        else:
            # 在1、忘记密码 2、首次登录 3、验证旧密码正确 的前提下，可以修改
            if forgetpw or isFirst:
                userauth = True
            else:
                userauth = auth.authenticate(
                    username=username, password=oldpassword)  # 验证旧密码是否正确
            if userauth:  # 可以修改
                try:  # modified by pht: if检查是错误的，不存在时get会报错
                    user.set_password(newpw)
                    user.save()
                    me.first_time_login = False
                    me.save()

                    if forgetpw:
                        request.session.pop("forgetpw")  # 删除session记录

                    urls = reverse("index") + "?modinfo=success"
                    return redirect(urls)
                except:  # modified by pht: 之前使用的if检查是错误的
                    err_code = 3
                    err_message = "学号不存在"
            else:
                err_code = 4
                err_message = "原始密码不正确"
    # 新版侧边栏, 顶栏等的呈现，采用 bar_display, 必须放在render前最后一步
    bar_display = utils.get_sidebar_and_navbar(request.user)
    # 补充一些呈现信息
    bar_display["title_name"] = "Modify Password"
    bar_display["navbar_name"] = "修改密码"
    return render(request, "modpw.html", locals())


# 调用的时候最好用 try
# 调用者把 activity_id 作为参数传过来
def applyActivity(request, activity_id, willingness):
    context = dict()
    context["success"] = False
    CREATE = True
    with transaction.atomic():
        try:
            activity = Activity.objects.select_for_update().get(id=activity_id)
            payer = NaturalPerson.objects.select_for_update().get(
                person_id=request.user
            )
        except:
            context["msg"] = "未能找到活动"

            return context
        """
        assert len(activity) == 1
        assert len(payer) == 1
        activity = activity[0]
        payer = payer[0]
        """
        if activity.status != Activity.Status.APPLYING:
            context["msg"] = "活动未开放报名."
            return context

        try:
            participant = Participant.objects.select_for_update().get(
                activity_id=activity, person_id=payer
            )
            if (
                    participant.status == Participant.AttendStatus.APPLYING
                    or participant.status == Participant.AttendStatus.APLLYSUCCESS
            ):
                context["msg"] = "您已申请报名过该活动。"
                return context
            elif (
                    participant.status == Participant.AttendStatus.ATTENDED
                    or participant.status == Participant.AttendStatus.APPLYING.UNATTENDED
            ):
                context["msg"] = "活动已开始。"
                return context
            elif participant.status == Participant.AttendStatus.CANCELED:
                CREATE = False
        except:
            pass
        organization_id = activity.organization_id_id
        organization = Organization.objects.select_for_update().get(id=organization_id)
        """
        assert len(organization) == 1
        organization = organization[0]
        """

        if not activity.bidding:
            amount = float(activity.YQPoint)
            # transaction，直接减没事
            if activity.current_participants < activity.capacity:
                activity.current_participants += 1
            else:
                context["msg"] = "活动已报满，请稍后再试。"
                return context
        else:
            amount = float(willingness)
            try:
                assert activity.YQPoint <= amount <= activity.YQPoint * 3
            except:
                context["msg"] = "投点范围为基础值的 1-3 倍"
                return context
            # 依然增加，此时current_participants统计的是报名的人数，是可以比总人数多的
            activity.current_participants += 1

        try:
            assert amount == int(amount * 10) / 10
        except:
            context["msg"] = "精度最高为一位小数"
            return context

        if payer.YQPoint < amount:
            context["msg"] = "没有足够的元气值。"
            return context

        payer.YQPoint -= amount

        record = TransferRecord.objects.create(
            proposer=request.user, recipient=organization.organization_id
        )
        record.amount = amount
        record.message = f"Participate Activity {activity.title}"
        organization.YQPoint += float(amount)
        record.status = TransferRecord.TransferStatus.ACCEPTED

        record.time = str(datetime.now())
        record.corres_act = activity

        if CREATE:
            participant = Participant.objects.create(
                activity_id=activity, person_id=payer
            )
        if not activity.bidding:
            participant.status = Participant.AttendStatus.APLLYSUCCESS
        else:
            participant.status = Participant.AttendStatus.APPLYING

        participant.save()
        record.save()
        payer.save()
        activity.save()
        organization.save()

    context["pStatus"] = participant.status
    context["msg"] = "操作成功。"
    context["success"] = True
    return context


# 用已有的搜索，加一个转账的想他转账的 field
# 调用的时候传一下 url 到 origin
# 搜索不希望出现学号，rid 为 User 的 index
@login_required(redirect_field_name="origin")
@utils.check_user_access(redirect_url="/logout/")
def transaction_page(request, rid=None):
    valid, user_type, html_display = utils.check_user_type(request.user)

    me = utils.get_person_or_org(request.user, user_type)
    html_display["is_myself"] = True

    # 新版侧边栏, 顶栏等的呈现，采用 bar_display, 必须放在render前最后一步
    # 如果希望前移，请联系YHT
    bar_display = utils.get_sidebar_and_navbar(request.user)
    # 补充一些呈现信息
    bar_display["title_name"] = "Transaction"
    bar_display["navbar_name"] = "发起转账"

    context = dict()
    if request.method == "POST":
        # 如果是post方法，从数据中读取rid
        rid = request.POST.get("rid")  # index

    # 同样首先进行合法性检查
    try:
        user = User.objects.get(id=rid)
        recipient = utils.get_person_or_org(user)
    except:
        urls = "/welcome/" + "?warn_code=1&warn_message=遭遇非法收款人!如有问题, 请联系管理员!"
        return redirect(urls)

    # 不要转给自己
    if int(rid) == request.user.id:
        urls = "/welcome/" + "?warn_code=1&warn_message=遭遇非法收款人!如有问题, 请联系管理员!"
        return redirect(urls)

    # 获取名字
    _, _, context = utils.check_user_type(user)
    context = utils.get_sidebar_and_navbar(user, context)
    name = recipient.name if context["user_type"] == "Person" else recipient.oname
    context["name"] = name
    context["rid"] = rid
    context["YQPoint"] = me.YQPoint

    # 储存返回跳转的url
    if context["user_type"] == "Person":

        context["return_url"] = (
            context["profile_url"] + context["name"] + "+" + context["rid"]
        )
    else:
        context["return_url"] = context["profile_url"] + context["name"]

    # 如果是post, 说明发起了一起转账
    # 到这里, rid没有问题, 接收方和发起方都已经确定
    if request.method == "POST":
        # 获取转账消息, 如果没有消息, 则为空
        transaction_msg = request.POST.get("msg", "")

        # 检查发起转账的数据
        try:
            amount = float(request.POST.get("amount", None))
            assert amount is not None
            assert amount > 0
        except:
            html_display["warn_code"] = 1
            html_display["warn_message"] = "转账金额为空或为负数, 请填写合法的金额!"

            return render(request, "transaction_page.html", locals())

        if int(amount * 10) / 10 != amount:
            html_display["warn_code"] = 1
            html_display["warn_message"] = "转账金额的最大精度为0.1, 请填写合法的金额!"

            return render(request, "transaction_page.html", locals())

        # 到这里, 参数的合法性检查完成了, 接下来应该是检查发起人的账户, 够钱就转
        try:
            with transaction.atomic():
                # 首先锁定用户
                if user_type == "Person":
                    payer = (
                        NaturalPerson.objects.activated()
                        .select_for_update()
                        .get(person_id=request.user)
                    )
                else:
                    payer = (
                        Organization.objects.activated()
                        .select_for_update()
                        .get(organization_id=request.user)
                    )

                # 接下来确定金额
                if payer.YQPoint < amount:
                    html_display["warn_code"] = 1
                    html_display["warn_message"] = (
                        "现存元气值余额为"
                        + str(payer.YQPoint)
                        + ", 不足以发起额度为"
                        + str(amount)
                        + "的转账!"
                    )
                else:
                    payer.YQPoint -= amount
                    record = TransferRecord.objects.create(
                        proposer=request.user,
                        recipient=user,
                        amount=amount,
                        message=transaction_msg,
                    )
                    record.save()
                    payer.save()
                    warn_message = "成功发起向" + name + "的转账! 元气值将在对方确认后到账。"

                    notification_create(
                        receiver=user,
                        sender=request.user,
                        typename=Notification.Type.NEEDDO,
                        title=Notification.Title.TRANSFER_CONFIRM,
                        content=transaction_msg,
                        URL="/myYQPoint/",
                        relate_TransferRecord=record,
                    )
                    # 跳转回主页, 首先先get主页位置
                    urls = (
                        context["return_url"]
                        + f"?warn_code=2&warn_message={warn_message}"
                    )
                    return redirect(urls)

        except:
            html_display["warn_code"] = 1
            html_display["warn_message"] = "出现无法预料的问题, 请联系管理员!"

    return render(request, "transaction_page.html", locals())


# 涉及表单，一般就用 post 吧
# 这边先扣，那边先不加，等确认加
# 预期这边成功之后，用企业微信通知接收方，调转到查看未接收记录的窗口
@require_POST
@login_required(redirect_field_name="origin")
def start_transaction(request):
    rid = request.POST.get("rid")  # index
    origin = request.POST.get("origin")
    amount = request.POST.get("amount")
    amount = float(amount)
    transaction_msg = request.POST.get("msg")
    name = request.POST.get("name")
    context = dict()
    context["origin"] = origin

    user = User.objects.get(id=rid)

    try:
        # 允许一位小数
        assert amount == int(float(amount) * 10) / 10
        assert amount > 0
    except:
        context[
            "msg"
        ] = "Unexpected amount. If you are not deliberately doing this, please contact the administrator to report this bug."
        return render(request, "msg.html", context)

    try:
        user = User.objects.get(id=rid)
    except:
        context[
            "msg"
        ] = "Unexpected recipient. If you are not deliberately doing this, please contact the administrator to report this bug."
        return render(request, "msg.html", context)

    try:
        payer = utils.get_person_or_org(request.user)
        with transaction.atomic():
            if payer.YQPoint >= float(amount):
                payer.YQPoint -= float(amount)
            else:
                raise ValueError
            # TODO 目前用的是 nickname，可能需要改成 name
            # 需要确认 create 是否会在数据库产生记录，如果不会是否会有主键冲突？
            record = TransferRecord.objects.create(
                proposer=request.user, recipient=user
            )
            record.amount = amount
            record.message = transaction_msg
            record.time = str(datetime.now())
            record.save()
            payer.save()

    except:
        context[
            "msg"
        ] = "Check if you have enough YQPoint. If so, please contact the administrator to report this bug."
        return render(request, "msg.html", context)

    context["msg"] = "Waiting the recipient to confirm the transaction."
    return render(request, "msg.html", context)


def confirm_transaction(request, tid=None, reject=None):
    context = dict()
    context["warn_code"] = 1  # 先假设有问题
    with transaction.atomic():
        try:
            record = TransferRecord.objects.select_for_update().get(
                id=tid, recipient=request.user
            )

        except Exception as e:

            context["warn_message"] = "交易遇到问题, 请联系管理员!" + str(e)
            return context

        if record.status != TransferRecord.TransferStatus.WAITING:
            context["warn_message"] = "交易已经完成, 请不要重复操作!"
            return context

        payer = record.proposer
        try:
            if hasattr(payer, "naturalperson"):
                payer = (
                    NaturalPerson.objects.activated()
                    .select_for_update()
                    .get(person_id=payer)
                )
            else:
                payer = Organization.objects.select_for_update().get(
                    organization_id=payer
                )
        except:
            context["warn_message"] = "交易对象不存在或已毕业, 请联系管理员!"
            return context

        recipient = record.recipient
        if hasattr(recipient, "naturalperson"):
            recipient = (
                NaturalPerson.objects.activated()
                .select_for_update()
                .get(person_id=recipient)
            )
        else:
            recipient = Organization.objects.select_for_update().get(
                organization_id=recipient
            )

        if reject is True:
            record.status = TransferRecord.TransferStatus.REFUSED
            payer.YQPoint += record.amount
            payer.save()
            context["warn_message"] = "拒绝转账成功!"
            notification_create(
                receiver=record.proposer,
                sender=record.recipient,
                typename=Notification.Type.NEEDREAD,
                title=Notification.Title.TRANSFER_FEEDBACK,
                content=f"{str(recipient)}拒绝了您的转账。",
                URL="/myYQPoint/",
            )
            notification_status_change(record.transfer_notification.get().id)
        else:
            record.status = TransferRecord.TransferStatus.ACCEPTED
            recipient.YQPoint += record.amount
            recipient.save()
            context["warn_message"] = "交易成功!"
            notification_create(
                receiver=record.proposer,
                sender=record.recipient,
                typename=Notification.Type.NEEDREAD,
                title=Notification.Title.TRANSFER_FEEDBACK,
                content=f"{str(recipient)}接受了您的转账。",
                URL="/myYQPoint/",
            )
            notification_status_change(record.transfer_notification.get().id)
        record.finish_time = datetime.now()  # 交易完成时间
        record.save()
        context["warn_code"] = 2

        return context

    context["warn_message"] = "交易遇到问题, 请联系管理员!"
    return context


def record2Display(record_list, user):  # 对应myYQPoint函数中的table_show_list
    lis = []
    amount = {"send": 0.0, "recv": 0.0}
    # 储存这个列表中所有record的元气值的和
    for record in record_list:
        lis.append({})

        # 确定类型
        record_type = "send" if record.proposer.username == user.username else "recv"

        # id
        lis[-1]["id"] = record.id

        # 时间
        lis[-1]["start_time"] = record.start_time.strftime("%m/%d %H:%M")
        if record.finish_time is not None:
            lis[-1]["finish_time"] = record.finish_time.strftime("%m/%d %H:%M")

        # 对象
        # 如果是给出列表，那么对象就是接收者

        obj_user = record.recipient if record_type == "send" else record.proposer
        lis[-1]["obj_direct"] = "To  " if record_type == "send" else "From"
        if hasattr(obj_user, "naturalperson"):  # 如果OneToOne Field在个人上
            lis[-1]["obj"] = obj_user.naturalperson.name
            lis[-1]["obj_url"] = "/stuinfo/" + \
                                 lis[-1]["obj"] + "+" + str(obj_user.id)
        else:
            lis[-1]["obj"] = obj_user.organization.oname
            lis[-1]["obj_url"] = "/orginfo/" + lis[-1]["obj"]

        # 金额
        lis[-1]["amount"] = record.amount
        amount[record_type] += record.amount

        # 留言
        lis[-1]["message"] = record.message
        lis[-1]["if_act_url"] = False
        if record.corres_act is not None:
            lis[-1]["message"] = "活动" + record.corres_act.title + "积分"
            # TODO 这里还需要补充一个活动跳转链接

        # 状态
        lis[-1]["status"] = record.get_status_display()

    # 对外展示为 1/10
    """
    统一在前端修改
    for key in amount:
        amount[key] = amount[key]/10
    """
    # 由于误差, 将amount调整为小数位数不超过2
    for key in amount.keys():
        amount[key] = round(amount[key], 1)
    return lis, amount


# modified by Kinnuch


@login_required(redirect_field_name="origin")
@utils.check_user_access(redirect_url="/logout/")
def myYQPoint(request):
    valid, user_type, html_display = utils.check_user_type(request.user)

    # 接下来处理POST相关的内容
    html_display["warn_code"] = 0
    if request.method == "POST":  # 发生了交易处理的事件
        try:  # 检查参数合法性
            post_args = request.POST.get("post_button")
            record_id, action = post_args.split(
                "+")[0], post_args.split("+")[1]
            assert action in ["accept", "reject"]
            reject = action == "reject"
        except:
            html_display["warn_code"] = 1
            html_display["warn_message"] = "交易遇到问题,请不要非法修改参数!"

        if html_display["warn_code"] == 0:  # 如果传入参数没有问题
            # 调用确认预约API
            context = confirm_transaction(request, record_id, reject)
            # 此时warn_code一定是1或者2，必定需要提示
            html_display["warn_code"] = context["warn_code"]
            html_display["warn_message"] = context["warn_message"]

    me = utils.get_person_or_org(request.user, user_type)
    html_display["is_myself"] = True

    to_send_set = TransferRecord.objects.filter(
        proposer=request.user, status=TransferRecord.TransferStatus.WAITING
    )

    to_recv_set = TransferRecord.objects.filter(
        recipient=request.user, status=TransferRecord.TransferStatus.WAITING
    )

    issued_send_set = TransferRecord.objects.filter(
        proposer=request.user,
        status__in=[
            TransferRecord.TransferStatus.ACCEPTED,
            TransferRecord.TransferStatus.REFUSED,
        ],
    )

    issued_recv_set = TransferRecord.objects.filter(
        recipient=request.user,
        status__in=[
            TransferRecord.TransferStatus.ACCEPTED,
            TransferRecord.TransferStatus.REFUSED,
        ],
    )

    issued_recv_set = TransferRecord.objects.filter(
        recipient=request.user,
        status__in=[
            TransferRecord.TransferStatus.ACCEPTED,
            TransferRecord.TransferStatus.REFUSED,
        ],
    )

    # to_set 按照开始时间降序排列
    to_set = to_send_set.union(to_recv_set).order_by("-start_time")
    # issued_set 按照完成时间及降序排列
    # 这里应当要求所有已经issued的记录是有执行时间的
    issued_set = issued_send_set.union(
        issued_recv_set).order_by("-finish_time")

    to_list, amount = record2Display(to_set, request.user)
    issued_list, _ = record2Display(issued_set, request.user)

    show_table = {
        "obj": "对象",
        "time": "时间",
        "amount": "金额",
        "message": "留言",
        "status": "状态",
    }

    # 新版侧边栏, 顶栏等的呈现，采用 bar_display, 必须放在render前最后一步
    bar_display = utils.get_sidebar_and_navbar(request.user)
    # 补充一些呈现信息
    bar_display["title_name"] = "My YQPoint"
    bar_display["navbar_name"] = "我的元气值"  #
    bar_display["help_message"] = local_dict["help_message"]["我的元气值"]

    return render(request, "myYQPoint.html", locals())


"""
页面逻辑：
1. 方法为 GET 时，展示一个活动的详情。
    a. 如果当前用户是个人，有立即报名/已报名的 button
    b. 如果当前用户是组织，并且是该活动的所有者，有修改和取消活动的 button
2. 方法为 POST 时，通过 option 确定操作
    a. 如果修改活动，跳转到 addActivity
    b. 如果取消活动，本函数处理
    c. 如果报名活动，本函数处理 ( 还未实现 )
# TODO
个人操作，包括报名与取消

----------------------------
活动逻辑
1. 活动开始前一小时，不能修改活动
2. 活动开始当天晚上之前，不能再取消活动 ( 目前用的 12 小时，感觉基本差不多 )
"""


@login_required(redirect_field_name="origin")
@utils.check_user_access(redirect_url="/logout/")
def viewActivity(request, aid=None):
    """
    aname = str(request.POST["aname"])  # 活动名称
    organization_id = request.POST["organization_id"]  # 组织id
    astart = request.POST["astart"]  # 默认传入的格式为 2021-07-21 21:00:00
    afinish = request.POST["afinish"]
    content = str(request.POST["content"])
    URL = str(request.POST["URL"])  # 活动推送链接
    QRcode = request.POST["QRcode"]  # 收取元气值的二维码
    aprice = request.POST["aprice"]  # 活动价格
    capacity = request.POST["capacity"]  # 活动举办的容量
    """
    try:
        aid = int(aid)
        activity = Activity.objects.get(id=aid)
    except:
        return redirect("/welcome/")

    valid, user_type, html_display = utils.check_user_type(request.user)

    me = utils.get_person_or_org(request.user, user_type)

    # 活动全部基本信息
    title = activity.title
    """
    org = Organization.objects.activated().get(
        organization_id_id=activity.organization_id_id
    )
    """
    org = activity.organization_id

    org_name = org.oname
    org_avatar_path = utils.get_user_ava(org, "Organization")
    org_type = OrganizationType.objects.get(otype_id=org.otype_id).otype_name
    start_time = activity.start
    end_time = activity.end
    prepare_times = Activity.EndBeforeHours.prepare_times
    apply_deadline = activity.start - \
        timedelta(hours=prepare_times[activity.endbefore])
    introduction = activity.introduction
    show_url = True  # 前端使用量
    aURL = activity.URL
    if aURL is None:
        show_url = False
    aQRcode = activity.QRcode
    bidding = activity.bidding
    price = activity.YQPoint
    current_participants = activity.current_participants
    status = activity.status
    capacity = activity.capacity
    if capacity == -1 or capacity == 10000:
        capacity = "INF"

    # 特判
    person = False
    if user_type == "Person":
        person = True
        try:
            participant = Participant.objects.get(
                activity_id=activity, person_id=me.id
            )
            pStatus = participant.status
        except:
            # 无记录
            pStatus = "无记录"
    ownership = False
    if not person and org.organization_id == request.user:
        ownership = True

    # 新版侧边栏，顶栏等的呈现，采用bar_display，必须放在render前最后一步，但这里render太多了
    # TODO: 整理好代码结构，在最后统一返回
    bar_display = utils.get_sidebar_and_navbar(request.user)
    # 补充一些呈现信息
    bar_display["title_name"] = "活动信息"
    bar_display["navbar_name"] = "活动信息"

    # 处理 get 请求
    if request.method == "GET":
        return render(request, "activity_info.html", locals())

    html_display = dict()
    if request.POST is None:
        html_display["warn_code"] = 1
        html_display["warn_message"] = "非法的 POST 请求。如果您不是故意操作，请联系管理员汇报此 Bug."
        return render(request, "activity_info.html", locals())
    # 处理 post 请求
    # try:
    option = request.POST.get("option")
    if option == "cancel":
        if (
                activity.status == activity.Status.CANCELED
                or activity.status == activity.Status.END
        ):
            html_display["warn_code"] = 1
            html_display["warn_message"] = "当前活动已取消或结束。"
            return render(request, "activity_info.html", locals())

        if activity.status == activity.Status.PROGRESSING:
            if activity.start + timedelta(hours=12) < datetime.now():
                html_display["warn_code"] = 1
                html_display["warn_message"] = "活动已进行 12 小时以上，不能取消。"
                return render(request, "activity_info.html", locals())

        with transaction.atomic():
            org = Organization.objects.select_for_update().get(
                organization_id=request.user
            )
            if bidding:
                participants = Participant.objects.select_for_update().filter(
                    status=Participant.AttendStatus.APLLYING
                )
            else:
                participants = Participant.objects.select_for_update().filter(
                    status=Participant.AttendStatus.APLLYSUCCESS
                )
            records = TransferRecord.objects.select_for_update().filter(
                status=TransferRecord.TransferStatus.ACCEPTED, corres_act=activity
            )
            sumYQPoint = 0.0
            for record in records:
                sumYQPoint += record.amount
            if org.YQPoint < sumYQPoint:
                html_display["warn_code"] = 1
                html_display["warn_message"] = "没有足够的元气值退回给已参与的同学，无法取消活动。"
                return render(request, "activity_info.html", locals())
            else:
                org.YQPoint -= sumYQPoint
                org.save()
                for record in records:
                    proposer = record.proposer
                    proposer = NaturalPerson.objects.select_for_update().get(
                        person_id=proposer
                    )
                    proposer.YQPoint += record.amount
                    record.status = TransferRecord.TransferStatus.REFUND
                    proposer.save()
                    record.save()
                for participant in participants:
                    participant.status = Participant.AttendStatus.APLLYFAILED
                    participant.save()
            activity.status = activity.Status.CANCELED
            activity.save()
        html_display["warn_code"] = 2
        html_display["warn_message"] = "成功取消活动。"
        status = activity.status
        # TODO 第一次点只会提醒已经成功取消活动，但是活动状态还是进行中，看看怎么修一下
        return render(request, "activity_info.html", locals())

    elif option == "edit":
        if (
                activity.status == activity.Status.APPLYING
                or activity.status == activity.Status.REVIEWING
        ):
            return redirect(f"/addActivities/?edit=True&aid={aid}")
        if activity.status == activity.Status.WAITING:
            if start_time + timedelta(hours=1) > datetime.now():
                html_display["warn_code"] = 1
                html_display["warn_message"] = f"活动即将开始, 不能修改活动。"
                return render(request, "activity_info.html", locals())
        else:
            html_display["warn_code"] = 1
            html_display["warn_message"] = f"活动状态为{activity.status}, 不能修改。"
            return render(request, "activity_info.html", locals())

    elif option == "apply":
        aid = request.POST.get("aid")
        willingness = None
        if bidding:
            willingness = request.POST.get("willingness")
            try:
                willingness = float(willingness)
            except:
                html_display["warn_code"] = 1
                html_display["warn_message"] = "请输入投点数值。"
                return render(request, "activity_info.html", locals())
        try:
            context = applyActivity(request, int(aid), willingness)
            if context["success"] == False:
                html_display["warn_code"] = 1
                html_display["warn_message"] = context["msg"]
            else:
                html_display["warn_code"] = 2
                if bidding:
                    html_display["warn_message"] = "投点成功"
                    pStatus = context["pStatus"]
                else:
                    html_display["warn_message"] = "报名成功"
                pStatus = context["pStatus"]
                current_participants += 1
        except:
            html_display["warn_code"] = 1
            html_display["warn_message"] = "非预期的异常，请联系管理员汇报。"
        return render(request, "activity_info.html", locals())

    elif option == "quit":
        with transaction.atomic():
            np = NaturalPerson.objects.select_for_update().get(person_id=request.user)
            org = Organization.objects.select_for_update().get(
                organization_id=activity.organization_id.organization_id
            )
            try:
                participant = Participant.objects.select_for_update().get(
                    activity_id=activity,
                    person_id=np,
                    status__in=[
                        Participant.AttendStatus.APPLYING,
                        Participant.AttendStatus.APLLYSUCCESS,
                    ],
                )
            except:
                html_display["warn_code"] = 1
                html_display["warn_message"] = "未找到报名记录。"
                return render(request, "activity_info.html", locals())
            record = TransferRecord.objects.select_for_update().get(
                corres_act=activity,
                proposer=request.user,
                status=TransferRecord.TransferStatus.ACCEPTED,
            )
            activity = Activity.objects.select_for_update().get(id=aid)

            # 报名截止前，全额退还
            if status == Activity.Status.APPLYING:
                amount = record.amount
            elif status == Activity.Status.WAITING:
                cur_time = datetime.now()
                if cur_time + timedelta(hours=1) > activity.start:
                    html_display["warn_code"] = 1
                    html_display["warn_message"] = "活动即将开始，不能取消报名。"
                    return render(request, "activity_info.html", locals())
                if bidding:
                    html_display["warn_code"] = 1
                    html_display["warn_message"] = "投点类活动在报名截止后不能取消。"
                amount = int(10 * record.amount * 0.5) / 10
            else:
                html_display["warn_code"] = 1
                html_display["warn_message"] = "活动已开始或结束，无法取消。"
                return render(request, "activity_info.html", locals())

            if org.YQPoint < amount:
                html_display["warn_code"] = 1
                html_display["warn_message"] = "组织账户元气值不足，请与组织负责人联系。"
                return render(request, "activity_info.html", locals())
            org.YQPoint -= amount
            np.YQPoint += amount
            participant.status = Participant.AttendStatus.CANCELED
            record.status = TransferRecord.TransferStatus.REFUND
            activity.current_participants -= 1
            org.save()
            np.save()
            record.save()
            participant.save()
            activity.save()
            current_participants = activity.current_participants

        html_display["warn_code"] = 2
        html_display["warn_message"] = "成功取消报名。"
        pStatus = Participant.AttendStatus.CANCELED
        return render(request, "activity_info.html", locals())

    elif option == "payment":
        raise NotImplementedError
        return render(request, "activity_info.html", locals())

    else:
        html_display["warn_code"] = 1
        html_display["warn_message"] = "非法的 POST 请求。如果您不是故意操作，请联系管理员汇报此 Bug."
        return render(request, "activity_info.html", locals())

    """
    except:
        html_display["warn_code"] = 1
        html_display["warn_message"] = "非法预期的错误。请联系管理员汇报此 Bug."
        return render(request, "activity_info.html", locals())
    """


# 通过GET获得活动信息表下载链接
# GET参数?activityid=id&infotype=sign[&output=id,name,gender,telephone][&format=csv|excel]
# GET参数?activityid=id&infotype=qrcode
#   activity_id : 活动id
#   infotype    : sign or qrcode or 其他（以后可以拓展）
#     sign报名信息:
#       output  : [可选]','分隔的需要返回的的field名
#                 [默认]id,name,gender,telephone
#       format  : [可选]csv or excel
#                 [默认]csv
#     qrcode签到二维码
# example: http://127.0.0.1:8000/getActivityInfo?activityid=1&infotype=sign
# example: http://127.0.0.1:8000/getActivityInfo?activityid=1&infotype=sign&output=id,wtf
# example: http://127.0.0.1:8000/getActivityInfo?activityid=1&infotype=sign&format=excel
# example: http://127.0.0.1:8000/getActivityInfo?activityid=1&infotype=qrcode
# TODO: 前端页面待对接
@login_required(redirect_field_name="origin")
@utils.check_user_access(redirect_url="/logout/")
def getActivityInfo(request):
    valid, user_type, html_display = utils.check_user_type(request.user)

    # check activity existence
    activity_id = request.GET.get("activityid", None)
    try:
        activity = Activity.objects.get(id=activity_id)
    except:
        html_display["warn_code"] = 1
        html_display["warn_message"] = f"活动{activity_id}不存在"
        return render(request, "某个页面.html", locals())

    # check organization existance and ownership to activity
    organization = utils.get_person_or_org(request.user, "organization")
    if activity.organization_id != organization:
        html_display["warn_code"] = 1
        html_display["warn_message"] = f"{organization}不是活动的组织者"
        return render(request, "某个页面.html", locals())

    info_type = request.GET.get("infotype", None)
    if info_type == "sign":  # get registration information
        # make sure registration is over
        if activity.status == Activity.Status.REVIEWING:
            html_display["warn_code"] = 1
            html_display["warn_message"] = "活动正在审核"
            return render(request, "某个页面.html", locals())

        elif activity.status == Activity.Status.CANCELED:
            html_display["warn_code"] = 1
            html_display["warn_message"] = "活动已取消"
            return render(request, "某个页面.html", locals())

        elif activity.status == Activity.Status.APPLYING:
            html_display["warn_code"] = 1
            html_display["warn_message"] = "报名尚未截止"
            return render(request, "某个页面.html", locals())

        else:
            # get participants
            # are you sure it's 'Paticipant' not 'Participant' ??
            participants = Participant.objects.filter(activity_id=activity_id)
            participants = participants.filter(
                status=Participant.AttendStatus.APLLYSUCCESS
            )

            # get required fields
            output = request.GET.get("output", "id,name,gender,telephone")
            fields = output.split(",")

            # check field existence
            allowed_fields = ["id", "name", "gender", "telephone"]
            for field in fields:
                if not field in allowed_fields:
                    html_display["warn_code"] = 1
                    html_display["warn_message"] = f"不允许的字段名{field}"
                    return render(request, "某个页面.html", locals())

            filename = f"{activity_id}-{info_type}-{output}"
            content = map(
                lambda paticipant: map(
                    lambda key: paticipant[key], fields), participants
            )

            format = request.GET.get("format", "csv")
            if format == "csv":
                buffer = io.StringIO()
                csv.writer(buffer).writerows(content), buffer.seek(0)
                response = HttpResponse(buffer, content_type="text/csv")
                response["Content-Disposition"] = f"attachment; filename={filename}.csv"
                return response  # downloadable

            elif format == "excel":
                return HttpResponse(".xls Not Implemented")

            else:
                html_display["warn_code"] = 1
                html_display["warn_message"] = f"不支持的格式{format}"
                return render(request, "某个页面.html", locals())

    elif info_type == "qrcode":
        # checkin begins 1 hour ahead
        if datetime.now() < activity.start - timedelta(hours=1):
            html_display["warn_code"] = 1
            html_display["warn_message"] = "签到失败：签到未开始"
            return render(request, "某个页面.html", locals())

        else:
            checkin_url = f"/checkinActivity?activityid={activity.id}"
            origin_url = request.scheme + "://" + request.META["HTTP_HOST"]
            checkin_url = parse.urljoin(
                origin_url, checkin_url)  # require full path

            buffer = io.BytesIO()
            qr = qrcode.QRCode(version=1, box_size=10, border=5)
            qr.add_data(checkin_url), qr.make(fit=True)
            img = qr.make_image(fill_color="black", back_color="white")
            img.save(buffer, "jpeg"), buffer.seek(0)
            response = HttpResponse(buffer, content_type="img/jpeg")
            return response

    else:
        html_display["warn_code"] = 1
        html_display["warn_message"] = f"不支持的信息{info_type}"
        return render(request, "某个页面.html", locals())


# participant checkin activity
# GET参数?activityid=id
#   activity_id : 活动id
# example: http://127.0.0.1:8000/checkinActivity?activityid=1
# TODO: 前端页面待对接
@login_required(redirect_field_name="origin")
@utils.check_user_access(redirect_url="/logout/")
def checkinActivity(request):
    valid, user_type, html_display = utils.check_user_type(request.user)

    # check activity existence
    activity_id = request.GET.get("activityid", None)
    try:
        activity = Activity.objects.get(id=activity_id)
        if (
                activity.status != Activity.Status.WAITING
                and activity.status != Activity.Status.PROGRESSING
        ):
            html_display["warn_code"] = 1
            html_display["warn_message"] = f"签到失败：活动{activity.status}"
            return redirect("/viewActivities/")  # context incomplete
    except:
        msg = "活动不存在"
        origin = "/welcome/"
        return render(request, "msg.html", locals())

    # check person existance and registration to activity
    person = utils.get_person_or_org(request.user, "naturalperson")
    try:
        participant = Participant.objects.get(
            activity_id=activity_id, person_id=person.id
        )
        if participant.status == Participant.AttendStatus.APLLYFAILED:
            html_display["warn_code"] = 1
            html_display["warn_message"] = "您没有参与这项活动：申请失败"
        elif participant.status == Participant.AttendStatus.APLLYSUCCESS:
            #  其实我觉得这里可以增加一个让发起者设定签到区间的功能
            #    或是有一个管理界面，管理一个“签到开关”的值
            if datetime.now().date() < activity.end.date():
                html_display["warn_code"] = 1
                html_display["warn_message"] = "签到失败：签到未开始"
            elif datetime.now() >= activity.end:
                html_display["warn_code"] = 1
                html_display["warn_message"] = "签到失败：签到已结束"
            else:
                participant.status = Participant.AttendStatus.ATTENDED
                html_display["warn_code"] = 2
                html_display["warn_message"] = "签到成功"
        elif participant.status == Participant.AttendStatus.ATTENDED:
            html_display["warn_code"] = 1
            html_display["warn_message"] = "重复签到"
        elif participant.status == Participant.AttendStatus.CANCELED:
            html_display["warn_code"] = 1
            html_display["warn_message"] = "您没有参与这项活动：已取消"
        else:
            msg = f"不合理的参与状态：{participant.status}"
            origin = "/welcome/"
            return render(request, "msg.html", locals())
    except:
        html_display["warn_code"] = 1
        html_display["warn_message"] = "您没有参与这项活动：未报名"

    return redirect("/viewActivities/")  # context incomplete


# TODO 定时任务
"""
发起活动与修改活动页
---------------
页面逻辑：
使用 GET 方法时，如果存在 edit=True 参数，展示修改活动的界面，否则展示创建活动的界面。
创建活动的界面，placeholder 为 prompt
编辑活动的界面，表单的 placeholder 会被修改为活动的旧值。并且添加两个 hidden input，分别提交 edit=True 和活动的 id
当请求方法为 POST 时，处理请求并修改数据库，如果没有问题，跳转到展示活动信息的界面
存在 edit=True 参数时，为编辑操作，否则为创建操作
编辑操作时，input 并不包含 model 所有 field 的数据，只修改其中出现的

"""


@login_required(redirect_field_name="origin")
@utils.check_user_access(redirect_url="/logout/")
def addActivities(request):
    valid, user_type, html_display = utils.check_user_type(request.user)
    if user_type == "Person":
        return redirect("/welcome/")  # test

    me = utils.get_person_or_org(request.user, user_type)
    html_display["is_myself"] = True

    # 新版侧边栏, 顶栏等的呈现，采用 bar_display, 必须放在render前最后一步
    # TODO: 整理结构，统一在结束时返回render
    bar_display = utils.get_sidebar_and_navbar(request.user)
    bar_display["title_name"] = "新建活动"
    bar_display["navbar_name"] = "新建活动"

    if request.method == "POST" and request.POST:

        edit = request.POST.get("edit")
        if edit is not None:
            aid = request.POST.get("aid")
            try:
                aid = int(aid)
                assert edit == "True"
            except:
                html_display["warn_code"] = 1
                html_display["warn_message"] = "非预期的 POST 参数，如果非故意操作，请联系管理员。"
                edit = False
                return render(request, "activity_add.html", locals())

        org = utils.get_person_or_org(request.user, user_type)
        # 和 app.Activity 数据库交互，需要从前端获取以下表单数据
        context = dict()
        context = utils.check_ac_request(request)  # 合法性检查

        if context["warn_code"] != 0:
            html_display["warn_code"] = context["warn_code"]
            html_display["warn_message"] = "创建/修改活动失败。" + context["warn_msg"]
            # return render(request, "activity_add.html", locals())
            # 这里不返回，走到下面 GET 的逻辑，如果是修改，还能展示修改页面

        else:
            with transaction.atomic():
                if edit is not None:
                    # 编辑的情况下，查表取出 activity
                    try:
                        new_act = Activity.objects.select_for_update().get(id=aid)
                    except:
                        html_display["warn_code"] = context["warn_code"]
                        html_display["warn_message"] = "不存在的活动。"
                        edit = False
                        return render(request, "activity_add.html", locals())

                else:
                    # 非编辑，创建一个 activity
                    new_act = Activity.objects.create(
                        title=context["aname"], organization_id=org
                    )
                    if context["signschema"] == 1:
                        new_act.bidding = True
                        new_act.budget = context["budget"]
                    # 默认状态是报名中，可能需要审核
                    if not context["need_check"]:
                        new_act.status = Activity.Status.APPLYING

                # 不一定需要改这些内容，edit 情况下不一定会提交这些内容
                # 如果没有，就不修改
                if context.get("content"):
                    new_act.content = context["content"]
                if context.get("prepare_scheme"):
                    new_act.endbefore = context["prepare_scheme"]
                if context.get("act_start"):
                    new_act.start = context["act_start"]
                if context.get("act_end"):
                    new_act.end = context["act_end"]
                if context.get("URL"):
                    new_act.URL = context["URL"]
                if context.get("location"):
                    new_act.location = context["location"]
                # new_act.QRcode = QRcode
                if context.get("aprice"):
                    new_act.YQPoint = context["aprice"]
                if context.get("capacity"):
                    new_act.capacity = context["capacity"]
                new_act.save()
            if context["warn_code"] == 0:
                return redirect(f"/viewActivity/{new_act.id}")
            # warn_code==0
            return render(request, "activity_add.html", locals())

    # get 请求
    edit = request.GET.get("edit")
    if edit is None or edit != "True":
        # 非编辑，place holder prompt
        edit = False
        title = "活动名称"
        location = "活动地点"
        start = "开始时间"
        end = "结束时间"
        capacity = "人数限制"

        introduction = "(必填)简介会随活动基本信息一同推送至订阅者的微信"
        url = "(可选)填写活动推送的链接"
    else:
        # 编辑状态下，placeholder 为原值
        edit = True
        try:
            aid = request.GET["aid"]
            aid = int(aid)
        except:
            html_display["warn_code"] = 1
            html_display["warn_message"] = "非预期的 GET 参数，如果非故意操作，请联系管理员。"
            edit = False
            return render(request, "activity_add.html", locals())
        activity = Activity.objects.get(id=aid)
        title = activity.title
        budget = activity.budget
        location = activity.location
        start = activity.start.strftime("%m/%d/%Y %H:%M %p")
        end = activity.end.strftime("%m/%d/%Y %H:%M %p")

        introduction = activity.introduction
        url = activity.URL
        endbefore = activity.endbefore
        bidding = activity.bidding
        amount = activity.YQPoint
        signscheme = "先到先得"
        if bidding:
            signscheme = "投点参与"
        capacity = activity.capacity
        no_limit = False
        if capacity == 10000:
            no_limit = True

    # 补充一些实用的信息
    html_display["today"] = datetime.now().strftime("%Y-%m-%d")

    # 新版侧边栏, 顶栏等的呈现，采用 bar_display, 必须放在render前最后一步
    bar_display = utils.get_sidebar_and_navbar(request.user)
    bar_display["title_name"] = "新建活动"
    bar_display["navbar_name"] = "新建活动"

    return render(request, "activity_add.html", locals())


@login_required(redirect_field_name="origin")
@utils.check_user_access(redirect_url="/logout/")
def subscribeActivities(request):
    valid, user_type, html_display = utils.check_user_type(request.user)

    me = utils.get_person_or_org(request.user, user_type)
    html_display["is_myself"] = True
    org_list = list(Organization.objects.all())
    otype_list = list(OrganizationType.objects.all())
    unsubscribe_list = list(
        me.unsubscribe_list.values_list("organization_id__username", flat=True)
    )  # 获取不订阅列表（数据库里的是不订阅列表）
    subscribe_list = [
        org.organization_id.username for org in org_list if org.organization_id.username not in unsubscribe_list

    ]  # 获取订阅列表
    # 新版侧边栏, 顶栏等的呈现，采用 bar_display, 必须放在render前最后一步
    bar_display = utils.get_sidebar_and_navbar(request.user)
    # 补充一些呈现信息
    bar_display["title_name"] = "Subscribe"
    bar_display["navbar_name"] = "我的订阅"  #
    bar_display["help_message"] = local_dict["help_message"]["我的订阅"]

    subscribe_url = reverse("save_subscribe_status")
    return render(request, "activity_subscribe.html", locals())


@login_required(redirect_field_name="origin")
@utils.check_user_access(redirect_url="/logout/")
def save_subscribe_status(request):
    valid, user_type, html_display = utils.check_user_type(request.user)

    me = utils.get_person_or_org(request.user, user_type)
    params = json.loads(request.body.decode("utf-8"))
    print(params)
    with transaction.atomic():
        if "id" in params.keys():
            if params["status"]:
                me.unsubscribe_list.remove(
                    Organization.objects.get(
                        organization_id__username=params["id"])
                )
            else:
                me.unsubscribe_list.add(
                    Organization.objects.get(
                        organization_id__username=params["id"])
                )
        elif "otype" in params.keys():
            unsubscribed_list = me.unsubscribe_list.filter(
                otype__otype_id=params["otype"]
            )
            org_list = Organization.objects.filter(
                otype__otype_id=params['otype'])
            if params["status"]:  # 表示要订阅
                for org in unsubscribed_list:
                    me.unsubscribe_list.remove(org)
            else:  # 不订阅
                for org in org_list:
                    me.unsubscribe_list.add(org)
        me.save()

    return JsonResponse({"success": True})


@login_required(redirect_field_name="origin")
@utils.check_user_access(redirect_url="/logout/")
def apply_position(request, oid=None):
    """ apply for position in organization, including join, withdraw, transfer
    Args:
        - oid <str>: Organization ID in URL path, while actually is the ID of User.
        - apply_type <str>: Application type, including "JOIN", "WITHDRAW", "TRANSFER".
        - apply_pos <int>: Position applied for.
    Return:
        - Personal `/notification/` web page
    """
    valid, user_type, html_display = utils.check_user_type(request.user)
    if user_type != "Person":
        return redirect("/index/")

    me = utils.get_person_or_org(request.user, user_type)
    user = User.objects.get(id=int(oid))
    org = Organization.objects.get(organization_id=user)

    if request.method == "GET":
        apply_type = request.GET.get("apply_type", "JOIN")
        apply_pos = int(request.GET.get("apply_pos", 10))
    elif request.method == "POST":
        apply_type = request.POST.get("apply_type", "JOIN")
        apply_pos = int(request.POST.get("apply_pos", 10))

    try:
        apply_type = Position.objects.create_application(
            me, org, apply_type, apply_pos)
    except Exception as e:
        print(e)
        return redirect(f"/orginfo/{org.oname}?warn_code=1&warn_message={e}")

    contents = [f"{apply_type}申请已提交审核", f"{apply_type}申请审核"]
    notification_create(
        me.person_id,
        org.organization_id,
        Notification.Type.NEEDREAD,
        Notification.Title.POSITION_INFORM,
        contents[0],
        "/personnelMobilization/",

        publish_to_wechat=True,  # 不要复制这个参数，先去看函数说明
    )
    notification_create(
        org.organization_id,
        me.person_id,
        Notification.Type.NEEDDO,
        Notification.Title.POSITION_INFORM,
        contents[1],
        "/personnelMobilization/",

        publish_to_wechat=True,  # 不要复制这个参数，先去看函数说明
    )
    return redirect("/notifications/")


@login_required(redirect_field_name="origin")
@utils.check_user_access(redirect_url="/logout/")
def personnel_mobilization(request):
    valid, user_type, html_display = utils.check_user_type(request.user)
    if user_type != "Organization":
        return redirect("/index/")

    me = utils.get_person_or_org(request.user, user_type)
    html_display = {"is_myself": True}

    if request.method == "GET":  # 展示页面
        pending_status = Q(apply_status=Position.ApplyStatus.PENDING)
        issued_status = (
            Q(apply_status=Position.ApplyStatus.PASS)
            | Q(apply_status=Position.ApplyStatus.REJECT)
        )

        pending_list = me.position_set.filter(pending_status)
        for record in pending_list:
            record.job_name = me.otype.get_name(record.apply_pos)

        issued_list = me.position_set.filter(issued_status)
        for record in issued_list:
            record.job_name = me.otype.get_name(record.pos)

        # 新版侧边栏, 顶栏等的呈现，采用 bar_display, 必须放在render前最后一步
        bar_display = utils.get_sidebar_and_navbar(request.user)
        bar_display["title_name"] = "人事变动"
        bar_display["navbar_name"] = "人事变动"

        return render(request, "personnel_mobilization.html", locals())

    elif request.method == "POST":  # 审核申请
        params = json.loads(request.POST.get("confirm", None))
        if params is None:
            redirect(f"/orginfo/{me.oname}")

        with transaction.atomic():
            application = Position.objects.select_for_update().get(
                id=params["id"])
            apply_status = params["apply_status"]
            if apply_status == "PASS":
                if application.apply_type == Position.ApplyType.JOIN:
                    application.status = Position.Status.INSERVICE
                    application.pos = application.apply_pos
                elif application.apply_type == Position.ApplyType.WITHDRAW:
                    application.status = Position.Status.DEPART
                elif application.apply_type == Position.AppltType.TRANSFER:
                    application.pos = application.apply_pos
                application.apply_status = Position.ApplyStatus.PASS
            elif apply_status == "REJECT":
                application.apply_status = Position.ApplyStatus.REJECT
            application.save()

        notification_create(
            application.person.person_id,
            me.organization_id,
            Notification.Type.NEEDREAD,
            Notification.Title.POSITION_INFORM,
            f"{application.apply_type}申请{application.apply_status}",
            publish_to_wechat=True,  # 不要复制这个参数，先去看函数说明
        )

        # 查找已处理的该条人事对应的通知信息
        done_notification = Notification.objects.activated().get(typename=Notification.Type.NEEDDO,
                                                                 sender=application.person.person_id, receiver=me.organization_id)

        notification_status_change(done_notification.id)

        return redirect("/personnelMobilization/")


def notification2Display(notification_list):
    lis = []
    # 储存这个列表中所有record的元气值的和
    for notification in notification_list:
        lis.append({})

        # id
        lis[-1]["id"] = notification.id

        # 时间
        lis[-1]["start_time"] = notification.start_time.strftime("%m/%d %H:%M")
        if notification.finish_time is not None:
            lis[-1]["finish_time"] = notification.finish_time.strftime(
                "%m/%d %H:%M")

        # 留言
        lis[-1]["content"] = notification.content

        # 状态
        lis[-1]["status"] = notification.get_status_display()
        lis[-1]["URL"] = notification.URL
        lis[-1]["type"] = notification.get_typename_display()
        lis[-1]["title"] = notification.get_title_display()
        if notification.sender.username[0] == "z":
            lis[-1]["sender"] = Organization.objects.get(
                organization_id__username=notification.sender.username
            ).oname
        else:
            lis[-1]["sender"] = NaturalPerson.objects.get(
                person_id__username=notification.sender.username
            ).name
    return lis


def notification_status_change(notification_or_id, to_status=None):
    """
    调用该函数以完成一项通知。对于知晓类通知，在接收到用户点击按钮后的post表单，该函数会被调用。
    对于需要完成的待处理通知，需要在对应的事务结束判断处，调用该函数。
    notification_id是notification的主键:id
    to_status是希望这条notification转变为的状态，包括
        DONE = (0, "已处理")
        UNDONE = (1, "待处理")
        DELETE = (2, "已删除")
    若不给to_status传参，默认为状态翻转：已处理<->未处理
    """
    context = dict()
    context["warn_code"] = 1
    context["warn_message"] = "在修改通知状态的过程中发生错误，请联系管理员！"

    if isinstance(notification_or_id, Notification):
        notification_id = notification_or_id.id
    else:
        notification_id = notification_or_id

    if to_status is None:   # 表示默认的状态翻转操作
        if isinstance(notification_or_id, Notification):
            now_status = notification_or_id.status
        else:
            try:
                notification = Notification.objects.get(id=notification_id)
                now_status = notification.status
            except:
                context["warn_message"] = "该通知不存在！"
                return context
        if now_status == Notification.Status.DONE:
            to_status = Notification.Status.UNDONE
        elif now_status == Notification.Status.UNDONE:
            to_status = Notification.Status.DONE
        else:
            to_status = Notification.Status.DELETE
            context["warn_message"] = "已删除的通知无法翻转状态！"
            return context

    with transaction.atomic():
        try:
            notification = Notification.objects.select_for_update().get(id=notification_id)
        except:
            context["warn_message"] = "该通知不存在！"
            return context
        if notification.status == to_status:
            context["warn_code"] = 2
            context["warn_message"] = "通知状态无需改变！"
            return context
        if to_status == Notification.Status.DONE:
            notification.status = Notification.Status.DONE
            notification.finish_time = datetime.now()  # 通知完成时间
            notification.save()
            context["warn_code"] = 2
            context["warn_message"] = "您已成功阅读一条通知！"
        elif to_status == Notification.Status.UNDONE:
            notification.status = Notification.Status.UNDONE
            notification.save()
            context["warn_code"] = 2
            context["warn_message"] = "成功设置一条通知为未读！"
        elif to_status == Notification.Status.DELETE:
            notification.status = Notification.Status.DELETE
            notification.save()
            context["warn_code"] = 2
            context["warn_message"] = "成功删除一条通知！"
        return context


def notification_create(
        receiver, sender, typename, title, content, URL=None, relate_TransferRecord=None, *, publish_to_wechat=False
):
    """
    对于一个需要创建通知的事件，请调用该函数创建通知！
        receiver: org 或 nat_person，使用object.get获取的 user 对象
        sender: org 或 nat_person，使用object.get获取的 user 对象
        type: 知晓类 或 处理类
        title: 请在数据表中查找相应事件类型，若找不到，直接创建一个新的choice
        content: 输入通知的内容
        URL: 需要跳转到处理事务的页面

    注意事项：
        publish_to_wechat: bool 仅关键字参数
        - 你不应该输入这个参数，除非你清楚wechat_send.py的所有逻辑
        - 在最坏的情况下，可能会阻塞近10s
        - 简单来说，涉及订阅或者可能向多人连续发送类似通知时，都不要发送到微信
        - 在线程锁或原子锁内时，也不要发送

    现在，你应该在不急于等待的时候显式调用publish_notification(s)这两个函数，
        具体选择哪个取决于你创建的通知是一批类似通知还是单个通知
    """
    notification = Notification.objects.create(
        receiver=receiver,
        sender=sender,
        typename=typename,
        title=title,
        content=content,
        URL=URL,
        relate_TransferRecord=relate_TransferRecord,
    )
    if publish_to_wechat == True:
        if getattr(publish_notification, 'ENABLE_INSTANCE', False):
            publish_notification(notification)
        else:
            publish_notification(notification.id)
    return notification


@login_required(redirect_field_name="origin")
@utils.check_user_access(redirect_url="/logout/")
def notifications(request):
    valid, user_type, html_display = utils.check_user_type(request.user)

    # 接下来处理POST相关的内容

    if request.method == "GET" and request.GET:  # 外部错误信息
        try:
            warn_code = int(request.GET["warn_code"])
            assert warn_code in [1, 2]
            warn_message = str(request.GET.get("warn_message"))
            html_display["warn_code"] = warn_code
            html_display["warn_message"] = warn_message
        except:
            html_display["warn_code"] = 1
            html_display["warn_message"] = "非预期的GET参数"

    if request.method == "POST":  # 发生了通知处理的事件
        post_args = request.POST.get("post_button")
        if 'cancel' in post_args:
            notification_id = int(post_args.split("+")[0])
            notification_status_change(
                notification_id, Notification.Status.DELETE)
            html_display["warn_code"] = 2  # success
            html_display['warn_message'] = '您已成功删除一条通知！'
        else:
            notification_id = post_args
            context = notification_status_change(notification_id)
            html_display["warn_code"] = context["warn_code"]
            html_display["warn_message"] = context["warn_message"]
    me = utils.get_person_or_org(request.user, user_type)
    html_display["is_myself"] = True

    done_set = Notification.objects.activated().filter(
        receiver=request.user, status=Notification.Status.DONE
    )

    undone_set = Notification.objects.activated().filter(
        receiver=request.user, status=Notification.Status.UNDONE
    )

    done_list = notification2Display(
        list(done_set.union(done_set).order_by("-finish_time"))
    )
    undone_list = notification2Display(
        list(undone_set.union(undone_set).order_by("-start_time"))
    )

    # 新版侧边栏, 顶栏等的呈现，采用 bar_display, 必须放在render前最后一步
    bar_display = utils.get_sidebar_and_navbar(request.user)
    bar_display["title_name"] = "Notifications"
    bar_display["navbar_name"] = "通知信箱"
    bar_display["help_message"] = local_dict["help_message"]["通知信箱"]

    return render(request, "notifications.html", locals())

# 新建评论，


def addComment(request, comment_base):
    """
    传入POST得到的request和与评论相关联的实例即可
    返回值为1代表失败，返回2代表新建评论成功
    """
    context = dict()
    context['warn_code'] = 2
    if request.POST.get('comment_submit') is not None:  # 新建评论信息，并保存
        text = str(request.POST.get('comment'))
        # 检查图片合法性
        comment_images = request.FILES.getlist('comment_images')
        if text=="" and comment_images is None:
            context['warn_code'] = 1
            context['warn_message'] = "评论内容为空，无法评论！"
            return context
        if len(comment_images) > 0:
            for comment_image in comment_images:
                if utils.if_image(comment_image) == False:
                    context['warn_code'] = 1
                    context['warn_message'] = "上传的附件只支持图片格式。"
                    return context
        try:
            with transaction.atomic():
                new_comment = Comment.objects.create(
                    commentbase=comment_base, commentator=request.user, text=text)
                if len(comment_images) > 0:
                    for comment_image in comment_images:
                        CommentPhoto.objects.create(
                            image=comment_image, comment=new_comment)
                comment_base.save() # 每次save都会更新修改时间
        except:
            context['warn_code'] = 1
            context['warn_message'] = "评论失败，请联系管理员。"
        context['new_comment'] = new_comment
    return context


@login_required(redirect_field_name='origin')
@utils.check_user_access(redirect_url="/logout/")
def showNewOrganization(request):
    '''
    新建组织的聚合界面
    '''
    valid, user_type, html_display = utils.check_user_type(request.user)
    if user_type == "Organization":
        html_display["warn_code"] = 1
        html_display["warn_code"] = "请不要使用组织账号申请新组织！"
        return redirect("/welcome/" + 
                        '?warn_code={}&warn_message={}'.format(
                            html_display['warn_code'], html_display['warn_message']))

    is_auditor = False
    try:
        person = utils.get_person_or_org(request.user, user_type)
        if person.name == local_dict["audit_teacher"]["Funds"]:
            is_auditor = True
    except:
        pass
    if is_auditor:
        shown_instances = NewOrganization.objects.all()
    else:
        shown_instances = NewOrganization.objects.filter(pos=request.user)
    shown_instances = shown_instances.order_by('-modify_time', '-time')
    bar_display = utils.get_sidebar_and_navbar(request.user)
    bar_display["title_name"] = "新建组织"
    bar_display["navbar_name"] = "组织申请进度"
    return render(request, 'neworganization_show.html', locals())


# 新建组织 or 修改新建组织信息
@login_required(redirect_field_name='origin')
@utils.check_user_access(redirect_url="/logout/")
def addOrganization(request):
    """
    新建组织，首先是由check_neworg_request()检查输入的合法性，再存储申请信息到NewOrganization的一个实例中
    之后便是创建给对应审核老师的通知
    """
    valid, user_type, html_display = utils.check_user_type(request.user)
    if user_type == "Organization":
        return redirect("/welcome/")  # test

    me = utils.get_person_or_org(request.user, user_type)
    html_display['is_myself'] = True
    former_img=utils.get_user_ava(None,"Organization")
    present = 0  # 前端需要，1代表能展示，0代表初始申请
    commentable=0# 前端需要，表示能否评论。
    edit = 0  # 前端需要，表示第一次申请后修改
    notification_id=-1
    # 0可以新建，一个可以查看，如果正在申请中，则可以新建评论，可以取消。两个表示的话，啥都可以。
    if request.GET.get('neworg_id') is not None and request.GET.get('notifi_id') is  None:
        #是否能够取消,
        #检查是否为本人，
        try:
            id = int(request.GET.get('neworg_id'))  # 新建组织ID
            preorg = NewOrganization.objects.get(id=id)
        except:
            html_display['warn_code'] = 1
            html_display['warn_message'] = "该URL被篡改，请输入正确的URL地址"
            return redirect('/notifications/' +'?warn_code={}&warn_message={}'.format(
                html_display['warn_code'], html_display['warn_message']))
        if preorg.pos!=request.user:
            html_display['warn_code'] = 1
            html_display['warn_message'] = "您没有权利查看此通知"
            return redirect('/notifications/' + '?warn_code={}&warn_message={}'.format(
                html_display['warn_code'], html_display['warn_message']))
        if preorg.status==NewOrganization.NewOrgStatus.PENDING:#正在申请中，可以评论。
            commentable=1#可以评论
            edit=1  #能展示也能修改
        present=1#能展示
    if request.GET.get('neworg_id') is not None and request.GET.get('notifi_id') is not None:
        try:
            id = int(request.GET.get('neworg_id'))  # 新建组织ID
            notification_id = int(request.GET.get('notifi_id'))  # 通知ID
            en_pw = str(request.GET.get('enpw'))
            if hash_coder.verify(str(id) + '新建组织' + str(notification_id),
                                 en_pw) == False:
                html_display['warn_code'] = 1
                html_display['warn_message'] = "该URL被篡改，请输入正确的URL地址"
                return redirect('/notifications/' +
                                '?warn_code={}&warn_message={}'.format(
                                    html_display['warn_code'], html_display['warn_message']))
            preorg = NewOrganization.objects.get(id=id)
            notification = Notification.objects.get(id=notification_id)
        except:
            html_display['warn_code'] = 1
            html_display['warn_message'] = "获取申请信息失败，请联系管理员。"
            return redirect('/notifications/' +
                            '?warn_code={}&warn_message={}'.format(
                                html_display['warn_code'], html_display['warn_message']))
        if preorg.status == NewOrganization.NewOrgStatus.PENDING:  # 正在申请中，可以评论。
            commentable = 1  # 可以评论
            edit = 1
        present=1

    # 新版侧边栏, 顶栏等的呈现，采用 bar_display, 必须放在render前最后一步
    # TODO: 整理页面返回逻辑，统一返回render的地方
    bar_display = utils.get_sidebar_and_navbar(request.user)
    bar_display["title_name"] = "新建组织"
    bar_display["navbar_name"] = "新建组织"


    org_types=OrganizationType.objects.order_by("-otype_id").all()#当前组织类型，前端展示需要

    if request.method == "POST" and request.POST:
        if request.POST.get('comment_submit') is not None:  # 新建评论信息，并保存
            context = addComment(request, preorg)
            if context['warn_code'] == 1:
                html_display['warn_code'] = 1
                html_display['warn_message'] = context['warn_code']
            else:
                try:  # 发送给评论通知
                    with transaction.atomic():
                        text = str(context['new_comment'].text)
                        if len(text) >= 32:
                            text = text[:31] + "……"
<<<<<<< HEAD
                        content = "“{oname}”的新建组织申请有了新的评论 ".format(
                                oname=preorg.oname)
                        if text!="":
                            content+=":”{text}“".format(text=text)
=======
                        content = "“{oname}”{otype_name}的新建组织申请有了新的评论：“{text}” ".format(
                                oname=preorg.oname, otype_name=preorg.otype.otype_name,text=text)
>>>>>>> 716a8703
                        Auditor = preorg.otype.incharge.person_id    #审核老师
                        URL = ""
                        new_notification = notification_create(Auditor, request.user, Notification.Type.NEEDREAD,
                                                               Notification.Title.VERIFY_INFORM, content, URL)
                        en_pw = hash_coder.encode(str(preorg.id) + '新建组织' + str(new_notification.id))
                        URL = "/auditOrganization?neworg_id={id}&notifi_id={nid}&enpw={en_pw}".format(
                            id=preorg.id, nid=new_notification.id, en_pw=en_pw)
                        new_notification.URL = URL
                        new_notification.save()
                except:
                    html_display['warn_code'] = 1
                    html_display['warn_message'] = "创建发送给审核老师的评论通知失败。请联系管理员！"
                    return render(request, "organization_add.html", locals())
                # 微信通知
                if getattr(publish_notification, 'ENABLE_INSTANCE', False):
                    publish_notification(new_notification)
                else:
                    publish_notification(new_notification.id)
                html_display['warn_code'] = 2
                html_display['warn_message'] = "评论成功！"
                return render(request, "organization_add.html", locals())
        else:#取消+新建+修改
            #取消
            need_cancel=int(request.POST.get('cancel_submit',-1))
            if need_cancel==1:#1代表取消
                if edit:
                    with transaction.atomic():#修改状态为取消
                        preorg.status=NewOrganization.NewOrgStatus.CANCELED
                        preorg.save()
                    try:
                        with transaction.atomic():
                            content = "“{oname}”的新建组织申请已取消".format(
                                oname=preorg.oname, otype_name=preorg.otype.otype_name)
                            # 在local_json.json新增审批人员信息,暂定为YPadmin
                            Auditor = preorg.otype.incharge.person_id    #审核老师
                            URL = ""
                            new_notification = notification_create(Auditor, request.user,
                                                                   Notification.Type.NEEDREAD,
                                                                   Notification.Title.VERIFY_INFORM, content,
                                                                   URL)
                            en_pw = hash_coder.encode(str(preorg.id) + '新建组织' +
                                                      str(new_notification.id))
                            URL = "/auditOrganization?neworg_id={id}&notifi_id={nid}&enpw={en_pw}".format(
                                id=preorg.id, nid=new_notification.id, en_pw=en_pw)
                            # URL = request.build_absolute_uri(URL)
                            new_notification.URL = URL
                            new_notification.save()
                    except:
                        html_display['warn_code'] = 1
                        html_display['warn_message'] = "创建给{auditor_name}老师的取消通知失败。请联系管理员。"\
                            .format(auditor_name=preorg.otype.incharge.name)
                        return render(request, "organization_add.html", locals())
                        # 微信通知
                    if getattr(publish_notification, 'ENABLE_INSTANCE', False):
                        publish_notification(new_notification)
                    else:
                        publish_notification(new_notification.id)
                    # 成功新建组织申请
                    html_display['warn_code'] = 2
                    html_display['warn_message'] = "已成功取消申请！"
                    return render(request, "organization_add.html", locals())
            #以下为修改
            # 参数合法性检查
            if edit :
                context = utils.check_neworg_request(request,preorg)  # check
            else:
                context = utils.check_neworg_request(request)  # check
            if context['warn_code'] != 0:
                html_display['warn_code'] = context['warn_code']
                html_display['warn_message'] = "新建组织申请失败。" + \
                    context['warn_msg']
                return render(request, "organization_add.html", locals())
            # 新建组织申请
            if edit == 0:
                try:
                    with transaction.atomic():
                        new_org = NewOrganization.objects.create(oname=context['oname'], otype=context['otype'],
                                                                 pos=context['pos'])
                        new_org.introduction = context['introduction']
                        if context['avatar'] is not None:
                            new_org.avatar = context['avatar']
                        new_org.application = context['application']
                        new_org.save()
                except:
                    html_display['warn_code'] = 1
                    html_display['warn_message'] = "创建预备组织信息失败。请检查输入or联系管理员"
                    return render(request, "organization_add.html", locals())

                try:
                    with transaction.atomic():
                        content = "新建组织申请：“{oname}”".format(oname=new_org.oname)
                        # 审核人员信息,暂定为各个otype的incharge
                        Auditor = new_org.otype.incharge.person_id    #审核老师
                        URL = ""
                        new_notification = notification_create(Auditor, request.user,
                                                               Notification.Type.NEEDDO,
                                                               Notification.Title.VERIFY_INFORM, content,
                                                               URL)
                        en_pw = hash_coder.encode(str(new_org.id) + '新建组织' +
                                                  str(new_notification.id))
                        URL = "/auditOrganization?neworg_id={id}&notifi_id={nid}&enpw={en_pw}".format(
                            id=new_org.id, nid=new_notification.id, en_pw=en_pw)
                        # URL = request.build_absolute_uri(URL)
                        new_notification.URL = URL
                        new_notification.save()
                except:
                    html_display['warn_code'] = 1
                    html_display['warn_message'] = "创建通知失败。请检查输入or联系管理员"
                    return render(request, "organization_add.html", locals())

                if getattr(publish_notification, 'ENABLE_INSTANCE', False):
                    publish_notification(new_notification)
                else:
                    publish_notification(new_notification.id)

                # 成功新建组织申请
                html_display['warn_code'] = 2
                html_display['warn_message'] = "申请已成功发送，请耐心等待{auditor_name}老师审批！"\
                    .format(auditor_name=new_org.otype.incharge.name)
                return render(request, "organization_add.html", locals())

            # 修改组织申请
            else:
                # 修改信息
                try:
                    with transaction.atomic():
                        preorg.oname = context['oname']
                        preorg.otype = context['otype']
                        preorg.introduction = context['introduction']

                        if context['avatar'] is not None:
                            preorg.avatar = context['avatar']
                        preorg.application = context['application']
                        preorg.save()
                except:
                    html_display['warn_code'] = 1
                    html_display['warn_message'] = "修改申请失败。请检查输入or联系管理员"
                    return render(request, "organization_add.html", locals())

                # 发送通知
                try:
                    with transaction.atomic():
                        content = "新建组织“{oname}”的材料已修改，请您继续审核！".format(oname=preorg.oname)
                        # 审核人员信息,暂定为各个otype的incharge
                        Auditor = preorg.otype.incharge.person_id  # 审核老师
                        URL = ""
                        new_notification = notification_create(Auditor, request.user,
                                                               Notification.Type.NEEDDO,
                                                               Notification.Title.VERIFY_INFORM, content,
                                                               URL)
                        en_pw = hash_coder.encode(str(preorg.id) + '新建组织' +
                                                  str(new_notification.id))
                        URL = "/auditOrganization?neworg_id={id}&notifi_id={nid}&enpw={en_pw}".format(
                            id=preorg.id, nid=new_notification.id, en_pw=en_pw)
                        # URL = request.build_absolute_uri(URL)
                        new_notification.URL = URL
                        new_notification.save()
                except:
                    html_display['warn_code'] = 1
                    html_display['warn_message'] = "创建通知失败。请检查输入or联系管理员"
                    return render(request, "organization_add.html", locals())
                # 成功新建组织申请
                html_display['warn_code'] = 2
                html_display['warn_message'] = "申请已成功修改，请耐心等待{auditor_name}老师审批！"\
                    .format(auditor_name=preorg.otype.incharge.name)
                if notification_id!=-1:
                    context = notification_status_change(notification_id)
                    if context['warn_code'] != 0:
                        html_display['warn_message'] = context['warn_message']
                #微信通知
                if getattr(publish_notification, 'ENABLE_INSTANCE', False):
                    publish_notification(new_notification)
                else:
                    publish_notification(new_notification.id)

                return redirect('/notifications/' +
                                '?warn_code={}&warn_message={}'.format(
                                    html_display['warn_code'], html_display['warn_message']))

    if present:  # 展示信息
        comments = preorg.comments.order_by("time")
        html_display['oname'] = preorg.oname
        html_display['otype_id'] = preorg.otype.otype_id    #
        html_display['otype_name'] = preorg.otype.otype_name  #
        html_display['pos'] = preorg.pos    #组织负责人的呈现 TODO:主页可点击头像 学号+姓名
        html_display['introduction'] = preorg.introduction#组织介绍
        html_display['application'] = preorg.application#组织申请信息
        html_display['status']=preorg.status #状态名字
        org_avatar_path=utils.get_user_ava(preorg, "Organization")#组织头像
    # 新版侧边栏, 顶栏等的呈现，采用 bar_display, 必须放在render前最后一步
    bar_display = utils.get_sidebar_and_navbar(request.user)
    bar_display["title_name"] = "新建组织"
    bar_display["navbar_name"] = "新建组织"
    return render(request, "organization_add.html", locals())


# 修改和审批申请新建组织的信息，只用该函数即可
@login_required(redirect_field_name='origin')
@utils.check_user_access(redirect_url="/logout/")
def auditOrganization(request):
    """
    对于审核老师老师：第一次进入的审核，如果申请需要修改，则有之后的下一次审核等
    """
    valid, user_type, html_display = utils.check_user_type(request.user)

    me = utils.get_person_or_org(request.user, user_type)
    html_display['is_myself'] = True
    html_display['warn_code'] = 0
    commentable=0
    notification_id=-1
    try:  # 获取申请信息
        id = int(request.GET.get('neworg_id', -1))  # 新建组织ID
        notification_id = int(request.GET.get('notifi_id', -1))  # 通知ID
        if id == -1 or notification_id == -1:
            html_display['warn_code'] = 1
            html_display['warn_message'] = "获取申请信息失败，请联系管理员。"
            return redirect('/notifications/' +
                            '?warn_code={}&warn_message={}'.format(
                                html_display['warn_code'], html_display['warn_message']))
        en_pw = str(request.GET.get('enpw'))
        if hash_coder.verify(str(id) + '新建组织' + str(notification_id),
                             en_pw) == False:
            html_display['warn_code'] = 1
            html_display['warn_message'] = "该URL被篡改，请输入正确的URL地址"
            return redirect('/notifications/' +
                            '?warn_code={}&warn_message={}'.format(
                                html_display['warn_code'], html_display['warn_message']))
        preorg = NewOrganization.objects.get(id=id)
        notification = Notification.objects.get(id=notification_id)
    except:
        html_display['warn_code'] = 1
        html_display['warn_message'] = "获取申请信息失败，请联系管理员。"
        return redirect('/notifications/' +
                        '?warn_code={}&warn_message={}'.format(
                            html_display['warn_code'], html_display['warn_message']))
        # 是否为审核老师
    if request.user != preorg.otype.incharge.person_id:
        return redirect('/notifications/')
    if preorg.status == NewOrganization.NewOrgStatus.PENDING:  # 正在申请中，可以评论。
        commentable = 1  # 可以评论
    TERMINATE_STATUSES=[NewOrganization.NewOrgStatus.CANCELED,NewOrganization.NewOrgStatus.CONFIRMED,
                        NewOrganization.NewOrgStatus.REFUSED ]
    if preorg.status in TERMINATE_STATUSES and notification.status==Notification.Status.UNDONE:
        #未读变已读
        notification_status_change(notification_id)
<<<<<<< HEAD

=======
    # 以下需要在前端呈现
    comments = preorg.comments.order_by('time')  # 加载评论
    html_display['oname'] = preorg.oname
    html_display['otype_name'] = preorg.otype.otype_name
    html_display['applicant'] = utils.get_person_or_org(preorg.pos)
    html_display["app_avatar_path"] = utils.get_user_ava(html_display['applicant'],"Person")
    html_display['introduction'] = preorg.introduction
    html_display['application'] = preorg.application
    org_avatar_path = utils.get_user_ava(preorg, "Organization")
>>>>>>> 716a8703

    # 新版侧边栏, 顶栏等的呈现，采用 bar_display, 必须放在render前最后一步
    # TODO: 整理页面返回逻辑，统一返回render的地方
    bar_display = utils.get_sidebar_and_navbar(request.user)
    bar_display["title_name"] = "新建组织审核"
    bar_display["navbar_name"] = "新建组织审核"


    if request.method == "POST" and request.POST:
        if int(request.POST.get('comment_submit',-1))==1:  # 新建评论信息，并保存
            context = addComment(request, preorg)
            if context['warn_code'] == 1:
                html_display['warn_code'] = 1
                html_display['warn_message'] = context['warn_code']

            try:  # 发送给评论通知
                with transaction.atomic():
                    text = str(context['new_comment'].text)
                    if len(text)>=32:
                        text=text[:31]+"……"
<<<<<<< HEAD
                    content = "{teacher_name}老师给您的组织申请留有新的评论 ".format(
                         teacher_name=me.name)
                    if text != "":
                        content += ":“{text}”'".format(text=text)
=======
                    content = "{teacher_name}老师给您的组织申请留有新的评论：“{text}“ ".format(
                         teacher_name=me.name,text=text)
>>>>>>> 716a8703
                    receiver = preorg.pos  # 通知接收者
                    URL = ""
                    new_notification = notification_create(receiver, request.user, Notification.Type.NEEDREAD,
                                                           Notification.Title.VERIFY_INFORM, content, URL)
                    en_pw = hash_coder.encode(str(preorg.id) + '新建组织' +str(new_notification.id))
                    URL = "/addOrganization?neworg_id={id}&notifi_id={nid}&enpw={en_pw}".format(
                        id=preorg.id, nid=new_notification.id, en_pw=en_pw)
                    new_notification.URL = URL
                    new_notification.save()
            except:
                html_display['warn_code'] = 1
                html_display['warn_message'] = "创建发送给申请者的评论通知失败。请联系管理员！"
                return render(request, "organization_audit.html", locals())
            # 微信通知
            if getattr(publish_notification, 'ENABLE_INSTANCE', False):
                publish_notification(new_notification)
            else:
                publish_notification(new_notification.id)
            html_display['warn_code'] = 2
            html_display['warn_message'] = "评论成功！"
            return render(request, "organization_audit.html", locals())

        # 对于审核老师来说，有三种操作，通过，申请需要修改和拒绝
        else:
            submit = int(request.POST.get('submit', -1))
            if submit == 2:  # 通过
                try:
                    with transaction.atomic():  # 新建组织

                        username = utils.find_max_oname()  # 组织的代号最大值

                        user = User.objects.create(username=username)
                        password = utils.random_code_init()
                        user.set_password(password)  # 统一密码
                        user.save()

                        org = Organization.objects.create(
                            organization_id=user, otype=preorg.otype
                        )  # 实质创建组织
                        org.oname = preorg.oname
                        org.YQPoint = 0.0
                        org.introduction = preorg.introduction
                        org.avatar = preorg.avatar
                        org.save()

                        charger = utils.get_person_or_org(preorg.pos)  # 负责人
                        pos = Position.objects.create(person=charger, org=org,pos=0,status=Position.Status.INSERVICE)
                        pos.save()

                        preorg.status = preorg.NewOrgStatus.CONFIRMED
                        preorg.save()
                except:
                    html_display['warn_code'] = 1
                    html_display['warn_message'] = "创建组织失败。请联系管理员！"
                    return render(request, "organization_audit.html", locals())

                try:  # 发送给申请者的通过通知
                    with transaction.atomic():
                        content = "新建组织申请已通过，组织编号为 “{username}” ，初始密码为 “{password}” ，请尽快登录修改密码。" \
                                  "登录方式：(1)在负责人账户点击左侧“切换账号”；(2)从登录页面用组织编号或组织名称以及密码登录。" \
                            .format(username=username, password=password)
                        receiver = preorg.pos  # 通知接收者
                        URL = ""
                        # URL = request.build_absolute_uri(URL)
                        new_notification = notification_create(receiver, request.user, Notification.Type.NEEDREAD,
                                                               Notification.Title.VERIFY_INFORM, content, URL)
                        URL = "/addOrganization/?neworg_id={id}".format(id=preorg.id)
                        new_notification.URL=URL
                        new_notification.save()

                except:
                    html_display['warn_code'] = 1
                    html_display['warn_message'] = "创建发送给申请者的通知失败。请联系管理员！"
                    return render(request, "organization_audit.html", locals())
                # 成功新建组织
                html_display['warn_code'] = 2
                html_display['warn_message'] = "已通过新建“{oname}”{otype_name}的申请，该组织已创建！"\
                    .format(oname = preorg.oname, otype_name = preorg.otype.otype_name)
                if notification_id!=-1:
                    context = notification_status_change(notification_id)
                if context['warn_code'] != 2:
                    html_display['warn_message'] = context['warn_message']
                # 微信通知
                if getattr(publish_notification, 'ENABLE_INSTANCE', False):
                    publish_notification(new_notification)
                else:
                    publish_notification(new_notification.id)
                return render(request, "organization_audit.html", locals())
            elif submit == 3:  # 拒绝
                try:  # 发送给申请者的拒绝通知
                    with transaction.atomic():
                        preorg.status = NewOrganization.NewOrgStatus.REFUSED
                        preorg.save()
<<<<<<< HEAD
                        content = "很遗憾，新建组织“{oname}”的申请未通过！"\
                            .format(oname = preorg.oname)
=======
                        content = "很遗憾，“{oname}”{otype_name}的新建组织申请未通过！"\
                            .format(oname = preorg.oname, otype_name = preorg.otype.otype_name)
>>>>>>> 716a8703
                        receiver = preorg.pos  # 通知接收者
                        URL = ""
                        # URL = request.build_absolute_uri(URL)
                        new_notification = notification_create(receiver, request.user, Notification.Type.NEEDREAD,
                                                               Notification.Title.VERIFY_INFORM, content, URL)
                        URL = "/addOrganization/?neworg_id={id}".format(id=preorg.id)
                        new_notification.URL = URL
                        new_notification.save()

                except:
                    html_display['warn_code'] = 1
                    html_display['warn_message'] = "创建发送给申请者的通知失败。请联系管理员！"
                    return render(request, "organization_audit.html", locals())

                # 拒绝成功
                html_display['warn_code'] = 2
<<<<<<< HEAD
                html_display['warn_message'] = "已拒绝新建组织“{oname}“的申请！"\
=======
                html_display['warn_message'] = "已拒绝“{oname}”{otype_name}的新建组织申请！"\
>>>>>>> 716a8703
                    .format(oname = preorg.oname, otype_name = preorg.otype.otype_name)
                if notification_id != -1:
                    context = notification_status_change(notification_id)
                # 微信通知
                if getattr(publish_notification, 'ENABLE_INSTANCE', False):
                    publish_notification(new_notification)
                else:
                    publish_notification(new_notification.id)
                return render(request, "organization_audit.html", locals())
            else:
                html_display['warn_code'] = 1
                html_display['warn_message'] = "提交出现无法处理的未知参数，请联系管理员。"
                return render(request, "organization_audit.html", locals())

    # 以下需要在前端呈现
    comments = preorg.comments.order_by('time')  # 加载评论
    html_display['oname'] = preorg.oname
    html_display['otype_name'] = preorg.otype.otype_name
    html_display['applicant'] = utils.get_person_or_org(preorg.pos)
    html_display["app_avatar_path"] = utils.get_user_ava(html_display['applicant'], "Person")
    html_display['introduction'] = preorg.introduction
    html_display['application'] = preorg.application
    org_avatar_path = utils.get_user_ava(preorg, "Organization")
    # 新版侧边栏, 顶栏等的呈现，采用 bar_display, 必须放在render前最后一步
    bar_display = utils.get_sidebar_and_navbar(request.user)
    bar_display["title_name"] = "新建组织审核"
    bar_display["navbar_name"] = "新建组织审核"

    return render(request, "organization_audit.html", locals())


@login_required(redirect_field_name='origin')
@utils.check_user_access(redirect_url="/logout/")
def showReimbursement(request):
    '''
    报销信息的聚合界面
    对审核老师进行了特判
    '''
    valid, user_type, html_display = utils.check_user_type(request.user)
    is_auditor = False
    if user_type == "Person":
        try:
            person = utils.get_person_or_org(request.user, user_type)
            if person.name == local_dict["audit_teacher"]["Funds"]:
                is_auditor = True
        except:
            pass
        if not is_auditor:
            html_display["warn_code"] = 1
            html_display["warn_code"] = "请不要使用个人账号申请报销！"
            return redirect("/welcome/" + 
                            '?warn_code={}&warn_message={}'.format(
                                html_display['warn_code'], html_display['warn_message']))

    if is_auditor:
        shown_instances = Reimbursement.objects
    else:
        shown_instances = Reimbursement.objects.filter(pos=request.user)
    shown_instances = shown_instances.order_by('-modify_time', '-time')
    bar_display = utils.get_sidebar_and_navbar(request.user)
    bar_display["title_name"] = "报销信息"
    bar_display["navbar_name"] = "报销信息"
    return render(request, 'reimbursement_show.html', locals())


# 新建或修改报销信息
@login_required(redirect_field_name='origin')
@utils.check_user_access(redirect_url="/logout/")
def addReimbursement(request):
    """
    新建报销信息
    """
    valid, user_type, html_display = utils.check_user_type(request.user)
    if user_type == "Person":
        return redirect("/welcome/")  # test

    me = utils.get_person_or_org(request.user, user_type)
    html_display["is_myself"] = True
    html_display['warn_code'] = 0

    reimbursed_act_ids = Reimbursement.objects.all(
        ).exclude(status=Reimbursement.ReimburseStatus.CANCELED     # 未取消报销的
        ).exclude(status=Reimbursement.ReimburseStatus.REFUSED      # 未被拒绝的
        ).values_list('activity_id', flat=True)
    activities = Activity.objects.activated(    # 本学期的
        ).filter(organization_id=me             # 本部门组织的
        ).filter(status=Activity.Status.END     # 已结束的
        ).exclude(id__in=reimbursed_act_ids     # 还没有报销的
        )                                       # 这种写法是为了方便随时取消某个条件
    # 新版侧边栏, 顶栏等的呈现，采用
    #bar_display, 必须放在render前最后一步
    # TODO: 整理页面返回逻辑，统一返回render的地方
    bar_display = utils.get_sidebar_and_navbar(request.user)
    bar_display["title_name"] = "新建报销申请"
    bar_display["navbar_name"] = "新建报销申请"

    YQP = float(me.YQPoint)  # 组织剩余的元气值
    present = 0  # 前端需要，1代表能展示，0代表初始申请
    commentable = 0  # 前端需要，表示能否评论。
    edit = 0  # 前端需要，表示第一次申请后修改
    notification_id = -1

    if request.GET.get('reimb_id') is not None and request.GET.get('notifi_id') is None:
        # 是否能够取消,
        # 检查是否为本人，
        try:
            id = int(request.GET.get('reimb_id'))  # 新建组织ID
            pre_reimb = Reimbursement.objects.get(id=id)
        except:
            html_display['warn_code'] = 1
            html_display['warn_message'] = "该URL被篡改，请输入正确的URL地址"
            return redirect('/notifications/' + '?warn_code={}&warn_message={}'.format(
                html_display['warn_code'], html_display['warn_message']))
        if pre_reimb.pos != request.user:   #判断是否为本人
            html_display['warn_code'] = 1
            html_display['warn_message'] = "您没有权利查看此通知"
            return redirect('/notifications/' + '?warn_code={}&warn_message={}'.format(
                html_display['warn_code'], html_display['warn_message']))
        if pre_reimb.status == Reimbursement.ReimburseStatus.WAITING:  # 正在申请中，可以评论。
            commentable = 1  # 可以评论
            edit = 1  # 能展示也能修改
        present = 1  # 能展示

    if request.GET.get('reimb_id') is not None and request.GET.get('notifi_id') is not None:
        try:
            id = int(request.GET.get('reimb_id'))  # 报销信息的ID
            notification_id = int(request.GET.get('notifi_id'))  # 通知ID
            en_pw = str(request.GET.get('enpw'))
            if hash_coder.verify(str(id) + '新建报销' + str(notification_id),
                                 en_pw) == False:
                html_display['warn_code'] = 1
                html_display['warn_message'] = "该URL被篡改，请输入正确的URL地址"
                return redirect('/notifications/' +'?warn_code={}&warn_message={}'.format(
                                    html_display['warn_code'], html_display['warn_message']))
            pre_reimb = Reimbursement.objects.get(id=id)
            notification = Notification.objects.get(id=notification_id)
        except:
            html_display['warn_code'] = 1
            html_display['warn_message'] = "获取申请信息失败，请联系管理员。"
            return redirect('/notifications/' +'?warn_code={}&warn_message={}'.format(
                                html_display['warn_code'], html_display['warn_message']))
        if pre_reimb.status == Reimbursement.ReimburseStatus.WAITING:  # 正在申请中，可以评论。
            commentable = 1
            edit = 1
        present = 1
    if present:  # 第一次打开页面信息的准备工作,以下均为前端展示需要
        comments = pre_reimb.comments.order_by("time")
        html_display['audit_activity'] = pre_reimb.activity  # 正在报销的活动，避免被过滤掉
        html_display['amount'] = pre_reimb.amount           # 报销金额
        html_display['message'] = pre_reimb.message         # 备注信息
    username = local_dict["audit_teacher"]["Funds"]
    Auditor = User.objects.get(username=username)
    auditor_name=utils.get_person_or_org(Auditor).name
    if request.method == "POST" and request.POST:

        if request.POST.get('comment_submit') is not None:  # 新建评论信息，并保存
            context = addComment(request, pre_reimb)
            if context['warn_code'] == 1:
                html_display['warn_code'] = 1
                html_display['warn_message'] = context['warn_code']
            else:
                try:  # 发送给评论通知
                    with transaction.atomic():
                        text = str(context['new_comment'].text)
                        if len(text) >= 32:
                            text = text[:31] + "……"
<<<<<<< HEAD
                        content = "“{act_name}”的经费申请有了新的评论".format(
                                act_name=pre_reimb.activity.title)
                        if text!="":
                            content+=":”{text}“".format(text=text)
=======
                        content = "“{act_name}”的经费申请有了新的评论：“{text}” ".format(
                                act_name=pre_reimb.activity.title,text=text)
>>>>>>> 716a8703
                        URL = ""
                        new_notification = notification_create(Auditor, request.user, Notification.Type.NEEDREAD,
                                                               Notification.Title.VERIFY_INFORM, content, URL)
                        en_pw = hash_coder.encode(str(pre_reimb.id) + '新建报销' + str(new_notification.id))
                        URL = "/auditReimbursement?reimb_id={id}&notifi_id={nid}&enpw={en_pw}".format(
                            id=pre_reimb.id, nid=new_notification.id, en_pw=en_pw)
                        new_notification.URL = URL
                        new_notification.save()
                except:
                    html_display['warn_code'] = 1
                    html_display['warn_message'] = "创建发送给审核老师的评论通知失败。请联系管理员！"
                    return render(request, "reimbursement_add.html", locals())
                # 微信通知
                if getattr(publish_notification, 'ENABLE_INSTANCE', False):
                    publish_notification(new_notification)
                else:
                    publish_notification(new_notification.id)
<<<<<<< HEAD
                html_display['warn_code'] = 2
                html_display['warn_message'] = "评论成功！"
=======
>>>>>>> 716a8703
                return render(request, "reimbursement_add.html", locals())

        else:  # 取消+新建+修改
            # 取消
            need_cancel = int(request.POST.get('cancel_submit', -1))
            if need_cancel == 1:  # 1代表取消
                if edit:
                    with transaction.atomic():  # 修改状态为取消
                        pre_reimb.status = Reimbursement.ReimburseStatus.CANCELED
                        pre_reimb.save()
                    try:
                        with transaction.atomic():
                            content = "“{act_name}”的经费申请已取消".format(act_name=pre_reimb.activity.title)
                            URL = ""
                            new_notification = notification_create(Auditor, request.user,
                                                                   Notification.Type.NEEDREAD,
                                                                   Notification.Title.VERIFY_INFORM, content,
                                                                   URL)
                            en_pw = hash_coder.encode(str(pre_reimb.id) + '新建报销' +
                                                      str(new_notification.id))
                            URL = "/auditReimbursement?reimb_id={id}&notifi_id={nid}&enpw={en_pw}".format(
                                id=pre_reimb.id, nid=new_notification.id, en_pw=en_pw)
                            # URL = request.build_absolute_uri(URL)
                            new_notification.URL = URL
                            new_notification.save()
                    except:
                        html_display['warn_code'] = 1
                        html_display['warn_message'] = "创建给审核老师的取消通知失败。请联系管理员。"
                        return render(request, "reimbursement_add.html", locals())
                        # 微信通知
                    if getattr(publish_notification, 'ENABLE_INSTANCE', False):
                        publish_notification(new_notification)
                    else:
                        publish_notification(new_notification.id)
                    # 成功取消经费申请
                    html_display['warn_code'] = 2
                    html_display['warn_message'] = "已成功取消“{act_name}”的经费申请！".format(act_name=pre_reimb.activity.title)
                return render(request, "reimbursement_add.html", locals())

            # 活动实例
            try:
                reimb_act_id = int(request.POST.get('activity_id'))
                reimb_act = Activity.objects.get(id=reimb_act_id)
            except:
                html_display['warn_code'] = 1
                html_display['warn_message'] = "找不到该活动，请检查报销的活动的合法性！"
                return render(request, "reimbursement_add.html", locals())
            # YQP合法性的检查
            try:
                reimb_YQP = float(request.POST.get('YQP'))
                if reimb_YQP<0:
                    html_display['warn_code'] = 1
                    html_display['warn_message'] = "申请失败，报销的元气值不能为负值！"
                    return render(request, "reimbursement_add.html", locals())
                if reimb_YQP > YQP:
                    html_display['warn_code'] = 1
                    html_display['warn_message'] = "申请失败，报销的元气值不能超过组织当前元气值！"
                    return render(request, "reimbursement_add.html", locals())
            except:
                html_display['warn_code'] = 1
                html_display['warn_message'] = "输入的元气值的格式不正确，请联系管理员"
                return render(request, "reimbursement_add.html", locals())
            # 报销材料图片的保存
            message = request.POST.get('message')  # 备注信息

            if edit == 0:

                try:  # 创建报销信息
                    images = request.FILES.getlist('images')
                    for image in images:
                        if utils.if_image(image) == False:
                            html_display['warn_code'] = 1
                            html_display['warn_message'] = "上传的附件只支持图片格式。"
                            return render(request, "reimbursement_add.html", locals())
                    with transaction.atomic():
                        new_reimb = Reimbursement.objects.create(
                            activity=reimb_act, amount=reimb_YQP, pos=request.user)
                        new_reimb.message = message
                        new_reimb.save()
                        # 创建评论保存图片
                        text = "以下默认为初始的报销材料"
                        reim_comment = Comment.objects.create(
                            commentbase=new_reimb, commentator=request.user)
                        reim_comment.text = text
                        reim_comment.save()
                        for payload in images:
                            CommentPhoto.objects.create(
                                image=payload, comment=reim_comment)
                except:
                    html_display['warn_code'] = 1
                    html_display['warn_message'] = "新建经费申请失败，请联系管理员！"
                    return render(request, "reimbursement_add.html", locals())

                try:  # 创建对应通知
                    with transaction.atomic():
                        content = "有{org_name}“{act_name}”新的经费申请！".format(
                            org_name=me.oname,act_name=new_reimb.activity.title)
                        URL = ""
                        new_notification = notification_create(Auditor, request.user,
                                                               Notification.Type.NEEDDO,
                                                               Notification.Title.VERIFY_INFORM, content,
                                                               URL)
                        en_pw = hash_coder.encode(str(new_reimb.id) + '新建报销' +
                                                  str(new_notification.id))
                        URL = "/auditReimbursement?reimb_id={id}&notifi_id={nid}&enpw={en_pw}".format(
                            id=new_reimb.id, nid=new_notification.id, en_pw=en_pw)
                        # URL = request.build_absolute_uri(URL)
                        new_notification.URL = URL
                        new_notification.save()
                except:
                    html_display['warn_code'] = 1
                    html_display['warn_message'] = "创建通知失败。请检查输入or联系管理员"
                    return render(request, "reimbursement_add.html", locals())
                # 微信通知
                if getattr(publish_notification, 'ENABLE_INSTANCE', False):
                    publish_notification(new_notification)
                else:
                    publish_notification(new_notification.id)
                # 成功发送报销申请
                html_display['warn_code'] = 2
                html_display['warn_message'] = "经费申请已成功发送，请耐心等待{auditor_name}老师审批！" \
                    .format(auditor_name=auditor_name)
                return render(request, "reimbursement_add.html", locals())

            else:  # 修改报销申请，只有图片和备注信息可以修改

                # 修改信息
                try:
                    with transaction.atomic():
                        pre_reimb.message = message
                        pre_reimb.amount = reimb_YQP
                        pre_reimb.save()
                except:
                    html_display['warn_code'] = 1
                    html_display['warn_message'] = "修改申请失败。请检查输入or联系管理员"
                    return render(request, "orgnization_add.html", locals())

                # 发送修改的申请通知
                try:
                    with transaction.atomic():
                        content = "有{org_name}“{act_name}”的经费申请已修改！".format(
                            org_name=me.oname, act_name=pre_reimb.activity.title)
                        # 在local_json.json新增审批人员信息,暂定为YPadmin
                        URL = ""
                        new_notification = notification_create(Auditor, request.user,
                                                               Notification.Type.NEEDDO,
                                                               Notification.Title.VERIFY_INFORM, content,
                                                               URL)

                        en_pw = hash_coder.encode(str(pre_reimb.id) + '新建报销' +
                                                  str(new_notification.id))
                        URL = "/auditReimbursement?reimb_id={id}&notifi_id={nid}&enpw={en_pw}".format(
                            id=pre_reimb.id, nid=new_notification.id, en_pw=en_pw)
                        # URL = request.build_absolute_uri(URL)
                        new_notification.URL = URL
                        new_notification.save()
                except:
                    html_display['warn_code'] = 1
                    html_display['warn_message'] = "创建通知失败。请检查输入or联系管理员"
                    return render(request, "reimbursement_add.html", locals())
                # 成功报销申请
                html_display['warn_code'] = 2
                html_display['warn_message'] = "经费申请已成功修改，请耐心等待{auditor_name}老师审批！"\
                    .format(auditor_name=auditor_name)
                if notification_id != -1:
                    context = notification_status_change(notification_id)
                    if context['warn_code'] ==1:
                        html_display['warn_message'] = context['warn_message']
                # 发送微信消息
                if getattr(publish_notification, 'ENABLE_INSTANCE', False):
                    publish_notification(new_notification)
                else:
                    publish_notification(new_notification.id)
                return render(request, "reimbursement_add.html", locals())

        return render(request, "reimbursement_add.html", locals())
    # 新版侧边栏, 顶栏等的呈现，采用 bar_display, 必须放在render前最后一步
    bar_display = utils.get_sidebar_and_navbar(request.user)
    bar_display["title_name"] = "新建报销审核"
    bar_display["navbar_name"] = "新建报销审核"
    return render(request, "reimbursement_add.html", locals())


# 审核报销信息
@login_required(redirect_field_name='origin')
@utils.check_user_access(redirect_url="/logout/")
def auditReimbursement(request):
    """
    审核报销信息
    """
    valid, user_type, html_display = utils.check_user_type(request.user)
    if user_type == "Organization":
        return redirect("/welcome/")  # test
    me = utils.get_person_or_org(request.user, user_type)
    html_display["is_myself"] = True
    html_display['warn_code'] = 0
    html_display['warn_message'] = ""

    commentable = 0
    notification_id = -1
    # 检查是否为正确的审核老师
    if request.user.username != local_dict["audit_teacher"]["Funds"]:
        return redirect('/notifications/')
    try:  # 获取申请信息
        id = int(request.GET.get('reimb_id', -1))  # 报销信息的ID
        notification_id = int(request.GET.get('notifi_id', -1))  # 通知ID

        if id == -1 or notification_id == -1:
            html_display['warn_code'] = 1
            html_display['warn_message'] = "获取申请信息失败，请联系管理员。"
            return redirect('/notifications/' +
                            '?warn_code={}&warn_message={}'.format(
                                html_display['warn_code'], html_display['warn_message']))
        en_pw = str(request.GET.get('enpw'))
        if hash_coder.verify(str(id) + '新建报销' + str(notification_id),
                             en_pw) == False:
            html_display['warn_code'] = 1
            html_display['warn_message'] = "该URL被篡改，请输入正确的URL地址"
            return redirect('/notifications/' +
                            '?warn_code={}&warn_message={}'.format(
                                html_display['warn_code'], html_display['warn_message']))
        new_reimb = Reimbursement.objects.get(id=id)
        notification = Notification.objects.get(id=notification_id)
    except:
        html_display['warn_code'] = 1
        html_display['warn_message'] = "获取申请信息失败，请联系管理员。"
        return redirect('/notifications/' +'?warn_code={}&warn_message={}'.format(
                            html_display['warn_code'], html_display['warn_message']))

    # 新版侧边栏, 顶栏等的呈现，采用
    # bar_display, 必须放在render前最后一步
    # TODO: 整理页面返回逻辑，统一返回render的地方
    bar_display = utils.get_sidebar_and_navbar(request.user)
    bar_display["title_name"] = "报销审核"
    bar_display["navbar_name"] = "报销审核"
    if new_reimb.status == Reimbursement.ReimburseStatus.WAITING:  # 正在申请中，可以评论。
        commentable = 1  # 可以评论

    TERMINATE_STATUSES=[Reimbursement.ReimburseStatus.CANCELED,Reimbursement.ReimburseStatus.CONFIRMED,
                        Reimbursement.ReimburseStatus.REFUSED]
    if new_reimb.status in TERMINATE_STATUSES and notification.status==Notification.Status.UNDONE:
        #未读变已读
        notification_status_change(notification_id)
    # 以下前端展示
    comments = new_reimb.comments.order_by('time')  # 加载评论
    html_display['activity_title'] = new_reimb.activity.title
    html_display['amount'] = new_reimb.amount  # 报销金额
    html_display['message'] = new_reimb.message  # 备注信息
    html_display['oname'] = new_reimb.pos.organization.oname  # 组织姓名

    if request.method == "POST" and request.POST:

        if request.POST.get('comment_submit') is not None:  # 新建评论信息，并保存
            context = addComment(request, new_reimb)
            if context['warn_code'] == 1:
                html_display['warn_code'] = 1
                html_display['warn_message'] = context['warn_code']
            try:  # 发送给评论通知
                with transaction.atomic():
                    text = str(context['new_comment'].text)
                    if len(text)>=32:
                        text=text[:31]+"……"
<<<<<<< HEAD
                    content = "{teacher_name}老师给您的经费申请留有新的评论".format(
                         teacher_name=me.name)
                    if text != "":
                        content += ":”{text}“".format(text=text)
=======
                    content = "{teacher_name}老师给您的经费申请留有新的评论：“{text}“ ".format(
                         teacher_name=me.name,text=text)
>>>>>>> 716a8703
                    receiver = new_reimb.pos  # 通知接收者
                    URL = ""
                    new_notification = notification_create(receiver, request.user, Notification.Type.NEEDREAD,
                                                           Notification.Title.VERIFY_INFORM, content, URL)
                    en_pw = hash_coder.encode(str(new_reimb.id) + '新建报销' +str(new_notification.id))
                    URL = "/addReimbursement?reimb_id={id}&notifi_id={nid}&enpw={en_pw}".format(
                        id=new_reimb.id, nid=new_notification.id, en_pw=en_pw)
                    new_notification.URL = URL
                    new_notification.save()
            except:
                html_display['warn_code'] = 1
                html_display['warn_message'] = "创建发送给申请者的评论通知失败。请联系管理员！"
                return render(request, "reimbursement_comment.html", locals())
            # 微信通知
            if getattr(publish_notification, 'ENABLE_INSTANCE', False):
                publish_notification(new_notification)
            else:
                publish_notification(new_notification.id)
<<<<<<< HEAD
            html_display['warn_code'] = 2
            html_display['warn_message'] = "评论成功！"
=======
>>>>>>> 716a8703
            return render(request, "reimbursement_comment.html", locals())

        # 审核老师的两种操作：通过，和拒绝
        else:
            submit = int(request.POST.get('submit', -1))
            if submit == 2:  # 通过
                org = new_reimb.pos.organization

                try:
                    with transaction.atomic():
                        if org.YQPoint < new_reimb.amount:
                            html_display['warn_code'] = 1
                            html_display['warn_message'] = "当前组织没有足够的元气值。报销申请无法通过。"
                        else:  # 修改对应组织的元气值
                            org.YQPoint -= new_reimb.amount
                            org.save()
                            new_reimb.status = Reimbursement.ReimburseStatus.CONFIRMED
                            new_reimb.save()
                except:
                    html_display['warn_code'] = 1
                    html_display['warn_message'] = "修改元气值失败。报销申请无法通过，请联系管理员！"
                    return render(request, "reimbursement_comment.html", locals())

                try:  # 发送给申请者的通过通知或者是没有足够元气值的通知
                    with transaction.atomic():
                        if html_display['warn_code'] == 1:
                            content = "{act_name}的报销申请由于组织元气值不足无法通过，请补充元气值至{amount}以上再点击通知继续申请！".format(
                                act_name=new_reimb.activity.title,amount=new_reimb.amount)
                            typename = Notification.Type.NEEDDO
                            URL = ""
                        else:
                            content = "{act_name}的报销申请已通过，扣除元气值{amount}".format(
                                act_name=new_reimb.activity.title,amount=new_reimb.amount)
                            typename = Notification.Type.NEEDREAD
                            URL = ""
                            # URL = request.build_absolute_uri(URL)
                        receiver = new_reimb.pos  # 通知接收者
                        new_notification = notification_create(receiver, request.user,
                                                               typename,
                                                               Notification.Title.VERIFY_INFORM, content,
                                                               URL)

                        en_pw = hash_coder.encode(str(new_reimb.id) + '新建报销' +
                                                      str(new_notification.id))
                        URL = "/addReimbursement?reimb_id={id}&notifi_id={nid}&enpw={en_pw}".format(
                            id=new_reimb.id, nid=new_notification.id, en_pw=en_pw)
                            # URL = request.build_absolute_uri(URL)
                        new_notification.URL = URL
                        new_notification.save()
                except:
                    html_display['warn_code'] = 1
                    html_display['warn_message'] = "创建发送给申请者的通知失败。请联系管理员！"
                    return render(request, "reimbursement_comment.html", locals())
                if notification_id != -1:
                    context = notification_status_change(notification_id)  # 修改通知状态
                # 成功发送通知
                html_display['warn_code'] = 2
                html_display['warn_message'] = "该组织的经费申请已通过！"
                if context['warn_code'] != 2:
                    html_display['warn_code'] = 1
                    html_display['warn_message'] += context['warn_message']
                # 微信通知
                if getattr(publish_notification, 'ENABLE_INSTANCE', False):
                    publish_notification(new_notification)
                else:
                    publish_notification(new_notification.id)
                return render(request, "reimbursement_comment.html", locals())
            elif submit == 3:  # 拒绝
                try:  # 发送给申请者的拒绝通知
                    with transaction.atomic():
                        new_reimb.status = Reimbursement.ReimburseStatus.REFUSED
                        new_reimb.save()
                        content = "很遗憾，{act_name}报销申请未通过！".format(act_name=new_reimb.activity.title)
                        receiver = new_reimb.pos  # 通知接收者
                        URL = "/showReimbursement/"  # 报销失败可能应该鼓励继续报销
                        # URL = request.build_absolute_uri(URL)
                        new_notification = notification_create(receiver, request.user, Notification.Type.NEEDREAD,
                                                               Notification.Title.VERIFY_INFORM, content, URL)

                except:
                    html_display['warn_code'] = 1
                    html_display['warn_message'] = "创建发送给申请者的通知失败。请联系管理员！"
                    return render(request, "reimbursement_comment.html", locals())
                if notification_id != -1:
                    context = notification_status_change(notification_id)
                # 拒绝成功
                html_display['warn_code'] = 2
                html_display['warn_message'] = "已成功拒绝该组织的经费申请！"
                if context['warn_code'] == 1:
                    html_display['warn_code'] = 1
                    html_display['warn_message'] = context['warn_message']
                # 微信通知
                if getattr(publish_notification, 'ENABLE_INSTANCE', False):
                    publish_notification(new_notification)
                else:
                    publish_notification(new_notification.id)
                return render(request, "reimbursement_comment.html", locals())
            else:
                html_display['warn_code'] = 1
                html_display['warn_message'] = "出现未知参数，请联系管理员"
                return redirect('/notifications/' +
                                '?warn_code={}&warn_message={}'.format(
                                    html_display['warn_code'], html_display['warn_message']))


    # 新版侧边栏, 顶栏等的呈现，采用 bar_display, 必须放在render前最后一步
    bar_display = utils.get_sidebar_and_navbar(request.user)
    bar_display["title_name"] = "报销审核"
    bar_display["navbar_name"] = "报销审核"
    return render(request, "reimbursement_comment.html", locals())<|MERGE_RESOLUTION|>--- conflicted
+++ resolved
@@ -2916,15 +2916,10 @@
                         text = str(context['new_comment'].text)
                         if len(text) >= 32:
                             text = text[:31] + "……"
-<<<<<<< HEAD
                         content = "“{oname}”的新建组织申请有了新的评论 ".format(
                                 oname=preorg.oname)
                         if text!="":
                             content+=":”{text}“".format(text=text)
-=======
-                        content = "“{oname}”{otype_name}的新建组织申请有了新的评论：“{text}” ".format(
-                                oname=preorg.oname, otype_name=preorg.otype.otype_name,text=text)
->>>>>>> 716a8703
                         Auditor = preorg.otype.incharge.person_id    #审核老师
                         URL = ""
                         new_notification = notification_create(Auditor, request.user, Notification.Type.NEEDREAD,
@@ -2999,15 +2994,16 @@
                 return render(request, "organization_add.html", locals())
             # 新建组织申请
             if edit == 0:
+                with transaction.atomic():
+                    new_org = NewOrganization.objects.create(oname=context['oname'], otype=context['otype'],
+                                                             pos=context['pos'])
+                    new_org.introduction = context['introduction']
+                    if context['avatar'] is not None:
+                        new_org.avatar = context['avatar']
+                    new_org.application = context['application']
+                    new_org.save()
                 try:
-                    with transaction.atomic():
-                        new_org = NewOrganization.objects.create(oname=context['oname'], otype=context['otype'],
-                                                                 pos=context['pos'])
-                        new_org.introduction = context['introduction']
-                        if context['avatar'] is not None:
-                            new_org.avatar = context['avatar']
-                        new_org.application = context['application']
-                        new_org.save()
+                    a=1
                 except:
                     html_display['warn_code'] = 1
                     html_display['warn_message'] = "创建预备组织信息失败。请检查输入or联系管理员"
@@ -3170,19 +3166,6 @@
     if preorg.status in TERMINATE_STATUSES and notification.status==Notification.Status.UNDONE:
         #未读变已读
         notification_status_change(notification_id)
-<<<<<<< HEAD
-
-=======
-    # 以下需要在前端呈现
-    comments = preorg.comments.order_by('time')  # 加载评论
-    html_display['oname'] = preorg.oname
-    html_display['otype_name'] = preorg.otype.otype_name
-    html_display['applicant'] = utils.get_person_or_org(preorg.pos)
-    html_display["app_avatar_path"] = utils.get_user_ava(html_display['applicant'],"Person")
-    html_display['introduction'] = preorg.introduction
-    html_display['application'] = preorg.application
-    org_avatar_path = utils.get_user_ava(preorg, "Organization")
->>>>>>> 716a8703
 
     # 新版侧边栏, 顶栏等的呈现，采用 bar_display, 必须放在render前最后一步
     # TODO: 整理页面返回逻辑，统一返回render的地方
@@ -3203,15 +3186,10 @@
                     text = str(context['new_comment'].text)
                     if len(text)>=32:
                         text=text[:31]+"……"
-<<<<<<< HEAD
                     content = "{teacher_name}老师给您的组织申请留有新的评论 ".format(
                          teacher_name=me.name)
                     if text != "":
                         content += ":“{text}”'".format(text=text)
-=======
-                    content = "{teacher_name}老师给您的组织申请留有新的评论：“{text}“ ".format(
-                         teacher_name=me.name,text=text)
->>>>>>> 716a8703
                     receiver = preorg.pos  # 通知接收者
                     URL = ""
                     new_notification = notification_create(receiver, request.user, Notification.Type.NEEDREAD,
@@ -3305,13 +3283,8 @@
                     with transaction.atomic():
                         preorg.status = NewOrganization.NewOrgStatus.REFUSED
                         preorg.save()
-<<<<<<< HEAD
                         content = "很遗憾，新建组织“{oname}”的申请未通过！"\
                             .format(oname = preorg.oname)
-=======
-                        content = "很遗憾，“{oname}”{otype_name}的新建组织申请未通过！"\
-                            .format(oname = preorg.oname, otype_name = preorg.otype.otype_name)
->>>>>>> 716a8703
                         receiver = preorg.pos  # 通知接收者
                         URL = ""
                         # URL = request.build_absolute_uri(URL)
@@ -3328,11 +3301,7 @@
 
                 # 拒绝成功
                 html_display['warn_code'] = 2
-<<<<<<< HEAD
                 html_display['warn_message'] = "已拒绝新建组织“{oname}“的申请！"\
-=======
-                html_display['warn_message'] = "已拒绝“{oname}”{otype_name}的新建组织申请！"\
->>>>>>> 716a8703
                     .format(oname = preorg.oname, otype_name = preorg.otype.otype_name)
                 if notification_id != -1:
                     context = notification_status_change(notification_id)
@@ -3499,15 +3468,10 @@
                         text = str(context['new_comment'].text)
                         if len(text) >= 32:
                             text = text[:31] + "……"
-<<<<<<< HEAD
                         content = "“{act_name}”的经费申请有了新的评论".format(
                                 act_name=pre_reimb.activity.title)
                         if text!="":
                             content+=":”{text}“".format(text=text)
-=======
-                        content = "“{act_name}”的经费申请有了新的评论：“{text}” ".format(
-                                act_name=pre_reimb.activity.title,text=text)
->>>>>>> 716a8703
                         URL = ""
                         new_notification = notification_create(Auditor, request.user, Notification.Type.NEEDREAD,
                                                                Notification.Title.VERIFY_INFORM, content, URL)
@@ -3525,11 +3489,8 @@
                     publish_notification(new_notification)
                 else:
                     publish_notification(new_notification.id)
-<<<<<<< HEAD
                 html_display['warn_code'] = 2
                 html_display['warn_message'] = "评论成功！"
-=======
->>>>>>> 716a8703
                 return render(request, "reimbursement_add.html", locals())
 
         else:  # 取消+新建+修改
@@ -3792,15 +3753,10 @@
                     text = str(context['new_comment'].text)
                     if len(text)>=32:
                         text=text[:31]+"……"
-<<<<<<< HEAD
                     content = "{teacher_name}老师给您的经费申请留有新的评论".format(
                          teacher_name=me.name)
                     if text != "":
                         content += ":”{text}“".format(text=text)
-=======
-                    content = "{teacher_name}老师给您的经费申请留有新的评论：“{text}“ ".format(
-                         teacher_name=me.name,text=text)
->>>>>>> 716a8703
                     receiver = new_reimb.pos  # 通知接收者
                     URL = ""
                     new_notification = notification_create(receiver, request.user, Notification.Type.NEEDREAD,
@@ -3819,11 +3775,8 @@
                 publish_notification(new_notification)
             else:
                 publish_notification(new_notification.id)
-<<<<<<< HEAD
             html_display['warn_code'] = 2
             html_display['warn_message'] = "评论成功！"
-=======
->>>>>>> 716a8703
             return render(request, "reimbursement_comment.html", locals())
 
         # 审核老师的两种操作：通过，和拒绝
