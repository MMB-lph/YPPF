--- conflicted
+++ resolved
@@ -39,11 +39,7 @@
     update_pos_application,
 )
 from app.reimbursement_utils import update_reimb_application
-<<<<<<< HEAD
-from app.wechat_send import publish_notification
-=======
 from app.wechat_send import publish_notification, publish_notifications
->>>>>>> 3f372ddd
 from boottest import local_dict
 from boottest.hasher import MyMD5PasswordHasher, MySHA256Hasher
 from django.shortcuts import render, redirect
@@ -3132,257 +3128,6 @@
         shown_instances = ModifyPosition.objects.filter(org=me)
 
     shown_instances = shown_instances.order_by('-modify_time', '-time')
-
-<<<<<<< HEAD
-
-    bar_display = utils.get_sidebar_and_navbar(request.user, navbar_name="人事申请")
-    return render(request, 'showPosition.html', locals())
-# 修改和审批申请新建组织的信息，只用该函数即可
-@login_required(redirect_field_name="origin")
-@utils.check_user_access(redirect_url="/logout/")
-def auditOrganization(request):
-    """
-    对于审核老师老师：第一次进入的审核，如果申请需要修改，则有之后的下一次审核等
-    """
-    TERMINATE_STATUSES = [
-        NewOrganization.NewOrgStatus.CONFIRMED,
-        NewOrganization.NewOrgStatus.CANCELED,
-        NewOrganization.NewOrgStatus.REFUSED,
-    ]
-    valid, user_type, html_display = utils.check_user_type(request.user)
-
-    me = utils.get_person_or_org(request.user, user_type)
-    html_display["is_myself"] = True
-    html_display["warn_code"] = 0
-    commentable = 0
-    notification_id = -1
-    try:  # 获取申请信息
-        id = int(request.GET.get("neworg_id", -1))  # 新建组织ID
-        notification_id = int(request.GET.get("notifi_id", -1))  # 通知ID
-        if id == -1 or notification_id == -1:
-            raise Exception("URL参数不足")
-        en_pw = str(request.GET.get("enpw"))
-        if hash_coder.verify(str(id) + "新建组织" + str(notification_id), en_pw) == False:
-            html_display["warn_code"] = 1
-            html_display["warn_message"] = "该URL被篡改，请输入正确的URL地址"
-            return redirect(
-                "/notifications/"
-                + "?warn_code={}&warn_message={}".format(
-                    html_display["warn_code"], html_display["warn_message"]
-                )
-            )
-        preorg = NewOrganization.objects.get(id=id)
-        notification = Notification.objects.get(id=notification_id)
-    except:
-        html_display["warn_code"] = 1
-        html_display["warn_message"] = "获取申请信息失败，请联系管理员。"
-        return redirect(
-            "/notifications/"
-            + "?warn_code={}&warn_message={}".format(
-                html_display["warn_code"], html_display["warn_message"]
-            )
-        )
-        # 是否为审核老师
-    if request.user != preorg.otype.incharge.person_id:
-        return redirect('/notifications/')
-    # 以下需要在前端呈现
-    html_display['oname'] = preorg.oname
-    html_display['otype_name'] = preorg.otype.otype_name
-    html_display['applicant'] = utils.get_person_or_org(preorg.pos)
-    html_display["app_avatar_path"] = utils.get_user_ava(html_display['applicant'], "Person")
-    html_display['introduction'] = preorg.introduction
-    html_display['application'] = preorg.application
-
-    org_avatar_path = utils.get_user_ava(preorg, "Organization")
-
-    # 新版侧边栏, 顶栏等的呈现，采用 bar_display, 必须放在render前最后一步
-    # TODO: 整理页面返回逻辑，统一返回render的地方
-    bar_display = utils.get_sidebar_and_navbar(request.user)
-    bar_display["title_name"] = "新建组织审核"
-    bar_display["navbar_name"] = "新建组织审核"
-
-    if request.method == "POST" and request.POST:
-        if int(request.POST.get("comment_submit", -1)) == 1:  # 新建评论信息，并保存
-            context = addComment(request, preorg)
-            if context['warn_code'] == 1:
-                html_display['warn_code'] = 1
-                html_display['warn_message'] = context['warn_message']
-            else:
-                try:  # 发送给评论通知
-                    with transaction.atomic():
-                        text = str(context['new_comment'].text)
-                        if len(text) >= 32:
-                            text = text[:31] + "……"
-                        content = "{teacher_name}老师给您的组织申请留有新的评论".format(
-                            teacher_name=me.name)
-                        if text != "":
-                            content += ":“{text}”".format(text=text)
-                        receiver = preorg.pos  # 通知接收者
-                        URL = ""
-                        new_notification = notification_create(receiver, request.user, Notification.Type.NEEDREAD,
-                                                               Notification.Title.VERIFY_INFORM, content, URL)
-                        en_pw = hash_coder.encode(str(preorg.id) + '新建组织' + str(new_notification.id))
-                        URL = "/addOrganization?neworg_id={id}&notifi_id={nid}&enpw={en_pw}".format(
-                            id=preorg.id, nid=new_notification.id, en_pw=en_pw)
-                        new_notification.URL = URL
-                        new_notification.save()
-                except:
-                    html_display['warn_code'] = 1
-                    html_display['warn_message'] = "创建发送给申请者的评论通知失败。请联系管理员！"
-                    return render(request, "organization_audit.html", locals())
-                # 微信通知
-                publish_notification(new_notification)
-                html_display['warn_code'] = 2
-                html_display['warn_message'] = "评论成功！"
-
-        # 对于审核老师来说，有三种操作，通过，申请需要修改和拒绝
-        else:
-            submit = int(request.POST.get("submit", -1))
-            if submit == 2:  # 通过
-                try:
-                    with transaction.atomic():  # 新建组织
-
-                        username = utils.find_max_oname()  # 组织的代号最大值
-
-                        user = User.objects.create(username=username)
-                        password = utils.random_code_init()
-                        user.set_password(password)  # 统一密码
-                        user.save()
-
-                        org = Organization.objects.create(
-                            organization_id=user, otype=preorg.otype
-                        )  # 实质创建组织
-                        org.oname = preorg.oname
-                        org.YQPoint = 0.0
-                        org.introduction = preorg.introduction
-                        org.avatar = preorg.avatar
-                        org.save()
-
-                        charger = utils.get_person_or_org(preorg.pos)  # 负责人
-                        pos = Position.objects.create(
-                            person=charger,
-                            org=org,
-                            pos=0,
-                            status=Position.Status.INSERVICE,
-                        )
-                        pos.save()
-
-                        preorg.status = preorg.NewOrgStatus.CONFIRMED
-                        preorg.save()
-                except:
-                    html_display["warn_code"] = 1
-                    html_display["warn_message"] = "创建组织失败。请联系管理员！"
-                    return render(request, "organization_audit.html", locals())
-
-                try:  # 发送给申请者的通过通知
-                    with transaction.atomic():
-                        content = (
-                            "新建组织申请已通过，组织编号为 “{username}” ，初始密码为 “{password}” ，请尽快登录修改密码。"
-                            "登录方式：(1)在负责人账户点击左侧“切换账号”；(2)从登录页面用组织编号或组织名称以及密码登录。".format(
-                                username=username, password=password
-                            )
-                        )
-                        receiver = preorg.pos  # 通知接收者
-                        URL = ""
-                        # URL = request.build_absolute_uri(URL)
-                        new_notification = notification_create(
-                            receiver,
-                            request.user,
-                            Notification.Type.NEEDREAD,
-                            Notification.Title.VERIFY_INFORM,
-                            content,
-                            URL,
-                        )
-                        URL = "/addOrganization/?neworg_id={id}".format(id=preorg.id)
-                        new_notification.URL = URL
-                        new_notification.save()
-
-                except:
-                    html_display["warn_code"] = 1
-                    html_display["warn_message"] = "创建发送给申请者的通知失败。请联系管理员！"
-                    return render(request, "organization_audit.html", locals())
-                # 成功新建组织
-                html_display["warn_code"] = 2
-                html_display[
-                    "warn_message"
-                ] = "已通过新建“{oname}”{otype_name}的申请，该组织已创建！".format(
-                    oname=preorg.oname, otype_name=preorg.otype.otype_name
-                )
-                if notification_id != -1:
-                    context = notification_status_change(notification_id)
-                if context["warn_code"] != 2:
-                    html_display["warn_message"] = context["warn_message"]
-                # 微信通知
-                publish_notification(new_notification)
-            elif submit == 3:  # 拒绝
-                try:  # 发送给申请者的拒绝通知
-                    with transaction.atomic():
-                        preorg.status = NewOrganization.NewOrgStatus.REFUSED
-                        preorg.save()
-                        content = "很遗憾，“{oname}”{otype_name}的新建组织申请未通过！".format(
-                            oname=preorg.oname, otype_name=preorg.otype.otype_name
-                        )
-                        receiver = preorg.pos  # 通知接收者
-                        URL = ""
-                        # URL = request.build_absolute_uri(URL)
-                        new_notification = notification_create(
-                            receiver,
-                            request.user,
-                            Notification.Type.NEEDREAD,
-                            Notification.Title.VERIFY_INFORM,
-                            content,
-                            URL,
-                        )
-                        URL = "/addOrganization/?neworg_id={id}".format(id=preorg.id)
-                        new_notification.URL = URL
-                        new_notification.save()
-
-                except:
-                    html_display["warn_code"] = 1
-                    html_display["warn_message"] = "创建发送给申请者的通知失败。请联系管理员！"
-                    return render(request, "organization_audit.html", locals())
-
-                # 拒绝成功
-                html_display["warn_code"] = 2
-                html_display[
-                    "warn_message"
-                ] = "已拒绝“{oname}”{otype_name}的新建组织申请！".format(
-                    oname=preorg.oname, otype_name=preorg.otype.otype_name
-                )
-                if notification_id != -1:
-                    context = notification_status_change(
-                        notification_id, Notification.Status.DONE
-                    )
-                # 微信通知
-                publish_notification(new_notification)
-            else:
-                html_display['warn_code'] = 1
-                html_display['warn_message'] = "提交出现无法处理的未知参数，请联系管理员。"
-
-    if preorg.status == NewOrganization.NewOrgStatus.PENDING:  # 正在申请中，可以评论。
-        commentable = 1  # 可以评论
-    if preorg.status in TERMINATE_STATUSES and notification.status == Notification.Status.UNDONE:
-        # 未读变已读
-        notification_status_change(notification_id, Notification.Status.DONE)
-
-    if preorg.status not in TERMINATE_STATUSES:  # 正在申请中，可以评论。
-        commentable = 1  # 可以评论
-    if (
-            preorg.status in TERMINATE_STATUSES
-            and notification.status == Notification.Status.UNDONE
-    ):
-        # 未读变已读
-        notification_status_change(notification_id, Notification.Status.DONE)
-    comments = showComment(preorg)  # 加载评论
-    # 新版侧边栏, 顶栏等的呈现，采用 bar_display, 必须放在render前最后一步
-    bar_display = utils.get_sidebar_and_navbar(request.user)
-    bar_display["title_name"] = "新建组织审核"
-    bar_display["navbar_name"] = "新建组织审核"
-
-    return render(request, "organization_audit.html", locals())
-=======
->>>>>>> 3f372ddd
-
     bar_display = utils.get_sidebar_and_navbar(request.user, navbar_name="人事申请")
     return render(request, 'showPosition.html', locals())
 
@@ -3686,12 +3431,7 @@
             Notification.Status.DONE
         )
 
-
-<<<<<<< HEAD
-# YWolfeee: 重构人事申请页面 Aug 24 12:30 UTC-8
-=======
 # YWolfeee: 重构组织申请页面 Aug 24 12:30 UTC-8
->>>>>>> 3f372ddd
 @login_required(redirect_field_name='origin')
 @utils.check_user_access(redirect_url="/logout/")
 def modifyOrganization(request):
