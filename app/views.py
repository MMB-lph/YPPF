--- conflicted
+++ resolved
@@ -438,7 +438,6 @@
             "warn_code", 0))  # 是否有来自外部的消息
     except:
         return redirect("/welcome/")
-<<<<<<< HEAD
 
     html_display["warn_message"] = request.GET.get(
         "warn_message", "")  # 提醒的具体内容
@@ -458,34 +457,7 @@
         boss_display["major"] = boss.stu_major
         boss_display["email"] = boss.email
         boss_display["tel"] = boss.telephone
-
-        # jobpos = Position.objects.activated().get(person=boss, org = org).pos
         boss_display["job"] = org.otype.job_name_list[0]
-=======
-    html_display["warn_message"] = request.GET.get(
-        "warn_message", "")  # 提醒的具体内容
-
-    modpw_status = request.GET.get("modinfo", None)
-    if modpw_status is not None and modpw_status == "success":
-        html_display["warn_code"] = 2
-        html_display["warn_message"] = "修改个人信息成功!"
-
-    # 这一部分是负责人boss的信息
-    boss = Position.objects.activated().filter(org=org, pos=0)
-    # boss = NaturalPerson.objects.activated().get(person_id = bossid)
-    boss_display = {}
-    if len(boss) >= 1:
-        boss = boss[0].person
-        boss_display["bossname"] = boss.name
-        boss_display["year"] = boss.stu_grade
-        boss_display["major"] = boss.stu_major
-        boss_display["email"] = boss.email
-        boss_display["tel"] = boss.telephone
-
-        # jobpos = Position.objects.activated().get(person=boss, org = org).pos
-        boss_display["job"] = org.otype.job_name_list[0]
-
->>>>>>> 47a5bc53
         boss_display['avatar_path'] = utils.get_user_ava(boss, 'Person')
 
     # 补充左边栏信息
@@ -1075,8 +1047,7 @@
             me, html_display['is_myself'], html_display)
     else:
         html_display = utils.get_org_left_narbar(
-            me, html_display['is_myself'], html_display)
-<<<<<<< HEAD
+            me, html_display['is_myself'], html_display
 
     # 补充一些呈现信息
     html_display["title_name"] = "Transaction"
@@ -1087,18 +1058,6 @@
         # 如果是post方法，从数据中读取rid
         rid = request.POST.get("rid")  # index
 
-=======
-
-    # 补充一些呈现信息
-    html_display["title_name"] = "Transaction"
-    html_display["narbar_name"] = "发起转账"
-
-    context = dict()
-    if request.method == "POST":
-        # 如果是post方法，从数据中读取rid
-        rid = request.POST.get("rid")  # index
-
->>>>>>> 47a5bc53
     # 同样首先进行合法性检查
     try:
         user = User.objects.get(id=rid)
