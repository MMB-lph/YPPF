from threading import local
from django.dispatch.dispatcher import NO_RECEIVERS, receiver
from django.template.defaulttags import register
from app.models import (
    NaturalPerson,
    Position,
    Organization,
    OrganizationType,
    Position,
    Activity,
    TransferRecord,
    Participant,
    Notification,
    NewOrganization,
    Comment,
    CommentPhoto,
    YQPointDistribute,
    Reimbursement
)
from django.db.models import Max
import app.utils as utils
from app.forms import UserForm
from app.utils import url_check, check_cross_site
from app.wechat_send import publish_notification
from boottest import local_dict
from boottest.hasher import MyMD5PasswordHasher, MySHA256Hasher
from django.shortcuts import render, redirect
from django.http import HttpResponse, HttpResponseRedirect, JsonResponse
from django.contrib import auth, messages
from django.contrib.auth.models import User
from django.contrib.auth.decorators import login_required
from django.contrib.auth.hashers import make_password, check_password
from django.db import transaction
from django.db.models import Q
from django.conf import settings
from django.urls import reverse
from django.views.decorators.http import require_POST, require_GET

import json
from time import mktime
from datetime import date, datetime, timedelta
from urllib import parse
import re
import random
import requests  # 发送验证码
import io
import csv
import qrcode

# 定时任务注册
from django_apscheduler.jobstores import DjangoJobStore, register_events, register_job
from .scheduler_func import scheduler

# 注册启动以上schedule任务
register_events(scheduler)
scheduler.start()

email_url = local_dict["url"]["email_url"]
hash_coder = MySHA256Hasher(local_dict["hash"]["base_hasher"])
email_coder = MySHA256Hasher(local_dict["hash"]["email"])


@register.filter
def get_item(dictionary, key):
    return dictionary.get(key)


def index(request):
    arg_origin = request.GET.get("origin")
    modpw_status = request.GET.get("modinfo")
    # request.GET['success'] = "no"
    arg_islogout = request.GET.get("is_logout")
    alert = request.GET.get("alert")
    html_display = dict()
    if (
            request.method == "GET"
            and modpw_status is not None
            and modpw_status == "success"
    ):
        html_display["warn_code"] = 2
        html_display["warn_message"] = "修改密码成功!"
        auth.logout(request)
        return render(request, "index.html", locals())

    if alert is not None:
        html_display["warn_code"] = 1
        html_display["warn_message"] = "检测到恶意 URL，请与系统管理员进行联系。"
        auth.logout(request)
        return render(request, "index.html", locals())

    if arg_islogout is not None:
        if request.user.is_authenticated:
            auth.logout(request)
            return render(request, "index.html", locals())
    if arg_origin is None:  # 非外部接入
        if request.user.is_authenticated:
            return redirect("/welcome/")
            """
            valid, user_type , html_display = utils.check_user_type(request.user)
            if not valid:
                return render(request, 'index.html', locals())
            return redirect('/stuinfo') if user_type == "Person" else redirect('/orginfo')
            """
    # 恶意的 origin
    if not url_check(arg_origin):
        return redirect("/index/?alert=1")

    if request.method == "POST" and request.POST:
        username = request.POST["username"]
        password = request.POST["password"]

        try:
            user = User.objects.filter(username=username)
            if len(user) == 0:
                org = Organization.objects.get(
                    oname=username)  # 如果get不到，就是账号不存在了
                user = org.organization_id
                username = user.username
            else:
                user = user[0]
        except:
            # if arg_origin is not None:
            #    redirect(f'/login/?origin={arg_origin}')
            html_display["warn_message"] = local_dict["msg"]["404"]
            html_display["warn_code"] = 1
            return render(request, "index.html", locals())
        userinfo = auth.authenticate(username=username, password=password)
        if userinfo:
            auth.login(request, userinfo)
            request.session["username"] = username
            if arg_origin is not None:
                if not check_cross_site(request, arg_origin):
                    html_display["warn_code"] = 1
                    html_display["warn_message"] = "当前账户不能进行地下室预约，请使用个人账户登录后预约"
                    return redirect("/welcome/?warn_code={}&warn_message={}".format(
                        html_display["warn_code"], html_display["warn_message"]))
                if not arg_origin.startswith('http'):  # 非外部链接，合法性已经检查过
                    return redirect(arg_origin)       # 不需要加密验证
                d = datetime.utcnow()
                t = mktime(datetime.timetuple(d))
                timeStamp = str(int(t))
                en_pw = hash_coder.encode(username + timeStamp)
                try:
                    userinfo = NaturalPerson.objects.get(
                        person_id__username=username)
                    name = userinfo.name
                    return redirect(
                        arg_origin
                        + f"?Sid={username}&timeStamp={timeStamp}&Secret={en_pw}&name={name}"
                    )
                except:
                    return redirect(
                        arg_origin
                        + f"?Sid={username}&timeStamp={timeStamp}&Secret={en_pw}"
                    )
            else:
                # 先处理初次登录
                valid, user_type, html_display = utils.check_user_type(
                    request.user)
                if not valid:
                    return redirect("/logout/")
                me = utils.get_person_or_org(userinfo, user_type)
                if me.first_time_login:
                    return redirect("/modpw/")

                return redirect("/welcome/")
                """
                valid, user_type , html_display = utils.check_user_type(request.user)
                if not valid:
                    return render(request, 'index.html', locals())
                return redirect('/stuinfo') if user_type == "Person" else redirect('/orginfo')
                """
        else:
            html_display["warn_code"] = 1
            html_display["warn_message"] = local_dict["msg"]["406"]

    # 非 post 过来的
    if arg_origin is not None:
        if request.user.is_authenticated:

            if not check_cross_site(request, arg_origin):
                html_display = dict()
                html_display["warn_code"] = 1
                html_display["warn_message"] = "当前账户不能进行地下室预约，请使用个人账户登录后预约"
                return redirect("/welcome/?warn_code={}&warn_message={}".format(
                    html_display["warn_code"], html_display["warn_message"]))

            d = datetime.utcnow()
            t = mktime(datetime.timetuple(d))
            timeStamp = str(int(t))
            print("utc time: ", d)
            print(timeStamp)
            username = request.session["username"]
            en_pw = hash_coder.encode(username + timeStamp)
            return redirect(
                arg_origin +
                f"?Sid={username}&timeStamp={timeStamp}&Secret={en_pw}"
            )

    return render(request, "index.html", locals())


# Return content
# Sname 姓名 Succeed 成功与否
wechat_login_coder = MyMD5PasswordHasher("wechat_login")


def miniLogin(request):
    try:
        assert request.method == "POST"
        username = request.POST["username"]
        password = request.POST["password"]
        secret_token = request.POST["secret_token"]
        assert wechat_login_coder.verify(username, secret_token) == True
        user = User.objects.get(username=username)

        userinfo = auth.authenticate(username=username, password=password)

        if userinfo:

            auth.login(request, userinfo)

            request.session["username"] = username
            en_pw = hash_coder.encode(request.session["username"])
            user_account = NaturalPerson.objects.get(person_id=username)
            return JsonResponse({"Sname": user_account.name, "Succeed": 1}, status=200)
        else:
            return JsonResponse({"Sname": username, "Succeed": 0}, status=400)
    except:
        return JsonResponse({"Sname": "", "Succeed": 0}, status=400)


@login_required(redirect_field_name="origin")
@utils.check_user_access(redirect_url="/logout/")
def stuinfo(request, name=None):
    """
        进入到这里的逻辑:
        首先必须登录，并且不是超级账户
        如果name是空
            如果是个人账户，那么就自动跳转个人主页"/stuinfo/myname"
            如果是组织账户，那么自动跳转welcome
        如果name非空但是找不到对应的对象
            自动跳转到welcome
        如果name有明确的对象
            如果不重名
                如果是自己，那么呈现并且有左边栏
                如果不是自己或者自己是组织，那么呈现并且没有侧边栏
            如果重名
                那么期望有一个"+"在name中，如果搜不到就跳转到Search/?Query=name让他跳转去
    """

    user = request.user
    valid, user_type, html_display = utils.check_user_type(request.user)

    oneself = utils.get_person_or_org(user, user_type)

    if name is None:
        if user_type == "Organization":
            return redirect("/welcome/")  # 组织只能指定学生姓名访问
        else:  # 跳轉到自己的頁面
            assert user_type == "Person"
            full_path = request.get_full_path()

            append_url = "" if (
                "?" not in full_path) else "?" + full_path.split("?")[1]
            return redirect("/stuinfo/" + oneself.name + append_url)
    else:
        # 先对可能的加号做处理
        name_list = name.split("+")
        name = name_list[0]
        person = NaturalPerson.objects.activated().filter(name=name)
        if len(person) == 0:  # 查无此人
            return redirect("/welcome/")
        if len(person) == 1:  # 无重名
            person = person[0]
        else:  # 有很多人，这时候假设加号后面的是user的id
            if len(name_list) == 1:  # 没有任何后缀信息，那么如果是自己则跳转主页，否则跳转搜索
                if user_type == "Person" and oneself.name == name:
                    person = oneself
                else:  # 不是自己，信息不全跳转搜索
                    return redirect("/search?Query=" + name)
            else:
                obtain_id = int(name_list[1])  # 获取增补信息
                get_user = User.objects.get(id=obtain_id)
                potential_person = NaturalPerson.objects.activated().get(
                    person_id=get_user
                )
                assert potential_person in person
                person = potential_person

        is_myself = user_type == "Person" and person.person_id == user  # 用一个字段储存是否是自己
        html_display["is_myself"] = is_myself  # 存入显示

        # 制作属于组织的卡片（头像，名称（+链接），介绍，职位）
        person_poss = Position.objects.activated().filter(
            Q(person=person) & (Q(show_post=True) | Q(pos=0)))
        person_orgs = Organization.objects.filter(
            id__in=person_poss.values("org"))       # ta属于的组织
        person_org_poss = person_poss.values("pos")  # ta在组织中的职位
        person_org_poss = [(pos['pos'], org.otype.get_name(pos['pos']))
                           for org, pos in zip(person_orgs, person_org_poss)]
        oneself_org_ids = [oneself] if user_type == 'Organization' else Position.objects.activated().filter(
            Q(person=oneself) & Q(show_post=True)).values("org")
        person_org_same = [
            id in oneself_org_ids for id in person_poss.values("org")]
        person_org_avas = [utils.get_user_ava(org, "organization")
                           for org in person_orgs]
        org_statuss = person_poss.values("status")
        html_display["org_info"] = list(
            zip(person_orgs, person_org_avas,
                person_org_poss, org_statuss, person_org_same)
        )
        html_display["org_len"] = len(html_display["org_info"])

        # 制作参与活动的卡片（时间，名称（+链接），组织，地点，介绍，状态）
        participants = Participant.objects.filter(person_id=person.id)
        activities = Activity.objects.filter(
            Q(id__in=participants.values('activity_id')), ~Q(status=Activity.Status.CANCELED))
        if user_type == 'Person':
            activities_me = Participant.objects.filter(
                person_id=person.id).values('activity_id')
            activity_is_same = [
                activity in activities_me
                for activity in participants.values("activity_id")
            ]
        else:
            activities_me = activities.filter(
                organization_id=oneself.id).values('id')
            activities_me = [activity['id'] for activity in activities_me]
            activity_is_same = [
                activity['activity_id'] in activities_me
                for activity in participants.values("activity_id")
            ]
        participate_status_list = participants.values('status')
        participate_status_list = [info['status']
                                   for info in participate_status_list]
        status_color = {
            Activity.Status.REVIEWING: "primary",
            Activity.Status.CANCELED: "secondary",
            Activity.Status.APPLYING: "info",
            Activity.Status.WAITING: "warning",
            Activity.Status.PROGRESSING: "success",
            Activity.Status.END: "danger",
            Participant.AttendStatus.APPLYING: "primary",
            Participant.AttendStatus.APLLYFAILED: "danger",
            Participant.AttendStatus.APLLYSUCCESS: "info",
            Participant.AttendStatus.ATTENDED: "success",
            Participant.AttendStatus.UNATTENDED: "warning",
            Participant.AttendStatus.CANCELED: "secondary",
        }
        activity_color_list = [status_color[activity.status]
                               for activity in activities]
        attend_color_list = [status_color[status]
                             for status in participate_status_list]
        activity_info = list(
            zip(
                activities,
                participate_status_list,
                activity_is_same,
                activity_color_list,
                attend_color_list,
            )
        )
        activity_info.sort(key=lambda a: a[0].start, reverse=True)
        html_display["activity_info"] = activity_info
        html_display["activity_len"] = len(html_display["activity_info"])

        # 警告呈现信息

        try:
            html_display["warn_code"] = int(
                request.GET.get("warn_code", 0)
            )  # 是否有来自外部的消息
        except:
            return redirect("/welcome/")
        html_display["warn_message"] = request.GET.get(
            "warn_message", "")  # 提醒的具体内容

        modpw_status = request.GET.get("modinfo", None)
        if modpw_status is not None and modpw_status == "success":
            html_display["warn_code"] = 2
            html_display["warn_message"] = "修改个人信息成功!"

        # 存储被查询人的信息
        context = dict()

        context["person"] = person

        context["title"] = (
            "我"
            if is_myself
            else "Ta"
        )

        context["avatar_path"] = utils.get_user_ava(person, "Person")
        context["wallpaper_path"] = utils.get_user_wallpaper(person)

        # 新版侧边栏, 顶栏等的呈现，采用 bar_display
        bar_display = utils.get_sidebar_and_navbar(request.user)
        bar_display["title_name"] = "个人主页"
        bar_display["navbar_name"] = "个人主页"
        bar_display["help_message"] = local_dict["help_message"]["个人主页"]
        origin = request.get_full_path()

        return render(request, "stuinfo.html", locals())


@login_required(redirect_field_name="origin")
@utils.check_user_access(redirect_url="/logout/")
def request_login_org(request, name=None):  # 特指个人希望通过个人账户登入组织账户的逻辑
    """
        这个函数的逻辑是，个人账户点击左侧的管理组织直接跳转登录到组织账户
        首先检查登录的user是个人账户，否则直接跳转orginfo
        如果个人账户对应的是name对应的组织的最高权限人，那么允许登录，否则跳转回stuinfo并warning
    """
    user = request.user
    valid, user_type, html_display = utils.check_user_type(request.user)

    if user_type == "Organization":
        return redirect("/orginfo/")
    try:
        me = NaturalPerson.objects.activated().get(person_id=user)
    except:  # 找不到合法的用户
        return redirect("/welcome/")
    if name is None:  # 个人登录未指定登入组织,属于不合法行为,弹回欢迎
        return redirect("/welcome/")
    else:  # 确认有无这个组织
        try:
            org = Organization.objects.get(oname=name)
        except:  # 找不到对应组织
            urls = "/stuinfo/" + me.name + "?warn_code=1&warn_message=找不到对应组织,请联系管理员!"
            return redirect(urls)
        try:
            position = Position.objects.activated().filter(org=org, person=me)
            assert len(position) == 1
            position = position[0]
            assert position.pos == 0
        except:
            urls = "/stuinfo/" + me.name + "?warn_code=1&warn_message=没有登录到该组织账户的权限!"
            return redirect(urls)
        # 到这里,是本人组织并且有权限登录
        auth.logout(request)
        auth.login(request, org.organization_id)  # 切换到组织账号
        if org.first_time_login:
            return redirect("/modpw/")
        return redirect("/orginfo/")


@login_required(redirect_field_name="origin")
@utils.check_user_access(redirect_url="/logout/")
def orginfo(request, name=None):
    """
        orginfo负责呈现组织主页，逻辑和stuinfo是一样的，可以参考
        只区分自然人和法人，不区分自然人里的负责人和非负责人。任何自然人看这个组织界面都是【不可管理/编辑组织信息】
    """
    user = request.user
    valid, user_type, html_display = utils.check_user_type(request.user)

    me = utils.get_person_or_org(user, user_type)

    if name is None:  # 此时登陆的必需是法人账号，如果是自然人，则跳转welcome
        if user_type == "Person":
            return redirect("/welcome/")
        try:
            org = Organization.objects.activated().get(organization_id=user)
        except:
            return redirect("/welcome/")

        full_path = request.get_full_path()
        append_url = "" if (
            "?" not in full_path) else "?" + full_path.split("?")[1]

        return redirect("/orginfo/" + org.oname + append_url)

    try:  # 指定名字访问组织账号的，可以是自然人也可以是法人。在html里要注意区分！

        # 下面是组织信息

        org = Organization.objects.activated().get(oname=name)

    except:
        return redirect("/welcome/")

    organization_name = name
    organization_type_name = org.otype.otype_name
    org_avatar_path = utils.get_user_ava(org, "Organization")
    # org的属性 YQPoint 和 information 不在此赘述，直接在前端调用

    # 该学年、该学期、该组织的 活动的信息,分为 未结束continuing 和 已结束ended ，按时间顺序降序展现
    continuing_activity_list = (
        Activity.objects.activated()
        .filter(organization_id=org)
        .filter(
            status__in=[
                Activity.Status.REVIEWING,
                Activity.Status.APPLYING,
                Activity.Status.WAITING,
                Activity.Status.PROGRESSING,
            ]
        )
        .order_by("-start")
    )

    ended_activity_list = (
        Activity.objects.activated()
        .filter(organization_id=org)
        .filter(status__in=[Activity.Status.CANCELED, Activity.Status.END])
        .order_by("-start")
    )

    # 如果是用户登陆的话，就记录一下用户有没有加入该活动，用字典存每个活动的状态，再把字典存在列表里

    prepare_times = Activity.EndBeforeHours.prepare_times

    continuing_activity_list_participantrec = []

    for act in continuing_activity_list:
        dictmp = {}
        dictmp["act"] = act
        dictmp["endbefore"] = act.start - \
            timedelta(hours=prepare_times[act.endbefore])
        if user_type == "Person":

            existlist = Participant.objects.filter(activity_id_id=act.id).filter(
                person_id_id=me.id
            )

            if existlist:  # 判断是否非空
                dictmp["status"] = existlist[0].status
            else:
                dictmp["status"] = "无记录"
        continuing_activity_list_participantrec.append(dictmp)

    ended_activity_list_participantrec = []
    for act in ended_activity_list:
        dictmp = {}
        dictmp["act"] = act
        dictmp["endbefore"] = act.start - \
            timedelta(hours=prepare_times[act.endbefore])
        if user_type == "Person":
            existlist = Participant.objects.filter(activity_id_id=act.id).filter(
                person_id_id=me.id
            )
            if existlist:  # 判断是否非空
                dictmp["status"] = existlist[0].status
            else:
                dictmp["status"] = "无记录"
        ended_activity_list_participantrec.append(dictmp)

    # 判断我是不是老大, 首先设置为false, 然后如果有person_id和user一样, 就为True
    html_display["isboss"] = False

    # 组织成员list
    positions = Position.objects.activated().filter(org=org).order_by("pos")  # 升序
    member_list = []
    for p in positions:
        if p.person.person_id == user and p.pos == 0:
            html_display["isboss"] = True
        if p.show_post == True or p.pos == 0:
            member = {}
            member["person"] = p.person
            member["job"] = org.otype.get_name(p.pos)
            member["highest"] = True if p.pos == 0 else False

            member["avatar_path"] = utils.get_user_ava(
                member["person"], "Person")

            member_list.append(member)

    try:
        html_display["warn_code"] = int(
            request.GET.get("warn_code", 0))  # 是否有来自外部的消息
    except:
        return redirect("/welcome/")
    html_display["warn_message"] = request.GET.get(
        "warn_message", "")  # 提醒的具体内容

    modpw_status = request.GET.get("modinfo", None)
    if modpw_status is not None and modpw_status == "success":
        html_display["warn_code"] = 2
        html_display["warn_message"] = "修改组织信息成功!"

    # 补充左边栏信息

    # 判断是否为组织账户本身在登录
    html_display["is_myself"] = me == org

    # 再处理修改信息的回弹
    modpw_status = request.GET.get("modinfo", None)
    html_display["modpw_code"] = modpw_status is not None and modpw_status == "success"

    # 组织活动的信息

    # 补充一些呈现信息
    # 新版侧边栏, 顶栏等的呈现，采用 bar_display, 必须放在render前最后一步
    bar_display = utils.get_sidebar_and_navbar(request.user)
    bar_display["title_name"] = "组织主页"
    bar_display["navbar_name"] = "组织主页"

    # 转账后跳转
    origin = request.get_full_path()

    # 补充订阅该组织的按钮
    show_subscribe = False
    if user_type == "Person":
        show_subscribe = True
        subscribe_flag = True  # 默认在订阅列表中

        if organization_name in me.unsubscribe_list.values_list("oname", flat=True):
            subscribe_flag = False

    return render(request, "orginfo.html", locals())


@login_required(redirect_field_name="origin")
@utils.check_user_access(redirect_url="/logout/")
def homepage(request):
    valid, user_type, html_display = utils.check_user_type(request.user)
    is_person = True if user_type == "Person" else False
    me = utils.get_person_or_org(request.user, user_type)
    myname = me.name if is_person else me.oname

    # 直接储存在html_display中
    # profile_name = "个人主页" if is_person else "组织主页"
    # profile_url = "/stuinfo/" + myname if is_person else "/orginfo/" + myname

    html_display["is_myself"] = True

    try:
        html_display["warn_code"] = int(
            request.GET.get("warn_code", 0))  # 是否有来自外部的消息
    except:
        return redirect("/welcome/")
    html_display["warn_message"] = request.GET.get(
        "warn_message", "")  # 提醒的具体内容

    # 今天开始进行的活动,且不展示结束的活动。按开始时间由近到远排序
    nowtime = datetime.now()
    today_activity_list = (
        Activity.objects.activated()
        .filter(Q(start__year=nowtime.year) & Q(start__month=nowtime.month) & Q(start__day=nowtime.day))
        .filter(
            status__in=[
                Activity.Status.APPLYING,
                Activity.Status.WAITING,
                Activity.Status.PROGRESSING
            ]
        )
        .order_by("start")
    )
    # 今天可以报名的活动。按截止时间由近到远排序
    prepare_times = Activity.EndBeforeHours.prepare_times
    signup_rec = (
        Activity.objects.activated()
        .filter(status=Activity.Status.APPLYING)
    )
    today_signup_list = []
    for act in signup_rec:
        dictmp = {}
        dictmp["endbefore"] = act.start - \
            timedelta(hours=prepare_times[act.endbefore])
        dictmp["act"] = act
        today_signup_list.append(dictmp)
    today_signup_list.sort(key=lambda x: x["endbefore"])

    # 新版侧边栏, 顶栏等的呈现，采用 bar_display, 必须放在render前最后一步
    bar_display = utils.get_sidebar_and_navbar(request.user)
    bar_display["title_name"] = "Welcome Page"
    bar_display["navbar_name"] = "元培生活"

    return render(request, "welcome_page.html", locals())


@login_required(redirect_field_name="origin")
@utils.check_user_access(redirect_url="/logout/")
def account_setting(request):
    valid, user_type, html_display = utils.check_user_type(request.user)

    # 在这个页面 默认回归为自己的左边栏
    html_display["is_myself"] = True
    user = request.user
    me = utils.get_person_or_org(user, user_type)
    former_img = utils.get_user_ava(me, user_type)

    if user_type == "Person":
        info = NaturalPerson.objects.filter(person_id=user)
        userinfo = info.values()[0]

        useroj = NaturalPerson.objects.get(person_id=user)

        # print(json.loads(request.body.decode("utf-8")))
        if request.method == "POST" and request.POST:

            attr_dict = dict()

            attr_dict['nickname'] = request.POST['nickname']
            attr_dict['biography'] = request.POST["aboutBio"]
            attr_dict['telephone'] = request.POST["tel"]
            attr_dict['email'] = request.POST["email"]
            attr_dict['stu_major'] = request.POST["major"]
            #attr_dict['stu_grade'] = request.POST['grade'] 用户无法填写
            #attr_dict['stu_class'] = request.POST['class'] 用户无法填写
            attr_dict['stu_dorm'] = request.POST['dorm']

            ava = request.FILES.get("avatar")
            gender = request.POST['gender']

            show_dict = dict()

            show_dict['show_nickname'] = request.POST.get(
                'show_nickname') == 'on'
            show_dict['show_gender'] = request.POST.get('show_gender') == 'on'
            show_dict['show_tel'] = request.POST.get('show_tel') == 'on'
            show_dict['show_email'] = request.POST.get('show_email') == 'on'
            show_dict['show_major'] = request.POST.get('show_major') == 'on'
            show_dict['show_dorm'] = request.POST.get('show_dorm') == 'on'

            expr = bool(ava or (gender != useroj.get_gender_display()))
            expr += bool(sum(
                [(getattr(useroj, attr) != attr_dict[attr] and attr_dict[attr] != "") for attr in attr_dict.keys()]))
            expr += bool(sum([getattr(useroj, show_attr) != show_dict[show_attr]
                         for show_attr in show_dict.keys()]))

            if gender != useroj.gender:
                useroj.gender = NaturalPerson.Gender.MALE if gender == '男' else NaturalPerson.Gender.FEMALE
            for attr in attr_dict.keys():
                if getattr(useroj, attr) != attr_dict[attr] and attr_dict[attr] != "":
                    setattr(useroj, attr, attr_dict[attr])
            for show_attr in show_dict.keys():
                if getattr(useroj, show_attr) != show_dict[show_attr]:
                    setattr(useroj, show_attr, show_dict[show_attr])
            if ava is None:
                pass
            else:
                useroj.avatar = ava
            useroj.save()
            avatar_path = settings.MEDIA_URL + str(ava)
            if expr >= 1:
                upload_state = True
                return redirect("/stuinfo/?modinfo=success")
            # else: 没有更新 从下面统一返回
    else:
        info = Organization.objects.filter(organization_id=user)
        userinfo = info.values()[0]

        useroj = Organization.objects.get(organization_id=user)

        if request.method == "POST" and request.POST:

            attr_dict = dict()
            attr_dict['introduction'] = request.POST['introduction']

            ava = request.FILES.get("avatar")

            expr = bool(ava)
            expr += bool(sum(
                [(getattr(useroj, attr) != attr_dict[attr] and attr_dict[attr] != "") for attr in attr_dict.keys()]))

            for attr in attr_dict.keys():
                if getattr(useroj, attr) != attr_dict[attr] and attr_dict[attr] != "":
                    setattr(useroj, attr, attr_dict[attr])
            if ava is None:
                pass
            else:
                useroj.avatar = ava
            useroj.save()
            avatar_path = settings.MEDIA_URL + str(ava)
            if expr >= 1:
                upload_state = True
                return redirect("/orginfo/?modinfo=success")
            # else: 没有修改信息 统一从下面返回

    # 补充网页呈现所需信息
    # 新版侧边栏, 顶栏等的呈现，采用 bar_display, 必须放在render前最后一步
    bar_display = utils.get_sidebar_and_navbar(request.user)
    bar_display["title_name"] = "Account Setting"
    bar_display["navbar_name"] = "账户设置"
    bar_display["help_message"] = local_dict["help_message"]["账户设置"]

    if user_type == "Person":
        return render(request, "person_account_setting.html", locals())
    else:
        return render(request, "org_account_setting.html", locals())


def register(request):
    if request.user.is_superuser:
        if request.method == "POST" and request.POST:
            name = request.POST["name"]
            password = request.POST["password"]
            sno = request.POST["snum"]
            email = request.POST["email"]
            password2 = request.POST["password2"]
            stu_grade = request.POST["syear"]
            # gender = request.POST['sgender']
            if password != password2:
                render(request, "index.html")
            else:
                # user with same sno
                same_user = NaturalPerson.objects.filter(person_id=sno)
                if same_user:
                    render(request, "auth_register_boxed.html")
                same_email = NaturalPerson.objects.filter(email=email)
                if same_email:
                    render(request, "auth_register_boxed.html")

                # OK!
                user = User.objects.create(username=sno)
                user.set_password(password)
                user.save()

                new_user = NaturalPerson.objects.create(person_id=user)
                new_user.name = name
                new_user.email = email
                new_user.stu_grade = stu_grade
                new_user.save()
                return HttpResponseRedirect("/index/")
        return render(request, "auth_register_boxed.html")
    else:
        return HttpResponseRedirect("/index/")


# @login_required(redirect_field_name=None)
def logout(request):
    auth.logout(request)
    return HttpResponseRedirect("/index/")


"""
def org_spec(request, *args, **kwargs):
    arg = args[0]
    org_dict = local_dict['org']
    topic = org_dict[arg]
    org = Organization.objects.filter(oname=topic)
    pos = Position.objects.filter(Q(org=org) | Q(pos='部长') | Q(pos='老板'))
    try:
        pos = Position.objects.filter(Q(org=org) | Q(pos='部长') | Q(pos='老板'))
        boss_no = pos.values()[0]['person_id']#存疑，可能还有bug here
        boss = NaturalPerson.objects.get(person_id=boss_no).name
        job = pos.values()[0]['pos']
    except:
        person_incharge = '负责人'
    return render(request, 'org_spec.html', locals())
"""


def get_stu_img(request):
    print("in get stu img")
    stuId = request.GET.get("stuId")
    if stuId is not None:
        try:
            stu = NaturalPerson.objects.get(person_id=stuId)
            img_path = utils.get_user_ava(stu, "Person")
            return JsonResponse({"path": img_path}, status=200)
        except:
            return JsonResponse({"message": "Image not found!"}, status=404)
    return JsonResponse({"message": "User not found!"}, status=404)


@login_required(redirect_field_name="origin")
@utils.check_user_access(redirect_url="/logout/")
def search(request):
    """
        搜索界面的呈现逻辑
        分成搜索个人和搜索组织两个模块，每个模块的呈现独立开，有内容才呈现，否则不显示
        搜索个人：
            支持使用姓名搜索，支持对未设为不可见的昵称和专业搜索
            搜索结果的呈现采用内容/未公开表示，所有列表为people_filed
        搜索组织
            支持使用组织名、组织类型搜索、一级负责人姓名
            组织的呈现内容由拓展表体现，不在这个界面呈现具体成员
            add by syb:
            支持通过组织名、组织类型来搜索组织
            支持通过公开关系的个人搜索组织，即如果某自然人用户可以被上面的人员搜索检出，
            而且该用户选择公开其与组织的关系，那么该组织将在搜索界面呈现。
            搜索结果的呈现内容见organization_field
        搜索活动
            支持通过活动名、组织来搜索活动。只要可以搜索到组织，组织对应的活动就也可以被搜到
            搜索结果的呈现见activity_field
    """

    valid, user_type, html_display = utils.check_user_type(request.user)

    query = request.GET.get("Query", "")
    if query == "":
        return redirect("/welcome/")

    not_found_message = "找不到符合搜索的信息或相关内容未公开！"
    # 首先搜索个人, 允许搜索姓名或者公开的专业, 删去小名搜索
    people_list = NaturalPerson.objects.filter(

        Q(name__icontains=query)
        | (  # (Q(nickname__icontains=query) & Q(show_nickname=True)) |
            Q(stu_major__icontains=query) & Q(show_major=True)
        )
    )

    # 接下来准备呈现的内容
    # 首先是准备搜索个人信息的部分
    people_field = [
        "姓名",
        "年级",
        "班级",
        # "昵称",
        # "性别",
        "专业",
        # "邮箱",
        # "电话",
        # "宿舍",
        "状态",
    ]  # 感觉将年级和班级分开呈现会简洁很多

    # 搜索组织
    # 先查找query作为姓名包含在字段中的职务信息, 选的是post为true或者职务等级为0
    pos_list = Position.objects.activated().filter(
        Q(person__name__icontains=query) & (Q(show_post=True) | Q(pos=0))
    )
    # 通过组织名、组织类名、和上述的职务信息对应的组织信息
    organization_list = Organization.objects.filter(
        Q(oname__icontains=query)
        | Q(otype__otype_name__icontains=query)
        | Q(id__in=pos_list.values("org"))
    ).prefetch_related("position_set")

    org_display_list = []
    for org in organization_list:
        org_display_list.append(
            {
                "oname": org.oname,
                "otype": org.otype,
                "pos0": [
                    w["person__name"]
                    for w in list(
                        org.position_set.activated()
                        .filter(pos=0)
                        .values("person__name")
                    )
                ],
            }
        )

    # 组织要呈现的具体内容
    organization_field = ["组织名称", "组织类型", "负责人", "近期活动"]

    # 搜索活动
    activity_list = Activity.objects.filter(
        Q(title__icontains=query) | Q(organization_id__oname__icontains=query)
    )

    # 活动要呈现的内容
    activity_field = ["活动名称", "承办组织", "状态"]

    me = utils.get_person_or_org(request.user, user_type)
    html_display["is_myself"] = True

    # 新版侧边栏, 顶栏等的呈现，采用 bar_display, 必须放在render前最后一步
    bar_display = utils.get_sidebar_and_navbar(request.user)
    bar_display["title_name"] = "Search"
    bar_display["navbar_name"] = "信息搜索"  #

    return render(request, "search.html", locals())


def test(request):
    request.session["cookies"] = "hello, i m still here."
    return render(request, "all_org.html")


def forget_password(request):
    """
        忘记密码页（Pylance可以提供文档字符串支持）
        页面效果
        -------
        - 根据（邮箱）验证码完成登录，提交后跳转到修改密码界面
        - 本质是登录而不是修改密码
        - 如果改成支持验证码登录只需修改页面和跳转（记得修改函数和页面名）
        页面逻辑
        -------
        1. 发送验证码
            1.5 验证码冷却避免多次发送
        2. 输入验证码
            2.5 保留表单信息
        3. 错误提醒和邮件发送提醒
        实现逻辑
        -------
        - 通过脚本使按钮提供不同的`send_captcha`值，区分按钮
        - 通过脚本实现验证码冷却，页面刷新后重置冷却（避免过长等待影响体验）
        - 通过`session`保证安全传输验证码和待验证用户
        - 成功发送/登录后才在`session`中记录信息
        - 页面模板中实现消息提醒
            - `err_code`非零值代表错误，在页面中显示
            - `err_code`=`0`或`4`是预设的提醒值，额外弹出提示框
            - forget_password.html中可以进一步修改
        - 尝试发送验证码后总是弹出提示框，通知用户验证码的发送情况
        注意事项
        -------
        - 尝试忘记密码的不一定是本人，一定要做好隐私和逻辑处理
            - 用户邮箱应当部分打码，避免向非本人提供隐私数据！
        - 不发送消息时`err_code`应为`None`或不声明，不同于modpw
        - `err_code`=`4`时弹出
        - 连接设置的timeout为6s
        - 如果引入企业微信验证，建议将send_captcha分为'qywx'和'email'
    """
    if request.session.get("received_user"):
        username = request.session["received_user"]  # 自动填充，方便跳转后继续
    if request.method == "POST":
        username = request.POST["username"]
        send_captcha = request.POST["send_captcha"] == "yes"
        vertify_code = request.POST["vertify_code"]  # 用户输入的验证码

        user = User.objects.filter(username=username)
        if not user:
            err_code = 1
            err_message = "账号不存在"
        elif len(user) != 1:
            err_code = 1
            err_message = "账号不唯一，请联系管理员"
        else:
            user = User.objects.get(username=username)
            try:
                useroj = NaturalPerson.objects.get(person_id=user)  # 目前只支持自然人
            except:
                err_code = 1
                err_message = "暂不支持组织账号忘记密码！"
                return render(request, "forget_password.html", locals())
            isFirst = useroj.first_time_login
            if isFirst:
                err_code = 2
                err_message = "初次登录密码与账号相同！"
            elif send_captcha:
                email = useroj.email
                if not email or email.lower() == "none" or "@" not in email:
                    err_code = 3
                    err_message = "您没有设置邮箱，请联系管理员" + \
                                  "或发送姓名、学号和常用邮箱至gypjwb@pku.edu.cn进行修改"  # TODO:记得填
                else:
                    # randint包含端点，randrange不包含
                    captcha = random.randrange(1000000)
                    captcha = f"{captcha:06}"
                    msg = (
                        f"<h3><b>亲爱的{useroj.name}同学：</b></h3><br/>"
                        "您好！您的账号正在进行邮箱验证，本次请求的验证码为：<br/>"
                        f'<p style="color:orange">{captcha}'
                        '<span style="color:gray">(仅'
                        f'<a href="{request.build_absolute_uri()}">当前页面</a>'
                        '有效)</span></p>'
                        f'点击进入<a href="{request.build_absolute_uri("/")}">元培成长档案</a><br/>'
                        "<br/>"
                        "元培学院开发组<br/>" + datetime.now().strftime("%Y年%m月%d日")
                    )
                    post_data = {
                        "sender": "元培学院开发组",  # 发件人标识
                        "toaddrs": [email],  # 收件人列表
                        "subject": "YPPF登录验证",  # 邮件主题/标题
                        "content": msg,  # 邮件内容
                        # 若subject为空, 第一个\n视为标题和内容的分隔符
                        "html": True,  # 可选 如果为真则content被解读为html
                        "private_level": 0,  # 可选 应在0-2之间
                        # 影响显示的收件人信息
                        # 0级全部显示, 1级只显示第一个收件人, 2级只显示发件人
                        "secret": email_coder.encode(msg),  # content加密后的密文
                    }
                    post_data = json.dumps(post_data)
                    pre, suf = email.rsplit("@", 1)
                    if len(pre) > 5:
                        pre = pre[:2] + "*" * len(pre[2:-3]) + pre[-3:]
                    try:
                        response = requests.post(
                            email_url, post_data, timeout=6)
                        response = response.json()
                        if response["status"] != 200:
                            err_code = 4
                            err_message = f"未能向{pre}@{suf}发送邮件"
                            print("向邮箱api发送失败，原因：", response["data"]["errMsg"])
                        else:
                            # 记录验证码发给谁 不使用username防止被修改
                            request.session["received_user"] = username
                            request.session["captcha"] = captcha
                            err_code = 0
                            err_message = f"验证码已发送至{pre}@{suf}"
                    except:
                        err_code = 4
                        err_message = "邮件发送失败：超时"
            else:
                captcha = request.session.get("captcha", "")
                received_user = request.session.get("received_user", "")
                if len(captcha) != 6 or username != received_user:
                    err_code = 5
                    err_message = "请先发送验证码"
                elif vertify_code.upper() == captcha.upper():
                    auth.login(request, user)
                    request.session.pop("captcha")
                    request.session.pop("received_user")  # 成功登录后不再保留
                    request.session["username"] = username
                    request.session["forgetpw"] = "yes"
                    return redirect(reverse("modpw"))
                else:
                    err_code = 6
                    err_message = "验证码不正确"
    return render(request, "forget_password.html", locals())


@login_required(redirect_field_name="origin")
def modpw(request):
    '''
        可能在三种情况进入这个页面：首次登陆；忘记密码；或者常规的修改密码。
        在忘记密码时，可以允许不输入旧的密码
        在首次登陆时，现在写的也可以不输入旧的密码（我还没想好这样合不合适）
            以上两种情况都可以直接进行密码修改
        常规修改要审核旧的密码
    '''
    valid, user_type, html_display = utils.check_user_type(request.user)
    if not valid:
        return redirect("/index/")
    me = utils.get_person_or_org(request.user, user_type)
    isFirst = me.first_time_login
    # 在其他界面，如果isFirst为真，会跳转到这个页面
    # 现在，请使用@utils.check_user_access(redirect_url)包装器完成用户检查

    html_display["is_myself"] = True

    err_code = 0
    err_message = None
    forgetpw = request.session.get("forgetpw", "") == "yes"  # added by pht
    user = request.user
    username = user.username

    if request.method == "POST" and request.POST:
        oldpassword = request.POST["pw"]
        newpw = request.POST["new"]
        strict_check = False

        if oldpassword == newpw and strict_check and not (forgetpw or isFirst):
            err_code = 1
            err_message = "新密码不能与原密码相同"
        elif newpw == username and strict_check:
            err_code = 2
            err_message = "新密码不能与学号相同"
        elif newpw != oldpassword and (forgetpw or isFirst):  # added by pht
            err_code = 5
            err_message = "两次输入的密码不匹配"
        else:
            # 在1、忘记密码 2、首次登录 3、验证旧密码正确 的前提下，可以修改
            if forgetpw or isFirst:
                userauth = True
            else:
                userauth = auth.authenticate(
                    username=username, password=oldpassword)  # 验证旧密码是否正确
            if userauth:  # 可以修改
                try:  # modified by pht: if检查是错误的，不存在时get会报错
                    user.set_password(newpw)
                    user.save()
                    me.first_time_login = False
                    me.save()

                    if forgetpw:
                        request.session.pop("forgetpw")  # 删除session记录

                    urls = reverse("index") + "?modinfo=success"
                    return redirect(urls)
                except:  # modified by pht: 之前使用的if检查是错误的
                    err_code = 3
                    err_message = "学号不存在"
            else:
                err_code = 4
                err_message = "原始密码不正确"
    # 新版侧边栏, 顶栏等的呈现，采用 bar_display, 必须放在render前最后一步
    bar_display = utils.get_sidebar_and_navbar(request.user)
    # 补充一些呈现信息
    bar_display["title_name"] = "Modify Password"
    bar_display["navbar_name"] = "修改密码"
    return render(request, "modpw.html", locals())


# 调用的时候最好用 try
# 调用者把 activity_id 作为参数传过来
def applyActivity(request, activity_id, willingness):
    context = dict()
    context["success"] = False
    CREATE = True
    with transaction.atomic():
        try:
            activity = Activity.objects.select_for_update().get(id=activity_id)
            payer = NaturalPerson.objects.select_for_update().get(
                person_id=request.user
            )
        except:
            context["msg"] = "未能找到活动"

            return context
        """
        assert len(activity) == 1
        assert len(payer) == 1
        activity = activity[0]
        payer = payer[0]
        """
        if activity.status != Activity.Status.APPLYING:
            context["msg"] = "活动未开放报名."
            return context

        try:
            participant = Participant.objects.select_for_update().get(
                activity_id=activity, person_id=payer
            )
            if (
                    participant.status == Participant.AttendStatus.APPLYING
                    or participant.status == Participant.AttendStatus.APLLYSUCCESS
            ):
                context["msg"] = "您已申请报名过该活动。"
                return context
            elif (
                    participant.status == Participant.AttendStatus.ATTENDED
                    or participant.status == Participant.AttendStatus.APPLYING.UNATTENDED
            ):
                context["msg"] = "活动已开始。"
                return context
            elif participant.status == Participant.AttendStatus.CANCELED:
                CREATE = False
        except:
            pass
        organization_id = activity.organization_id_id
        organization = Organization.objects.select_for_update().get(id=organization_id)
        """
        assert len(organization) == 1
        organization = organization[0]
        """

        if not activity.bidding:
            amount = float(activity.YQPoint)
            # transaction，直接减没事
            if activity.current_participants < activity.capacity:
                activity.current_participants += 1
            else:
                context["msg"] = "活动已报满，请稍后再试。"
                return context
        else:
            amount = float(willingness)
            try:
                assert activity.YQPoint <= amount <= activity.YQPoint * 3
            except:
                context["msg"] = "投点范围为基础值的 1-3 倍"
                return context
            # 依然增加，此时current_participants统计的是报名的人数，是可以比总人数多的
            activity.current_participants += 1

        try:
            assert amount == int(amount * 10) / 10
        except:
            context["msg"] = "精度最高为一位小数"
            return context

        if payer.YQPoint < amount:
            context["msg"] = "没有足够的元气值。"
            return context

        payer.YQPoint -= amount

        record = TransferRecord.objects.create(
            proposer=request.user, recipient=organization.organization_id
        )
        record.amount = amount
        record.message = f"Participate Activity {activity.title}"
        organization.YQPoint += float(amount)
        record.status = TransferRecord.TransferStatus.ACCEPTED

        record.time = str(datetime.now())
        record.corres_act = activity

        if CREATE:
            participant = Participant.objects.create(
                activity_id=activity, person_id=payer
            )
        if not activity.bidding:
            participant.status = Participant.AttendStatus.APLLYSUCCESS
        else:
            participant.status = Participant.AttendStatus.APPLYING

        participant.save()
        record.save()
        payer.save()
        activity.save()
        organization.save()

    context["pStatus"] = participant.status
    context["msg"] = "操作成功。"
    context["success"] = True
    return context


# 用已有的搜索，加一个转账的想他转账的 field
# 调用的时候传一下 url 到 origin
# 搜索不希望出现学号，rid 为 User 的 index
@login_required(redirect_field_name="origin")
@utils.check_user_access(redirect_url="/logout/")
def transaction_page(request, rid=None):
    valid, user_type, html_display = utils.check_user_type(request.user)

    me = utils.get_person_or_org(request.user, user_type)
    html_display["is_myself"] = True

    # 新版侧边栏, 顶栏等的呈现，采用 bar_display, 必须放在render前最后一步
    # 如果希望前移，请联系YHT
    bar_display = utils.get_sidebar_and_navbar(request.user)
    # 补充一些呈现信息
    bar_display["title_name"] = "Transaction"
    bar_display["navbar_name"] = "发起转账"

    context = dict()
    if request.method == "POST":
        # 如果是post方法，从数据中读取rid
        rid = request.POST.get("rid")  # index

    # 同样首先进行合法性检查
    try:
        user = User.objects.get(id=rid)
        recipient = utils.get_person_or_org(user)
    except:
        urls = "/welcome/" + "?warn_code=1&warn_message=遭遇非法收款人!如有问题, 请联系管理员!"
        return redirect(urls)

    # 不要转给自己
    if int(rid) == request.user.id:
        urls = "/welcome/" + "?warn_code=1&warn_message=遭遇非法收款人!如有问题, 请联系管理员!"
        return redirect(urls)

    # 获取名字
    _, _, context = utils.check_user_type(user)
    context = utils.get_sidebar_and_navbar(user, context)
    name = recipient.name if context["user_type"] == "Person" else recipient.oname
    context["name"] = name
    context["rid"] = rid
    context["YQPoint"] = me.YQPoint

    # 储存返回跳转的url
    if context["user_type"] == "Person":

        context["return_url"] = (
            context["profile_url"] + context["name"] + "+" + context["rid"]
        )
    else:
        context["return_url"] = context["profile_url"] + context["name"]

    # 如果是post, 说明发起了一起转账
    # 到这里, rid没有问题, 接收方和发起方都已经确定
    if request.method == "POST":
        # 获取转账消息, 如果没有消息, 则为空
        transaction_msg = request.POST.get("msg", "")

        # 检查发起转账的数据
        try:
            amount = float(request.POST.get("amount", None))
            assert amount is not None
            assert amount > 0
        except:
            html_display["warn_code"] = 1
            html_display["warn_message"] = "转账金额为空或为负数, 请填写合法的金额!"

            return render(request, "transaction_page.html", locals())

        if int(amount * 10) / 10 != amount:
            html_display["warn_code"] = 1
            html_display["warn_message"] = "转账金额的最大精度为0.1, 请填写合法的金额!"

            return render(request, "transaction_page.html", locals())

        # 到这里, 参数的合法性检查完成了, 接下来应该是检查发起人的账户, 够钱就转
        try:
            with transaction.atomic():
                # 首先锁定用户
                if user_type == "Person":
                    payer = (
                        NaturalPerson.objects.activated()
                        .select_for_update()
                        .get(person_id=request.user)
                    )
                else:
                    payer = (
                        Organization.objects.activated()
                        .select_for_update()
                        .get(organization_id=request.user)
                    )

                # 接下来确定金额
                if payer.YQPoint < amount:
                    html_display["warn_code"] = 1
                    html_display["warn_message"] = (
                        "现存元气值余额为"
                        + str(payer.YQPoint)
                        + ", 不足以发起额度为"
                        + str(amount)
                        + "的转账!"
                    )
                else:
                    payer.YQPoint -= amount
                    record = TransferRecord.objects.create(
                        proposer=request.user,
                        recipient=user,
                        amount=amount,
                        message=transaction_msg,
                    )
                    record.save()
                    payer.save()
                    warn_message = "成功发起向" + name + "的转账! 元气值将在对方确认后到账。"

                    notification_create(
                        receiver=user,
                        sender=request.user,
                        typename=Notification.Type.NEEDDO,
                        title=Notification.Title.TRANSFER_CONFIRM,
                        content=transaction_msg,
                        URL="/myYQPoint/",
                        relate_TransferRecord=record,
                    )
                    # 跳转回主页, 首先先get主页位置
                    urls = (
                        context["return_url"]
                        + f"?warn_code=2&warn_message={warn_message}"
                    )
                    return redirect(urls)

        except:
            html_display["warn_code"] = 1
            html_display["warn_message"] = "出现无法预料的问题, 请联系管理员!"

    return render(request, "transaction_page.html", locals())


# 涉及表单，一般就用 post 吧
# 这边先扣，那边先不加，等确认加
# 预期这边成功之后，用企业微信通知接收方，调转到查看未接收记录的窗口
@require_POST
@login_required(redirect_field_name="origin")
def start_transaction(request):
    rid = request.POST.get("rid")  # index
    origin = request.POST.get("origin")
    amount = request.POST.get("amount")
    amount = float(amount)
    transaction_msg = request.POST.get("msg")
    name = request.POST.get("name")
    context = dict()
    context["origin"] = origin

    user = User.objects.get(id=rid)

    try:
        # 允许一位小数
        assert amount == int(float(amount) * 10) / 10
        assert amount > 0
    except:
        context[
            "msg"
        ] = "Unexpected amount. If you are not deliberately doing this, please contact the administrator to report this bug."
        return render(request, "msg.html", context)

    try:
        user = User.objects.get(id=rid)
    except:
        context[
            "msg"
        ] = "Unexpected recipient. If you are not deliberately doing this, please contact the administrator to report this bug."
        return render(request, "msg.html", context)

    try:
        payer = utils.get_person_or_org(request.user)
        with transaction.atomic():
            if payer.YQPoint >= float(amount):
                payer.YQPoint -= float(amount)
            else:
                raise ValueError
            # TODO 目前用的是 nickname，可能需要改成 name
            # 需要确认 create 是否会在数据库产生记录，如果不会是否会有主键冲突？
            record = TransferRecord.objects.create(
                proposer=request.user, recipient=user
            )
            record.amount = amount
            record.message = transaction_msg
            record.time = str(datetime.now())
            record.save()
            payer.save()

    except:
        context[
            "msg"
        ] = "Check if you have enough YQPoint. If so, please contact the administrator to report this bug."
        return render(request, "msg.html", context)

    context["msg"] = "Waiting the recipient to confirm the transaction."
    return render(request, "msg.html", context)


def confirm_transaction(request, tid=None, reject=None):
    context = dict()
    context["warn_code"] = 1  # 先假设有问题
    with transaction.atomic():
        try:
            record = TransferRecord.objects.select_for_update().get(
                id=tid, recipient=request.user
            )

        except Exception as e:

            context["warn_message"] = "交易遇到问题, 请联系管理员!" + str(e)
            return context

        if record.status != TransferRecord.TransferStatus.WAITING:
            context["warn_message"] = "交易已经完成, 请不要重复操作!"
            return context

        payer = record.proposer
        try:
            if hasattr(payer, "naturalperson"):
                payer = (
                    NaturalPerson.objects.activated()
                    .select_for_update()
                    .get(person_id=payer)
                )
            else:
                payer = Organization.objects.select_for_update().get(
                    organization_id=payer
                )
        except:
            context["warn_message"] = "交易对象不存在或已毕业, 请联系管理员!"
            return context

        recipient = record.recipient
        if hasattr(recipient, "naturalperson"):
            recipient = (
                NaturalPerson.objects.activated()
                .select_for_update()
                .get(person_id=recipient)
            )
        else:
            recipient = Organization.objects.select_for_update().get(
                organization_id=recipient
            )

        if reject is True:
            record.status = TransferRecord.TransferStatus.REFUSED
            payer.YQPoint += record.amount
            payer.save()
            context["warn_message"] = "拒绝转账成功!"
            notification_create(
                receiver=record.proposer,
                sender=record.recipient,
                typename=Notification.Type.NEEDREAD,
                title=Notification.Title.TRANSFER_FEEDBACK,
                content=f"{str(recipient)}拒绝了您的转账。",
                URL="/myYQPoint/",
            )
            notification_status_change(record.transfer_notification.get().id)
        else:
            record.status = TransferRecord.TransferStatus.ACCEPTED
            recipient.YQPoint += record.amount
            recipient.save()
            context["warn_message"] = "交易成功!"
            notification_create(
                receiver=record.proposer,
                sender=record.recipient,
                typename=Notification.Type.NEEDREAD,
                title=Notification.Title.TRANSFER_FEEDBACK,
                content=f"{str(recipient)}接受了您的转账。",
                URL="/myYQPoint/",
            )
            notification_status_change(record.transfer_notification.get().id)
        record.finish_time = datetime.now()  # 交易完成时间
        record.save()
        context["warn_code"] = 2

        return context

    context["warn_message"] = "交易遇到问题, 请联系管理员!"
    return context


def record2Display(record_list, user):  # 对应myYQPoint函数中的table_show_list
    lis = []
    amount = {"send": 0.0, "recv": 0.0}
    # 储存这个列表中所有record的元气值的和
    for record in record_list:
        lis.append({})

        # 确定类型
        record_type = "send" if record.proposer.username == user.username else "recv"

        # id
        lis[-1]["id"] = record.id

        # 时间
        lis[-1]["start_time"] = record.start_time.strftime("%m/%d %H:%M")
        if record.finish_time is not None:
            lis[-1]["finish_time"] = record.finish_time.strftime("%m/%d %H:%M")

        # 对象
        # 如果是给出列表，那么对象就是接收者

        obj_user = record.recipient if record_type == "send" else record.proposer
        lis[-1]["obj_direct"] = "To  " if record_type == "send" else "From"
        if hasattr(obj_user, "naturalperson"):  # 如果OneToOne Field在个人上
            lis[-1]["obj"] = obj_user.naturalperson.name
            lis[-1]["obj_url"] = "/stuinfo/" + \
                                 lis[-1]["obj"] + "+" + str(obj_user.id)
        else:
            lis[-1]["obj"] = obj_user.organization.oname
            lis[-1]["obj_url"] = "/orginfo/" + lis[-1]["obj"]

        # 金额
        lis[-1]["amount"] = record.amount
        amount[record_type] += record.amount

        # 留言
        lis[-1]["message"] = record.message
        lis[-1]["if_act_url"] = False
        if record.corres_act is not None:
            lis[-1]["message"] = "活动" + record.corres_act.title + "积分"
            # TODO 这里还需要补充一个活动跳转链接

        # 状态
        lis[-1]["status"] = record.get_status_display()

    # 对外展示为 1/10
    """
    统一在前端修改
    for key in amount:
        amount[key] = amount[key]/10
    """
    # 由于误差, 将amount调整为小数位数不超过2
    for key in amount.keys():
        amount[key] = round(amount[key], 1)
    return lis, amount


# modified by Kinnuch


@login_required(redirect_field_name="origin")
@utils.check_user_access(redirect_url="/logout/")
def myYQPoint(request):
    valid, user_type, html_display = utils.check_user_type(request.user)

    # 接下来处理POST相关的内容
    html_display["warn_code"] = 0
    if request.method == "POST":  # 发生了交易处理的事件
        try:  # 检查参数合法性
            post_args = request.POST.get("post_button")
            record_id, action = post_args.split(
                "+")[0], post_args.split("+")[1]
            assert action in ["accept", "reject"]
            reject = action == "reject"
        except:
            html_display["warn_code"] = 1
            html_display["warn_message"] = "交易遇到问题,请不要非法修改参数!"

        if html_display["warn_code"] == 0:  # 如果传入参数没有问题
            # 调用确认预约API
            context = confirm_transaction(request, record_id, reject)
            # 此时warn_code一定是1或者2，必定需要提示
            html_display["warn_code"] = context["warn_code"]
            html_display["warn_message"] = context["warn_message"]

    me = utils.get_person_or_org(request.user, user_type)
    html_display["is_myself"] = True

    to_send_set = TransferRecord.objects.filter(
        proposer=request.user, status=TransferRecord.TransferStatus.WAITING
    )

    to_recv_set = TransferRecord.objects.filter(
        recipient=request.user, status=TransferRecord.TransferStatus.WAITING
    )

    issued_send_set = TransferRecord.objects.filter(
        proposer=request.user,
        status__in=[
            TransferRecord.TransferStatus.ACCEPTED,
            TransferRecord.TransferStatus.REFUSED,
        ],
    )

    issued_recv_set = TransferRecord.objects.filter(
        recipient=request.user,
        status__in=[
            TransferRecord.TransferStatus.ACCEPTED,
            TransferRecord.TransferStatus.REFUSED,
        ],
    )

    issued_recv_set = TransferRecord.objects.filter(
        recipient=request.user,
        status__in=[
            TransferRecord.TransferStatus.ACCEPTED,
            TransferRecord.TransferStatus.REFUSED,
        ],
    )

    # to_set 按照开始时间降序排列
    to_set = to_send_set.union(to_recv_set).order_by("-start_time")
    # issued_set 按照完成时间及降序排列
    # 这里应当要求所有已经issued的记录是有执行时间的
    issued_set = issued_send_set.union(
        issued_recv_set).order_by("-finish_time")

    to_list, amount = record2Display(to_set, request.user)
    issued_list, _ = record2Display(issued_set, request.user)

    show_table = {
        "obj": "对象",
        "time": "时间",
        "amount": "金额",
        "message": "留言",
        "status": "状态",
    }

    # 新版侧边栏, 顶栏等的呈现，采用 bar_display, 必须放在render前最后一步
    bar_display = utils.get_sidebar_and_navbar(request.user)
    # 补充一些呈现信息
    bar_display["title_name"] = "My YQPoint"
    bar_display["navbar_name"] = "我的元气值"  #
    bar_display["help_message"] = local_dict["help_message"]["我的元气值"]

    return render(request, "myYQPoint.html", locals())


"""
页面逻辑：
1. 方法为 GET 时，展示一个活动的详情。
    a. 如果当前用户是个人，有立即报名/已报名的 button
    b. 如果当前用户是组织，并且是该活动的所有者，有修改和取消活动的 button
2. 方法为 POST 时，通过 option 确定操作
    a. 如果修改活动，跳转到 addActivity
    b. 如果取消活动，本函数处理
    c. 如果报名活动，本函数处理 ( 还未实现 )
# TODO
个人操作，包括报名与取消

----------------------------
活动逻辑
1. 活动开始前一小时，不能修改活动
2. 活动开始当天晚上之前，不能再取消活动 ( 目前用的 12 小时，感觉基本差不多 )
"""


@login_required(redirect_field_name="origin")
@utils.check_user_access(redirect_url="/logout/")
def viewActivity(request, aid=None):
    """
    aname = str(request.POST["aname"])  # 活动名称
    organization_id = request.POST["organization_id"]  # 组织id
    astart = request.POST["astart"]  # 默认传入的格式为 2021-07-21 21:00:00
    afinish = request.POST["afinish"]
    content = str(request.POST["content"])
    URL = str(request.POST["URL"])  # 活动推送链接
    QRcode = request.POST["QRcode"]  # 收取元气值的二维码
    aprice = request.POST["aprice"]  # 活动价格
    capacity = request.POST["capacity"]  # 活动举办的容量
    """
    try:
        aid = int(aid)
        activity = Activity.objects.get(id=aid)
    except:
        return redirect("/welcome/")

    valid, user_type, html_display = utils.check_user_type(request.user)

    me = utils.get_person_or_org(request.user, user_type)

    # 活动全部基本信息
    title = activity.title
    """
    org = Organization.objects.activated().get(
        organization_id_id=activity.organization_id_id
    )
    """
    org = activity.organization_id

    org_name = org.oname
    org_avatar_path = utils.get_user_ava(org, "Organization")
    org_type = OrganizationType.objects.get(otype_id=org.otype_id).otype_name
    start_time = activity.start
    end_time = activity.end
    prepare_times = Activity.EndBeforeHours.prepare_times
    apply_deadline = activity.start - \
        timedelta(hours=prepare_times[activity.endbefore])
    introduction = activity.introduction
    show_url = True  # 前端使用量
    aURL = activity.URL
    if aURL is None:
        show_url = False
    aQRcode = activity.QRcode
    bidding = activity.bidding
    price = activity.YQPoint
    current_participants = activity.current_participants
    status = activity.status
    capacity = activity.capacity
    if capacity == -1 or capacity == 10000:
        capacity = "INF"

    # 特判
    person = False
    if user_type == "Person":
        person = True
        try:
            participant = Participant.objects.get(
                activity_id=activity, person_id=me.id
            )
            pStatus = participant.status
        except:
            # 无记录
            pStatus = "无记录"
    ownership = False
    if not person and org.organization_id == request.user:
        ownership = True

    # 新版侧边栏，顶栏等的呈现，采用bar_display，必须放在render前最后一步，但这里render太多了
    # TODO: 整理好代码结构，在最后统一返回
    bar_display = utils.get_sidebar_and_navbar(request.user)
    # 补充一些呈现信息
    bar_display["title_name"] = "活动信息"
    bar_display["navbar_name"] = "活动信息"

    # 处理 get 请求
    if request.method == "GET":
        return render(request, "activity_info.html", locals())

    html_display = dict()
    if request.POST is None:
        html_display["warn_code"] = 1
        html_display["warn_message"] = "非法的 POST 请求。如果您不是故意操作，请联系管理员汇报此 Bug."
        return render(request, "activity_info.html", locals())
    # 处理 post 请求
    # try:
    option = request.POST.get("option")
    if option == "cancel":
        if (
                activity.status == activity.Status.CANCELED
                or activity.status == activity.Status.END
        ):
            html_display["warn_code"] = 1
            html_display["warn_message"] = "当前活动已取消或结束。"
            return render(request, "activity_info.html", locals())

        if activity.status == activity.Status.PROGRESSING:
            if activity.start + timedelta(hours=12) < datetime.now():
                html_display["warn_code"] = 1
                html_display["warn_message"] = "活动已进行 12 小时以上，不能取消。"
                return render(request, "activity_info.html", locals())

        with transaction.atomic():
            org = Organization.objects.select_for_update().get(
                organization_id=request.user
            )
            if bidding:
                participants = Participant.objects.select_for_update().filter(
                    status=Participant.AttendStatus.APLLYING
                )
            else:
                participants = Participant.objects.select_for_update().filter(
                    status=Participant.AttendStatus.APLLYSUCCESS
                )
            records = TransferRecord.objects.select_for_update().filter(
                status=TransferRecord.TransferStatus.ACCEPTED, corres_act=activity
            )
            sumYQPoint = 0.0
            for record in records:
                sumYQPoint += record.amount
            if org.YQPoint < sumYQPoint:
                html_display["warn_code"] = 1
                html_display["warn_message"] = "没有足够的元气值退回给已参与的同学，无法取消活动。"
                return render(request, "activity_info.html", locals())
            else:
                org.YQPoint -= sumYQPoint
                org.save()
                for record in records:
                    proposer = record.proposer
                    proposer = NaturalPerson.objects.select_for_update().get(
                        person_id=proposer
                    )
                    proposer.YQPoint += record.amount
                    record.status = TransferRecord.TransferStatus.REFUND
                    proposer.save()
                    record.save()
                for participant in participants:
                    participant.status = Participant.AttendStatus.APLLYFAILED
                    participant.save()
            activity.status = activity.Status.CANCELED
            activity.save()
        html_display["warn_code"] = 2
        html_display["warn_message"] = "成功取消活动。"
        status = activity.status
        # TODO 第一次点只会提醒已经成功取消活动，但是活动状态还是进行中，看看怎么修一下
        return render(request, "activity_info.html", locals())

    elif option == "edit":
        if (
                activity.status == activity.Status.APPLYING
                or activity.status == activity.Status.REVIEWING
        ):
            return redirect(f"/addActivities/?edit=True&aid={aid}")
        if activity.status == activity.Status.WAITING:
            if start_time + timedelta(hours=1) > datetime.now():
                html_display["warn_code"] = 1
                html_display["warn_message"] = f"活动即将开始, 不能修改活动。"
                return render(request, "activity_info.html", locals())
        else:
            html_display["warn_code"] = 1
            html_display["warn_message"] = f"活动状态为{activity.status}, 不能修改。"
            return render(request, "activity_info.html", locals())

    elif option == "apply":
        aid = request.POST.get("aid")
        willingness = None
        if bidding:
            willingness = request.POST.get("willingness")
            try:
                willingness = float(willingness)
            except:
                html_display["warn_code"] = 1
                html_display["warn_message"] = "请输入投点数值。"
                return render(request, "activity_info.html", locals())
        try:
            context = applyActivity(request, int(aid), willingness)
            if context["success"] == False:
                html_display["warn_code"] = 1
                html_display["warn_message"] = context["msg"]
            else:
                html_display["warn_code"] = 2
                if bidding:
                    html_display["warn_message"] = "投点成功"
                    pStatus = context["pStatus"]
                else:
                    html_display["warn_message"] = "报名成功"
                pStatus = context["pStatus"]
                current_participants += 1
        except:
            html_display["warn_code"] = 1
            html_display["warn_message"] = "非预期的异常，请联系管理员汇报。"
        return render(request, "activity_info.html", locals())

    elif option == "quit":
        with transaction.atomic():
            np = NaturalPerson.objects.select_for_update().get(person_id=request.user)
            org = Organization.objects.select_for_update().get(
                organization_id=activity.organization_id.organization_id
            )
            try:
                participant = Participant.objects.select_for_update().get(
                    activity_id=activity,
                    person_id=np,
                    status__in=[
                        Participant.AttendStatus.APPLYING,
                        Participant.AttendStatus.APLLYSUCCESS,
                    ],
                )
            except:
                html_display["warn_code"] = 1
                html_display["warn_message"] = "未找到报名记录。"
                return render(request, "activity_info.html", locals())
            record = TransferRecord.objects.select_for_update().get(
                corres_act=activity,
                proposer=request.user,
                status=TransferRecord.TransferStatus.ACCEPTED,
            )
            activity = Activity.objects.select_for_update().get(id=aid)

            # 报名截止前，全额退还
            if status == Activity.Status.APPLYING:
                amount = record.amount
            elif status == Activity.Status.WAITING:
                cur_time = datetime.now()
                if cur_time + timedelta(hours=1) > activity.start:
                    html_display["warn_code"] = 1
                    html_display["warn_message"] = "活动即将开始，不能取消报名。"
                    return render(request, "activity_info.html", locals())
                if bidding:
                    html_display["warn_code"] = 1
                    html_display["warn_message"] = "投点类活动在报名截止后不能取消。"
                amount = int(10 * record.amount * 0.5) / 10
            else:
                html_display["warn_code"] = 1
                html_display["warn_message"] = "活动已开始或结束，无法取消。"
                return render(request, "activity_info.html", locals())

            if org.YQPoint < amount:
                html_display["warn_code"] = 1
                html_display["warn_message"] = "组织账户元气值不足，请与组织负责人联系。"
                return render(request, "activity_info.html", locals())
            org.YQPoint -= amount
            np.YQPoint += amount
            participant.status = Participant.AttendStatus.CANCELED
            record.status = TransferRecord.TransferStatus.REFUND
            activity.current_participants -= 1
            org.save()
            np.save()
            record.save()
            participant.save()
            activity.save()
            current_participants = activity.current_participants

        html_display["warn_code"] = 2
        html_display["warn_message"] = "成功取消报名。"
        pStatus = Participant.AttendStatus.CANCELED
        return render(request, "activity_info.html", locals())

    elif option == "payment":
        raise NotImplementedError
        return render(request, "activity_info.html", locals())

    else:
        html_display["warn_code"] = 1
        html_display["warn_message"] = "非法的 POST 请求。如果您不是故意操作，请联系管理员汇报此 Bug."
        return render(request, "activity_info.html", locals())

    """
    except:
        html_display["warn_code"] = 1
        html_display["warn_message"] = "非法预期的错误。请联系管理员汇报此 Bug."
        return render(request, "activity_info.html", locals())
    """


# 通过GET获得活动信息表下载链接
# GET参数?activityid=id&infotype=sign[&output=id,name,gender,telephone][&format=csv|excel]
# GET参数?activityid=id&infotype=qrcode
#   activity_id : 活动id
#   infotype    : sign or qrcode or 其他（以后可以拓展）
#     sign报名信息:
#       output  : [可选]','分隔的需要返回的的field名
#                 [默认]id,name,gender,telephone
#       format  : [可选]csv or excel
#                 [默认]csv
#     qrcode签到二维码
# example: http://127.0.0.1:8000/getActivityInfo?activityid=1&infotype=sign
# example: http://127.0.0.1:8000/getActivityInfo?activityid=1&infotype=sign&output=id,wtf
# example: http://127.0.0.1:8000/getActivityInfo?activityid=1&infotype=sign&format=excel
# example: http://127.0.0.1:8000/getActivityInfo?activityid=1&infotype=qrcode
# TODO: 前端页面待对接
@login_required(redirect_field_name="origin")
@utils.check_user_access(redirect_url="/logout/")
def getActivityInfo(request):
    valid, user_type, html_display = utils.check_user_type(request.user)

    # check activity existence
    activity_id = request.GET.get("activityid", None)
    try:
        activity = Activity.objects.get(id=activity_id)
    except:
        html_display["warn_code"] = 1
        html_display["warn_message"] = f"活动{activity_id}不存在"
        return render(request, "某个页面.html", locals())

    # check organization existance and ownership to activity
    organization = utils.get_person_or_org(request.user, "organization")
    if activity.organization_id != organization:
        html_display["warn_code"] = 1
        html_display["warn_message"] = f"{organization}不是活动的组织者"
        return render(request, "某个页面.html", locals())

    info_type = request.GET.get("infotype", None)
    if info_type == "sign":  # get registration information
        # make sure registration is over
        if activity.status == Activity.Status.REVIEWING:
            html_display["warn_code"] = 1
            html_display["warn_message"] = "活动正在审核"
            return render(request, "某个页面.html", locals())

        elif activity.status == Activity.Status.CANCELED:
            html_display["warn_code"] = 1
            html_display["warn_message"] = "活动已取消"
            return render(request, "某个页面.html", locals())

        elif activity.status == Activity.Status.APPLYING:
            html_display["warn_code"] = 1
            html_display["warn_message"] = "报名尚未截止"
            return render(request, "某个页面.html", locals())

        else:
            # get participants
            # are you sure it's 'Paticipant' not 'Participant' ??
            participants = Participant.objects.filter(activity_id=activity_id)
            participants = participants.filter(
                status=Participant.AttendStatus.APLLYSUCCESS
            )

            # get required fields
            output = request.GET.get("output", "id,name,gender,telephone")
            fields = output.split(",")

            # check field existence
            allowed_fields = ["id", "name", "gender", "telephone"]
            for field in fields:
                if not field in allowed_fields:
                    html_display["warn_code"] = 1
                    html_display["warn_message"] = f"不允许的字段名{field}"
                    return render(request, "某个页面.html", locals())

            filename = f"{activity_id}-{info_type}-{output}"
            content = map(
                lambda paticipant: map(
                    lambda key: paticipant[key], fields), participants
            )

            format = request.GET.get("format", "csv")
            if format == "csv":
                buffer = io.StringIO()
                csv.writer(buffer).writerows(content), buffer.seek(0)
                response = HttpResponse(buffer, content_type="text/csv")
                response["Content-Disposition"] = f"attachment; filename={filename}.csv"
                return response  # downloadable

            elif format == "excel":
                return HttpResponse(".xls Not Implemented")

            else:
                html_display["warn_code"] = 1
                html_display["warn_message"] = f"不支持的格式{format}"
                return render(request, "某个页面.html", locals())

    elif info_type == "qrcode":
        # checkin begins 1 hour ahead
        if datetime.now() < activity.start - timedelta(hours=1):
            html_display["warn_code"] = 1
            html_display["warn_message"] = "签到失败：签到未开始"
            return render(request, "某个页面.html", locals())

        else:
            checkin_url = f"/checkinActivity?activityid={activity.id}"
            origin_url = request.scheme + "://" + request.META["HTTP_HOST"]
            checkin_url = parse.urljoin(
                origin_url, checkin_url)  # require full path

            buffer = io.BytesIO()
            qr = qrcode.QRCode(version=1, box_size=10, border=5)
            qr.add_data(checkin_url), qr.make(fit=True)
            img = qr.make_image(fill_color="black", back_color="white")
            img.save(buffer, "jpeg"), buffer.seek(0)
            response = HttpResponse(buffer, content_type="img/jpeg")
            return response

    else:
        html_display["warn_code"] = 1
        html_display["warn_message"] = f"不支持的信息{info_type}"
        return render(request, "某个页面.html", locals())


# participant checkin activity
# GET参数?activityid=id
#   activity_id : 活动id
# example: http://127.0.0.1:8000/checkinActivity?activityid=1
# TODO: 前端页面待对接
@login_required(redirect_field_name="origin")
@utils.check_user_access(redirect_url="/logout/")
def checkinActivity(request):
    valid, user_type, html_display = utils.check_user_type(request.user)

    # check activity existence
    activity_id = request.GET.get("activityid", None)
    try:
        activity = Activity.objects.get(id=activity_id)
        if (
                activity.status != Activity.Status.WAITING
                and activity.status != Activity.Status.PROGRESSING
        ):
            html_display["warn_code"] = 1
            html_display["warn_message"] = f"签到失败：活动{activity.status}"
            return redirect("/viewActivities/")  # context incomplete
    except:
        msg = "活动不存在"
        origin = "/welcome/"
        return render(request, "msg.html", locals())

    # check person existance and registration to activity
    person = utils.get_person_or_org(request.user, "naturalperson")
    try:
        participant = Participant.objects.get(
            activity_id=activity_id, person_id=person.id
        )
        if participant.status == Participant.AttendStatus.APLLYFAILED:
            html_display["warn_code"] = 1
            html_display["warn_message"] = "您没有参与这项活动：申请失败"
        elif participant.status == Participant.AttendStatus.APLLYSUCCESS:
            #  其实我觉得这里可以增加一个让发起者设定签到区间的功能
            #    或是有一个管理界面，管理一个“签到开关”的值
            if datetime.now().date() < activity.end.date():
                html_display["warn_code"] = 1
                html_display["warn_message"] = "签到失败：签到未开始"
            elif datetime.now() >= activity.end:
                html_display["warn_code"] = 1
                html_display["warn_message"] = "签到失败：签到已结束"
            else:
                participant.status = Participant.AttendStatus.ATTENDED
                html_display["warn_code"] = 2
                html_display["warn_message"] = "签到成功"
        elif participant.status == Participant.AttendStatus.ATTENDED:
            html_display["warn_code"] = 1
            html_display["warn_message"] = "重复签到"
        elif participant.status == Participant.AttendStatus.CANCELED:
            html_display["warn_code"] = 1
            html_display["warn_message"] = "您没有参与这项活动：已取消"
        else:
            msg = f"不合理的参与状态：{participant.status}"
            origin = "/welcome/"
            return render(request, "msg.html", locals())
    except:
        html_display["warn_code"] = 1
        html_display["warn_message"] = "您没有参与这项活动：未报名"

    return redirect("/viewActivities/")  # context incomplete


# TODO 定时任务
"""
发起活动与修改活动页
---------------
页面逻辑：
使用 GET 方法时，如果存在 edit=True 参数，展示修改活动的界面，否则展示创建活动的界面。
创建活动的界面，placeholder 为 prompt
编辑活动的界面，表单的 placeholder 会被修改为活动的旧值。并且添加两个 hidden input，分别提交 edit=True 和活动的 id
当请求方法为 POST 时，处理请求并修改数据库，如果没有问题，跳转到展示活动信息的界面
存在 edit=True 参数时，为编辑操作，否则为创建操作
编辑操作时，input 并不包含 model 所有 field 的数据，只修改其中出现的

"""


@login_required(redirect_field_name="origin")
@utils.check_user_access(redirect_url="/logout/")
def addActivities(request):
    valid, user_type, html_display = utils.check_user_type(request.user)
    if user_type == "Person":
        return redirect("/welcome/")  # test

    me = utils.get_person_or_org(request.user, user_type)
    html_display["is_myself"] = True

    # 新版侧边栏, 顶栏等的呈现，采用 bar_display, 必须放在render前最后一步
    # TODO: 整理结构，统一在结束时返回render
    bar_display = utils.get_sidebar_and_navbar(request.user)
    bar_display["title_name"] = "新建活动"
    bar_display["navbar_name"] = "新建活动"

    if request.method == "POST" and request.POST:

        edit = request.POST.get("edit")
        if edit is not None:
            aid = request.POST.get("aid")
            try:
                aid = int(aid)
                assert edit == "True"
            except:
                html_display["warn_code"] = 1
                html_display["warn_message"] = "非预期的 POST 参数，如果非故意操作，请联系管理员。"
                edit = False
                return render(request, "activity_add.html", locals())

        org = utils.get_person_or_org(request.user, user_type)
        # 和 app.Activity 数据库交互，需要从前端获取以下表单数据
        context = dict()
        context = utils.check_ac_request(request)  # 合法性检查

        if context["warn_code"] != 0:
            html_display["warn_code"] = context["warn_code"]
            html_display["warn_message"] = "创建/修改活动失败。" + context["warn_msg"]
            # return render(request, "activity_add.html", locals())
            # 这里不返回，走到下面 GET 的逻辑，如果是修改，还能展示修改页面

        else:
            with transaction.atomic():
                if edit is not None:
                    # 编辑的情况下，查表取出 activity
                    try:
                        new_act = Activity.objects.select_for_update().get(id=aid)
                    except:
                        html_display["warn_code"] = context["warn_code"]
                        html_display["warn_message"] = "不存在的活动。"
                        edit = False
                        return render(request, "activity_add.html", locals())

                else:
                    # 非编辑，创建一个 activity
                    new_act = Activity.objects.create(
                        title=context["aname"], organization_id=org
                    )
                    if context["signschema"] == 1:
                        new_act.bidding = True
                        new_act.budget = context["budget"]
                    # 默认状态是报名中，可能需要审核
                    if not context["need_check"]:
                        new_act.status = Activity.Status.APPLYING

                # 不一定需要改这些内容，edit 情况下不一定会提交这些内容
                # 如果没有，就不修改
                if context.get("content"):
                    new_act.content = context["content"]
                if context.get("prepare_scheme"):
                    new_act.endbefore = context["prepare_scheme"]
                if context.get("act_start"):
                    new_act.start = context["act_start"]
                if context.get("act_end"):
                    new_act.end = context["act_end"]
                if context.get("URL"):
                    new_act.URL = context["URL"]
                if context.get("location"):
                    new_act.location = context["location"]
                # new_act.QRcode = QRcode
                if context.get("aprice"):
                    new_act.YQPoint = context["aprice"]
                if context.get("capacity"):
                    new_act.capacity = context["capacity"]
                new_act.save()
            if context["warn_code"] == 0:
                return redirect(f"/viewActivity/{new_act.id}")
            # warn_code==0
            return render(request, "activity_add.html", locals())

    # get 请求
    edit = request.GET.get("edit")
    if edit is None or edit != "True":
        # 非编辑，place holder prompt
        edit = False
        title = "活动名称"
        location = "活动地点"
        start = "开始时间"
        end = "结束时间"
        capacity = "人数限制"

        introduction = "(必填)简介会随活动基本信息一同推送至订阅者的微信"
        url = "(可选)填写活动推送的链接"
    else:
        # 编辑状态下，placeholder 为原值
        edit = True
        try:
            aid = request.GET["aid"]
            aid = int(aid)
        except:
            html_display["warn_code"] = 1
            html_display["warn_message"] = "非预期的 GET 参数，如果非故意操作，请联系管理员。"
            edit = False
            return render(request, "activity_add.html", locals())
        activity = Activity.objects.get(id=aid)
        title = activity.title
        budget = activity.budget
        location = activity.location
        start = activity.start.strftime("%m/%d/%Y %H:%M %p")
        end = activity.end.strftime("%m/%d/%Y %H:%M %p")

        introduction = activity.introduction
        url = activity.URL
        endbefore = activity.endbefore
        bidding = activity.bidding
        amount = activity.YQPoint
        signscheme = "先到先得"
        if bidding:
            signscheme = "投点参与"
        capacity = activity.capacity
        no_limit = False
        if capacity == 10000:
            no_limit = True

    # 补充一些实用的信息
    html_display["today"] = datetime.now().strftime("%Y-%m-%d")

    # 新版侧边栏, 顶栏等的呈现，采用 bar_display, 必须放在render前最后一步
    bar_display = utils.get_sidebar_and_navbar(request.user)
    bar_display["title_name"] = "新建活动"
    bar_display["navbar_name"] = "新建活动"

    return render(request, "activity_add.html", locals())


@login_required(redirect_field_name="origin")
@utils.check_user_access(redirect_url="/logout/")
def subscribeActivities(request):
    valid, user_type, html_display = utils.check_user_type(request.user)

    me = utils.get_person_or_org(request.user, user_type)
    html_display["is_myself"] = True
    org_list = list(Organization.objects.all())
    otype_list = list(OrganizationType.objects.all())
    unsubscribe_list = list(
        me.unsubscribe_list.values_list("organization_id__username", flat=True)
    )  # 获取不订阅列表（数据库里的是不订阅列表）
    subscribe_list = [
        org.organization_id.username for org in org_list if org.organization_id.username not in unsubscribe_list

    ]  # 获取订阅列表
    # 新版侧边栏, 顶栏等的呈现，采用 bar_display, 必须放在render前最后一步
    bar_display = utils.get_sidebar_and_navbar(request.user)
    # 补充一些呈现信息
    bar_display["title_name"] = "Subscribe"
    bar_display["navbar_name"] = "我的订阅"  #
    bar_display["help_message"] = local_dict["help_message"]["我的订阅"]

    subscribe_url = reverse("save_subscribe_status")
    return render(request, "activity_subscribe.html", locals())


@login_required(redirect_field_name="origin")
@utils.check_user_access(redirect_url="/logout/")
def save_subscribe_status(request):
    valid, user_type, html_display = utils.check_user_type(request.user)

    me = utils.get_person_or_org(request.user, user_type)
    params = json.loads(request.body.decode("utf-8"))
    print(params)
    with transaction.atomic():
        if "id" in params.keys():
            if params["status"]:
                me.unsubscribe_list.remove(
                    Organization.objects.get(
                        organization_id__username=params["id"])
                )
            else:
                me.unsubscribe_list.add(
                    Organization.objects.get(
                        organization_id__username=params["id"])
                )
        elif "otype" in params.keys():
            unsubscribed_list = me.unsubscribe_list.filter(
                otype__otype_id=params["otype"]
            )
            org_list = Organization.objects.filter(
                otype__otype_id=params['otype'])
            if params["status"]:  # 表示要订阅
                for org in unsubscribed_list:
                    me.unsubscribe_list.remove(org)
            else:  # 不订阅
                for org in org_list:
                    me.unsubscribe_list.add(org)
        me.save()

    return JsonResponse({"success": True})


@login_required(redirect_field_name="origin")
@utils.check_user_access(redirect_url="/logout/")
def apply_position(request, oid=None):
    """ apply for position in organization, including join, withdraw, transfer
    Args:
        - oid <str>: Organization ID in URL path, while actually is the ID of User.
        - apply_type <str>: Application type, including "JOIN", "WITHDRAW", "TRANSFER".
        - apply_pos <int>: Position applied for.
    Return:
        - Personal `/notification/` web page
    """
    valid, user_type, html_display = utils.check_user_type(request.user)
    if user_type != "Person":
        return redirect("/index/")

    me = utils.get_person_or_org(request.user, user_type)
    user = User.objects.get(id=int(oid))
    org = Organization.objects.get(organization_id=user)

    if request.method == "GET":
        apply_type = request.GET.get("apply_type", "JOIN")
        apply_pos = int(request.GET.get("apply_pos", 10))
    elif request.method == "POST":
        apply_type = request.POST.get("apply_type", "JOIN")
        apply_pos = int(request.POST.get("apply_pos", 10))

    try:
        apply_type = Position.objects.create_application(
            me, org, apply_type, apply_pos)
    except Exception as e:
        print(e)
        return redirect(f"/orginfo/{org.oname}?warn_code=1&warn_message={e}")

    contents = [f"{apply_type}申请已提交审核", f"{apply_type}申请审核"]
    notification_create(
        me.person_id,
        org.organization_id,
        Notification.Type.NEEDREAD,
        Notification.Title.POSITION_INFORM,
        contents[0],
        "/personnelMobilization/",

        publish_to_wechat=True,  # 不要复制这个参数，先去看函数说明
    )
    notification_create(
        org.organization_id,
        me.person_id,
        Notification.Type.NEEDDO,
        Notification.Title.POSITION_INFORM,
        contents[1],
        "/personnelMobilization/",

        publish_to_wechat=True,  # 不要复制这个参数，先去看函数说明
    )
    return redirect("/notifications/")


@login_required(redirect_field_name="origin")
@utils.check_user_access(redirect_url="/logout/")
def personnel_mobilization(request):
    valid, user_type, html_display = utils.check_user_type(request.user)
    if user_type != "Organization":
        return redirect("/index/")

    me = utils.get_person_or_org(request.user, user_type)
    html_display = {"is_myself": True}

    if request.method == "GET":  # 展示页面
        pending_status = Q(apply_status=Position.ApplyStatus.PENDING)
        issued_status = (
            Q(apply_status=Position.ApplyStatus.PASS)
            | Q(apply_status=Position.ApplyStatus.REJECT)
        )

        pending_list = me.position_set.filter(pending_status)
        for record in pending_list:
            record.job_name = me.otype.get_name(record.apply_pos)

        issued_list = me.position_set.filter(issued_status)
        for record in issued_list:
            record.job_name = me.otype.get_name(record.pos)

        # 新版侧边栏, 顶栏等的呈现，采用 bar_display, 必须放在render前最后一步
        bar_display = utils.get_sidebar_and_navbar(request.user)
        bar_display["title_name"] = "人事变动"
        bar_display["navbar_name"] = "人事变动"

        return render(request, "personnel_mobilization.html", locals())

    elif request.method == "POST":  # 审核申请
        params = json.loads(request.POST.get("confirm", None))
        if params is None:
            redirect(f"/orginfo/{me.oname}")

        with transaction.atomic():
            application = Position.objects.select_for_update().get(
                id=params["id"])
            apply_status = params["apply_status"]
            if apply_status == "PASS":
                if application.apply_type == Position.ApplyType.JOIN:
                    application.status = Position.Status.INSERVICE
                    application.pos = application.apply_pos
                elif application.apply_type == Position.ApplyType.WITHDRAW:
                    application.status = Position.Status.DEPART
                elif application.apply_type == Position.AppltType.TRANSFER:
                    application.pos = application.apply_pos
                application.apply_status = Position.ApplyStatus.PASS
            elif apply_status == "REJECT":
                application.apply_status = Position.ApplyStatus.REJECT
            application.save()

        notification_create(
            application.person.person_id,
            me.organization_id,
            Notification.Type.NEEDREAD,
            Notification.Title.POSITION_INFORM,
            f"{application.apply_type}申请{application.apply_status}",
            publish_to_wechat=True,  # 不要复制这个参数，先去看函数说明
        )

        # 查找已处理的该条人事对应的通知信息
        done_notification = Notification.objects.activated().get(typename=Notification.Type.NEEDDO,
                                                                 sender=application.person.person_id, receiver=me.organization_id)

        notification_status_change(done_notification.id)

        return redirect("/personnelMobilization/")


def notification2Display(notification_list):
    lis = []
    # 储存这个列表中所有record的元气值的和
    for notification in notification_list:
        lis.append({})

        # id
        lis[-1]["id"] = notification.id

        # 时间
        lis[-1]["start_time"] = notification.start_time.strftime("%m/%d %H:%M")
        if notification.finish_time is not None:
            lis[-1]["finish_time"] = notification.finish_time.strftime(
                "%m/%d %H:%M")

        # 留言
        lis[-1]["content"] = notification.content

        # 状态
        lis[-1]["status"] = notification.get_status_display()
        lis[-1]["URL"] = notification.URL
        lis[-1]["type"] = notification.get_typename_display()
        lis[-1]["title"] = notification.get_title_display()
        if notification.sender.username[0] == "z":
            lis[-1]["sender"] = Organization.objects.get(
                organization_id__username=notification.sender.username
            ).oname
        else:
            lis[-1]["sender"] = NaturalPerson.objects.get(
                person_id__username=notification.sender.username
            ).name
    return lis


def notification_status_change(notification_or_id, to_status=None):
    """
    调用该函数以完成一项通知。对于知晓类通知，在接收到用户点击按钮后的post表单，该函数会被调用。
    对于需要完成的待处理通知，需要在对应的事务结束判断处，调用该函数。
    notification_id是notification的主键:id
    to_status是希望这条notification转变为的状态，包括
        DONE = (0, "已处理")
        UNDONE = (1, "待处理")
        DELETE = (2, "已删除")
    若不给to_status传参，默认为状态翻转：已处理<->未处理
    """
    context = dict()
    context["warn_code"] = 1
    context["warn_message"] = "在修改通知状态的过程中发生错误，请联系管理员！"

    if isinstance(notification_or_id, Notification):
        notification_id = notification_or_id.id
    else:
        notification_id = notification_or_id

    if to_status is None:   # 表示默认的状态翻转操作
        if isinstance(notification_or_id, Notification):
            now_status = notification_or_id.status
        else:
            try:
                notification = Notification.objects.get(id=notification_id)
                now_status = notification.status
            except:
                context["warn_message"] = "该通知不存在！"
                return context
        if now_status == Notification.Status.DONE:
            to_status = Notification.Status.UNDONE
        elif now_status == Notification.Status.UNDONE:
            to_status = Notification.Status.DONE
        else:
            to_status = Notification.Status.DELETE
            context["warn_message"] = "已删除的通知无法翻转状态！"
            return context

    with transaction.atomic():
        try:
            notification = Notification.objects.select_for_update().get(id=notification_id)
        except:
            context["warn_message"] = "该通知不存在！"
            return context
        if notification.status == to_status:
            context["warn_code"] = 2
            context["warn_message"] = "通知状态无需改变！"
            return context
        if to_status == Notification.Status.DONE:
            notification.status = Notification.Status.DONE
            notification.finish_time = datetime.now()  # 通知完成时间
            notification.save()
            context["warn_code"] = 2
            context["warn_message"] = "您已成功阅读一条通知！"
        elif to_status == Notification.Status.UNDONE:
            notification.status = Notification.Status.UNDONE
            notification.save()
            context["warn_code"] = 2
            context["warn_message"] = "成功设置一条通知为未读！"
        elif to_status == Notification.Status.DELETE:
            notification.status = Notification.Status.DELETE
            notification.save()
            context["warn_code"] = 2
            context["warn_message"] = "成功删除一条通知！"
        return context


def notification_create(
        receiver, sender, typename, title, content, URL=None, relate_TransferRecord=None, *, publish_to_wechat=False
):
    """
    对于一个需要创建通知的事件，请调用该函数创建通知！
        receiver: org 或 nat_person，使用object.get获取的 user 对象
        sender: org 或 nat_person，使用object.get获取的 user 对象
        type: 知晓类 或 处理类
        title: 请在数据表中查找相应事件类型，若找不到，直接创建一个新的choice
        content: 输入通知的内容
        URL: 需要跳转到处理事务的页面

    注意事项：
        publish_to_wechat: bool 仅关键字参数
        - 你不应该输入这个参数，除非你清楚wechat_send.py的所有逻辑
        - 在最坏的情况下，可能会阻塞近10s
        - 简单来说，涉及订阅或者可能向多人连续发送类似通知时，都不要发送到微信
        - 在线程锁或原子锁内时，也不要发送

    现在，你应该在不急于等待的时候显式调用publish_notification(s)这两个函数，
        具体选择哪个取决于你创建的通知是一批类似通知还是单个通知
    """
    notification = Notification.objects.create(
        receiver=receiver,
        sender=sender,
        typename=typename,
        title=title,
        content=content,
        URL=URL,
        relate_TransferRecord=relate_TransferRecord,
    )
    if publish_to_wechat == True:
        if getattr(publish_notification, 'ENABLE_INSTANCE', False):
            publish_notification(notification)
        else:
            publish_notification(notification.id)
    return notification


@login_required(redirect_field_name="origin")
@utils.check_user_access(redirect_url="/logout/")
def notifications(request):
    valid, user_type, html_display = utils.check_user_type(request.user)

    # 接下来处理POST相关的内容

    if request.method == "GET" and request.GET:  # 外部错误信息
        try:
            warn_code = int(request.GET["warn_code"])
            assert warn_code in [1, 2]
            warn_message = str(request.GET.get("warn_message"))
            html_display["warn_code"] = warn_code
            html_display["warn_message"] = warn_message
        except:
            html_display["warn_code"] = 1
            html_display["warn_message"] = "非预期的GET参数"

    if request.method == "POST":  # 发生了通知处理的事件
        post_args = request.POST.get("post_button")
        if 'cancel' in post_args:
            notification_id = int(post_args.split("+")[0])
            notification_status_change(
                notification_id, Notification.Status.DELETE)
            html_display["warn_code"] = 2  # success
            html_display['warn_message'] = '您已成功删除一条通知！'
        else:
            notification_id = post_args
            context = notification_status_change(notification_id)
            html_display["warn_code"] = context["warn_code"]
            html_display["warn_message"] = context["warn_message"]
    me = utils.get_person_or_org(request.user, user_type)
    html_display["is_myself"] = True

    done_set = Notification.objects.activated().filter(
        receiver=request.user, status=Notification.Status.DONE
    )

    undone_set = Notification.objects.activated().filter(
        receiver=request.user, status=Notification.Status.UNDONE
    )

    done_list = notification2Display(
        list(done_set.union(done_set).order_by("-finish_time"))
    )
    undone_list = notification2Display(
        list(undone_set.union(undone_set).order_by("-start_time"))
    )

    # 新版侧边栏, 顶栏等的呈现，采用 bar_display, 必须放在render前最后一步
    bar_display = utils.get_sidebar_and_navbar(request.user)
    bar_display["title_name"] = "Notifications"
    bar_display["navbar_name"] = "通知信箱"
    bar_display["help_message"] = local_dict["help_message"]["通知信箱"]

    return render(request, "notifications.html", locals())

# 新建评论，


def addComment(request, comment_base):
    """
    传入POST得到的request和与评论相关联的实例即可
    返回值为1代表失败，返回2代表新建评论成功
    """
    context = dict()
    context['warn_code'] = 2
    if request.POST.get('comment_submit') is not None:  # 新建评论信息，并保存
        text = str(request.POST.get('comment'))
        # 检查图片合法性
        comment_images = request.FILES.getlist('comment_images')
        if len(comment_images) > 0:
            for comment_image in comment_images:
                if utils.if_image(comment_image) == False:
                    context['warn_code'] = 1
                    context['warn_message'] = "上传的附件只支持图片格式。"
                    return context
        try:
            with transaction.atomic():
                new_comment = Comment.objects.create(
                    commentbase=comment_base, commentator=request.user, text=text)
                if len(comment_images) > 0:
                    for comment_image in comment_images:
                        CommentPhoto.objects.create(
                            image=comment_image, comment=new_comment)
                comment_base.save() # 每次save都会更新修改时间
        except:
            context['warn_code'] = 1
            context['warn_message'] = "评论失败，请联系管理员。"
        context['new_comment'] = new_comment
    return context


@login_required(redirect_field_name='origin')
@utils.check_user_access(redirect_url="/logout/")
def showNewOrganization(request):
    '''
    新建组织的聚合界面
    '''
    valid, user_type, html_display = utils.check_user_type(request.user)
    if user_type == "Organization":
        html_display["warn_code"] = 1
        html_display["warn_code"] = "请不要使用组织账号申请新组织！"
        return redirect("/welcome/" + 
                        '?warn_code={}&warn_message={}'.format(
                            html_display['warn_code'], html_display['warn_message']))

    is_auditor = False
    try:
        person = utils.get_person_or_org(request.user, user_type)
        if person.name == local_dict["audit_teacher"]["Funds"]:
            is_auditor = True
    except:
        pass
    if is_auditor:
        shown_instances = NewOrganization.objects.all()
    else:
        shown_instances = NewOrganization.objects.filter(pos=request.user)
    shown_instances = shown_instances.order_by('-modify_time', '-time')
    bar_display = utils.get_sidebar_and_navbar(request.user)
    bar_display["title_name"] = "新建组织"
    bar_display["navbar_name"] = "组织申请进度"
    return render(request, 'neworganization_show.html', locals())


# 新建组织 or 修改新建组织信息
@login_required(redirect_field_name='origin')
@utils.check_user_access(redirect_url="/logout/")
def addOrganization(request):
    """
    新建组织，首先是由check_neworg_request()检查输入的合法性，再存储申请信息到NewOrganization的一个实例中
    之后便是创建给对应审核老师的通知
    """
    valid, user_type, html_display = utils.check_user_type(request.user)
    if user_type == "Organization":
        return redirect("/welcome/")  # test

    me = utils.get_person_or_org(request.user, user_type)
    html_display['is_myself'] = True
    former_img=utils.get_user_ava(None,"Organization")
    present = 0  # 前端需要，1代表能展示，0代表初始申请
    commentable=0# 前端需要，表示能否评论。
    edit = 0  # 前端需要，表示第一次申请后修改
    notification_id=-1
    # 0可以新建，一个可以查看，如果正在申请中，则可以新建评论，可以取消。两个表示的话，啥都可以。
    if request.GET.get('neworg_id') is not None and request.GET.get('notifi_id') is  None:
        #是否能够取消,
        #检查是否为本人，
        try:
            id = int(request.GET.get('neworg_id'))  # 新建组织ID
            preorg = NewOrganization.objects.get(id=id)
        except:
            html_display['warn_code'] = 1
            html_display['warn_message'] = "该URL被篡改，请输入正确的URL地址"
            return redirect('/notifications/' +'?warn_code={}&warn_message={}'.format(
                html_display['warn_code'], html_display['warn_message']))
        if preorg.pos!=request.user:
            html_display['warn_code'] = 1
            html_display['warn_message'] = "您没有权利查看此通知"
            return redirect('/notifications/' + '?warn_code={}&warn_message={}'.format(
                html_display['warn_code'], html_display['warn_message']))
        if preorg.status==NewOrganization.NewOrgStatus.PENDING:#正在申请中，可以评论。
            commentable=1#可以评论
            edit=1  #能展示也能修改
        present=1#能展示
    if request.GET.get('neworg_id') is not None and request.GET.get('notifi_id') is not None:
        try:
            id = int(request.GET.get('neworg_id'))  # 新建组织ID
            notification_id = int(request.GET.get('notifi_id'))  # 通知ID
            en_pw = str(request.GET.get('enpw'))
            if hash_coder.verify(str(id) + '新建组织' + str(notification_id),
                                 en_pw) == False:
                html_display['warn_code'] = 1
                html_display['warn_message'] = "该URL被篡改，请输入正确的URL地址"
                return redirect('/notifications/' +
                                '?warn_code={}&warn_message={}'.format(
                                    html_display['warn_code'], html_display['warn_message']))
            preorg = NewOrganization.objects.get(id=id)
            notification = Notification.objects.get(id=notification_id)
        except:
            html_display['warn_code'] = 1
            html_display['warn_message'] = "获取申请信息失败，请联系管理员。"
            return redirect('/notifications/' +
                            '?warn_code={}&warn_message={}'.format(
                                html_display['warn_code'], html_display['warn_message']))
        if preorg.status == NewOrganization.NewOrgStatus.PENDING:  # 正在申请中，可以评论。
            commentable = 1  # 可以评论
            edit = 1
        present=1

    # 新版侧边栏, 顶栏等的呈现，采用 bar_display, 必须放在render前最后一步
    # TODO: 整理页面返回逻辑，统一返回render的地方
    bar_display = utils.get_sidebar_and_navbar(request.user)
    bar_display["title_name"] = "新建组织"
    bar_display["navbar_name"] = "新建组织"

    if present:  # 展示信息
        comments = preorg.comments.order_by("time")
        html_display['oname'] = preorg.oname
        html_display['otype_id'] = preorg.otype.otype_id    #
        html_display['otype_name'] = preorg.otype.otype_name  #
        html_display['pos'] = preorg.pos    #组织负责人的呈现 TODO:主页可点击头像 学号+姓名
        html_display['introduction'] = preorg.introduction#组织介绍
        html_display['application'] = preorg.application#组织申请信息
        html_display['status']=preorg.status #状态名字
        org_avatar_path=utils.get_user_ava(preorg, "Organization")#组织头像
    org_types=OrganizationType.objects.order_by("-otype_id").all()#当前组织类型，前端展示需要

    if request.method == "POST" and request.POST:
        if request.POST.get('comment_submit') is not None:  # 新建评论信息，并保存
            context = addComment(request, preorg)
            if context['warn_code'] == 1:
                html_display['warn_code'] = 1
                html_display['warn_message'] = context['warn_code']
            else:
                #TODO 评论通知的发送，wechat发送通知
                pass
        else:#取消+新建+修改
            #取消
            need_cancel=int(request.POST.get('cancel_submit',-1))
            html_display['warn_code'] = 1
            html_display['warn_message'] = "test{need_cancel}".format(need_cancel=need_cancel)
            if need_cancel==1:#1代表取消
                if edit:
                    with transaction.atomic():#修改状态为取消
                        preorg.status=NewOrganization.NewOrgStatus.CANCELED
                        preorg.save()
                    try:
                        with transaction.atomic():
                            content = "“{oname}”{otype_name}的新建组织申请已取消".format(
                                oname=preorg.oname, otype_name=preorg.otype.otype_name)
                            # 在local_json.json新增审批人员信息,暂定为YPadmin
                            Auditor = preorg.otype.incharge.person_id    #审核老师
                            URL = ""
                            new_notification = notification_create(Auditor, request.user,
                                                                   Notification.Type.NEEDREAD,
                                                                   Notification.Title.VERIFY_INFORM, content,
                                                                   URL)
                            en_pw = hash_coder.encode(str(preorg.id) + '新建组织' +
                                                      str(new_notification.id))
                            URL = "/auditOrganization?neworg_id={id}&notifi_id={nid}&enpw={en_pw}".format(
                                id=preorg.id, nid=new_notification.id, en_pw=en_pw)
                            # URL = request.build_absolute_uri(URL)
                            new_notification.URL = URL
                            new_notification.save()
                    except:
                        html_display['warn_code'] = 1
                        html_display['warn_message'] = "创建给审核老师的取消通知失败。请联系管理员。"
                        return render(request, "organization_add.html", locals())
                        # 微信通知
                    if getattr(publish_notification, 'ENABLE_INSTANCE', False):
                        publish_notification(new_notification)
                    else:
                        publish_notification(new_notification.id)
                    # 成功新建组织申请
                    html_display['warn_code'] = 2
                    html_display['warn_message'] = "已成功取消申请！"
                    return render(request, "organization_add.html", locals())
            #以下为修改
            # 参数合法性检查
            if edit :
                context = utils.check_neworg_request(request,preorg)  # check
            else:
                context = utils.check_neworg_request(request)  # check
            if context['warn_code'] != 0:
                html_display['warn_code'] = context['warn_code']
                html_display['warn_message'] = "新建组织申请失败。" + \
                    context['warn_msg']
                return render(request, "organization_add.html", locals())
            # 新建组织申请
            if edit == 0:
                try:
                    with transaction.atomic():
                        new_org = NewOrganization.objects.create(oname=context['oname'], otype=context['otype'],
                                                                 pos=context['pos'])
                        new_org.introduction = context['introduction']
                        if context['avatar'] is not None:
                            new_org.avatar = context['avatar']
                        new_org.application = context['application']
                        new_org.save()
                except:
                    html_display['warn_code'] = 1
                    html_display['warn_message'] = "创建预备组织信息失败。请检查输入or联系管理员"
                    return render(request, "organization_add.html", locals())

                try:
                    with transaction.atomic():
                        content = "新建组织申请：“{oname}”{otype_name}".format(
                            oname=new_org.oname, otype_name=new_org.otype.otype_name)
                        # 审核人员信息,暂定为各个otype的incharge
                        Auditor = new_org.otype.incharge.person_id    #审核老师
                        URL = ""
                        new_notification = notification_create(Auditor, request.user,
                                                               Notification.Type.NEEDDO,
                                                               Notification.Title.VERIFY_INFORM, content,
                                                               URL)
                        en_pw = hash_coder.encode(str(new_org.id) + '新建组织' +
                                                  str(new_notification.id))
                        URL = "/auditOrganization?neworg_id={id}&notifi_id={nid}&enpw={en_pw}".format(
                            id=new_org.id, nid=new_notification.id, en_pw=en_pw)
                        # URL = request.build_absolute_uri(URL)
                        new_notification.URL = URL
                        new_notification.save()
                except:
                    html_display['warn_code'] = 1
                    html_display['warn_message'] = "创建通知失败。请检查输入or联系管理员"
                    return render(request, "organization_add.html", locals())

                if getattr(publish_notification, 'ENABLE_INSTANCE', False):
                    publish_notification(new_notification)
                else:
                    publish_notification(new_notification.id)

                # 成功新建组织申请
                html_display['warn_code'] = 2
                html_display['warn_message'] = "申请已成功发送，请耐心等待主管老师审批！"
                return render(request, "organization_add.html", locals())

            # 修改组织申请
            else:
                # 修改信息
                try:
                    with transaction.atomic():
                        preorg.oname = context['oname']
                        preorg.otype = context['otype']
                        preorg.introduction = context['introduction']

                        if context['avatar'] is not None:
                            preorg.avatar = context['avatar']
                        preorg.application = context['application']
                        preorg.save()
                except:
                    html_display['warn_code'] = 1
                    html_display['warn_message'] = "修改申请失败。请检查输入or联系管理员"
                    return render(request, "organization_add.html", locals())

                # 发送通知
                try:
                    with transaction.atomic():
                        content = "“{oname}”{otype_name}修改了申请材料，请您继续审核！".format(
                            oname=preorg.oname, otype_name=preorg.otype.otype_name)
                        # 审核人员信息,暂定为各个otype的incharge
                        Auditor = preorg.otype.incharge.person_id  # 审核老师
                        URL = ""
                        new_notification = notification_create(Auditor, request.user,
                                                               Notification.Type.NEEDDO,
                                                               Notification.Title.VERIFY_INFORM, content,
                                                               URL)
                        en_pw = hash_coder.encode(str(preorg.id) + '新建组织' +
                                                  str(new_notification.id))
                        URL = "/auditOrganization?neworg_id={id}&notifi_id={nid}&enpw={en_pw}".format(
                            id=preorg.id, nid=new_notification.id, en_pw=en_pw)
                        # URL = request.build_absolute_uri(URL)
                        new_notification.URL = URL
                        new_notification.save()
                except:
                    html_display['warn_code'] = 1
                    html_display['warn_message'] = "创建通知失败。请检查输入or联系管理员"
                    return render(request, "organization_add.html", locals())
                # 成功新建组织申请
                html_display['warn_code'] = 2
                html_display['warn_message'] = "申请已成功发送，请耐心等待主管老师审批！"
                if notification_id!=-1:
                    context = notification_status_change(notification_id)
                    if context['warn_code'] != 0:
                        html_display['warn_message'] = context['warn_message']
                #微信通知
                if getattr(publish_notification, 'ENABLE_INSTANCE', False):
                    publish_notification(new_notification)
                else:
                    publish_notification(new_notification.id)

                return redirect('/notifications/' +
                                '?warn_code={}&warn_message={}'.format(
                                    html_display['warn_code'], html_display['warn_message']))

    # 新版侧边栏, 顶栏等的呈现，采用 bar_display, 必须放在render前最后一步
    bar_display = utils.get_sidebar_and_navbar(request.user)
    bar_display["title_name"] = "新建组织"
    bar_display["navbar_name"] = "新建组织"
    return render(request, "organization_add.html", locals())


# 修改和审批申请新建组织的信息，只用该函数即可
@login_required(redirect_field_name='origin')
@utils.check_user_access(redirect_url="/logout/")
def auditOrganization(request):
    """
    对于审核老师老师：第一次进入的审核，如果申请需要修改，则有之后的下一次审核等
    """
    valid, user_type, html_display = utils.check_user_type(request.user)

    me = utils.get_person_or_org(request.user, user_type)
    html_display['is_myself'] = True
    html_display['warn_code'] = 0
    commentable=0
    notification_id=-1
    try:  # 获取申请信息
        id = int(request.GET.get('neworg_id', -1))  # 新建组织ID
        notification_id = int(request.GET.get('notifi_id', -1))  # 通知ID
        if id == -1 or notification_id == -1:
            html_display['warn_code'] = 1
            html_display['warn_message'] = "获取申请信息失败，请联系管理员。"
            return redirect('/notifications/' +
                            '?warn_code={}&warn_message={}'.format(
                                html_display['warn_code'], html_display['warn_message']))
        en_pw = str(request.GET.get('enpw'))
        if hash_coder.verify(str(id) + '新建组织' + str(notification_id),
                             en_pw) == False:
            html_display['warn_code'] = 1
            html_display['warn_message'] = "该URL被篡改，请输入正确的URL地址"
            return redirect('/notifications/' +
                            '?warn_code={}&warn_message={}'.format(
                                html_display['warn_code'], html_display['warn_message']))
        preorg = NewOrganization.objects.get(id=id)
        notification = Notification.objects.get(id=notification_id)
    except:
        html_display['warn_code'] = 1
        html_display['warn_message'] = "获取申请信息失败，请联系管理员。"
        return redirect('/notifications/' +
                        '?warn_code={}&warn_message={}'.format(
                            html_display['warn_code'], html_display['warn_message']))
        # 是否为审核老师
    if request.user != preorg.otype.incharge.person_id:
        return redirect('/notifications/')
    if preorg.status == NewOrganization.NewOrgStatus.PENDING:  # 正在申请中，可以评论。
        commentable = 1  # 可以评论
    if preorg.status==NewOrganization.NewOrgStatus.CANCELED and notification.status==Notification.Status.UNDONE:
        #未读变已读
        notification_status_change(notification_id)
    if preorg.status==NewOrganization.NewOrgStatus.CONFIRMED and notification.status==Notification.Status.UNDONE:
        #未读变已读
        notification_status_change(notification_id)
    # 以下需要在前端呈现
    comments = preorg.comments.order_by('time')  # 加载评论
    html_display['oname'] = preorg.oname
    html_display['otype_name'] = preorg.otype.otype_name
    html_display['applicant'] = utils.get_person_or_org(preorg.pos)
    html_display["app_avatar_path"] = utils.get_user_ava(html_display['applicant'],"Person")
    html_display['introduction'] = preorg.introduction
    html_display['application'] = preorg.application
    org_avatar_path = utils.get_user_ava(preorg, "Organization")

    # 新版侧边栏, 顶栏等的呈现，采用 bar_display, 必须放在render前最后一步
    # TODO: 整理页面返回逻辑，统一返回render的地方
    bar_display = utils.get_sidebar_and_navbar(request.user)
    bar_display["title_name"] = "新建组织审核"
    bar_display["navbar_name"] = "新建组织审核"


    if request.method == "POST" and request.POST:
        if int(request.POST.get('comment_submit',-1))==1:  # 新建评论信息，并保存
            context = addComment(request, preorg)
            if context['warn_code'] == 1:
                html_display['warn_code'] = 1
                html_display['warn_message'] = context['warn_code']
        # 对于审核老师来说，有三种操作，通过，申请需要修改和拒绝
        else:
            submit = int(request.POST.get('submit', -1))
            if submit == 2:  # 通过
                try:
                    with transaction.atomic():  # 新建组织

                        username = utils.find_max_oname()  # 组织的代号最大值

                        user = User.objects.create(username=username)
                        password = utils.random_code_init()
                        user.set_password(password)  # 统一密码
                        user.save()

                        org = Organization.objects.create(
                            organization_id=user, otype=preorg.otype
                        )  # 实质创建组织
                        org.oname = preorg.oname
                        org.YQPoint = 0.0
                        org.introduction = preorg.introduction
                        org.avatar = preorg.avatar
                        org.save()

                        charger = utils.get_person_or_org(preorg.pos)  # 负责人
                        pos = Position.objects.create(person=charger, org=org,pos=0,status=Position.Status.INSERVICE)
                        pos.save()

                        preorg.status = preorg.NewOrgStatus.CONFIRMED
                        preorg.save()
                except:
                    html_display['warn_code'] = 1
                    html_display['warn_message'] = "创建组织失败。请联系管理员！"
                    return render(request, "organization_audit.html", locals())

                try:  # 发送给申请者的通过通知
                    with transaction.atomic():
                        content = "新建组织申请已通过，组织编号为 “{username}” ，初始密码为 “{password}” ，请尽快登录修改密码。" \
                                  "登录方式：(1)在负责人账户点击左侧“切换账号”；(2)从登录页面用组织编号或组织名称以及密码登录。" \
                            .format(username=username, password=password)
                        receiver = preorg.pos  # 通知接收者
                        URL = ""
                        # URL = request.build_absolute_uri(URL)
                        """# 如果老师另留有评论的话,将评论放在content里
                        comments = preorg.comment
                        text = ""
                        for comment in comments.all():
                            text += comment.text
                        content += " 老师给你留言啦："
                        content += text"""

                        new_notification = notification_create(receiver, request.user, Notification.Type.NEEDREAD,
                                                               Notification.Title.VERIFY_INFORM, content, URL)
                        URL = "/addOrganization/?neworg_id={id}".format(id=preorg.id)
                        new_notification.URL=URL
                        new_notification.save()

                except:
                    html_display['warn_code'] = 1
                    html_display['warn_message'] = "创建发送给申请者的通知失败。请联系管理员！"
                    return render(request, "organization_audit.html", locals())
                # 成功新建组织
                html_display['warn_code'] = 2
                html_display['warn_message'] = "已通过新建组织申请，组织已创建！"
                if notification_id!=-1:
                    context = notification_status_change(notification_id)
                if context['warn_code'] != 0:
                    html_display['warn_message'] = context['warn_message']
                # 微信通知
                if getattr(publish_notification, 'ENABLE_INSTANCE', False):
                    publish_notification(new_notification)
                else:
                    publish_notification(new_notification.id)
                return render(request, "organization_audit.html", locals())
            elif submit == 3:  # 拒绝
                try:  # 发送给申请者的拒绝通知
                    with transaction.atomic():
                        preorg.status = NewOrganization.NewOrgStatus.REFUSED
                        preorg.save()
                        content = "很遗憾，新建组织申请未通过！"
                        receiver = preorg.pos  # 通知接收者
<<<<<<< HEAD
                        URL = ""
=======
                        URL = "/showNewOrganization/"
>>>>>>> 50702fe6
                        # URL = request.build_absolute_uri(URL)
                        """# 如果老师另留有评论的话,将评论放在content里
                        comments = preorg.comment
                        text = ""
                        for comment in comments.all():
                            text += comment.text
                        content += " 老师给你留言啦："
                        content += text"""

                        new_notification = notification_create(receiver, request.user, Notification.Type.NEEDREAD,
                                                               Notification.Title.VERIFY_INFORM, content, URL)
                        URL = "/addOrganization/?neworg_id={id}".format(id=preorg.id)
                        new_notification.URL = URL
                        new_notification.save()

                except:
                    html_display['warn_code'] = 1
                    html_display['warn_message'] = "创建发送给申请者的通知失败。请联系管理员！"
                    return render(request, "organization_audit.html", locals())

                    # 拒绝成功
                    html_display['warn_code'] = 2
                    html_display['warn_message'] = "已拒绝组织申请！"
                    if notification_id != -1:
                        context = notification_status_change(notification_id)
                # 微信通知
                if getattr(publish_notification, 'ENABLE_INSTANCE', False):
                    publish_notification(new_notification)
                else:
                    publish_notification(new_notification.id)
                return redirect('/notifications/' +
                                '?warn_code={}&warn_message={}'.format(
                                    html_display['warn_code'], html_display['warn_message']))
            else:
                html_display['warn_code'] = 1
                html_display['warn_message'] = "系统出现问题，请联系管理员"
                return render(request, "organization_audit.html", locals())

    # 新版侧边栏, 顶栏等的呈现，采用 bar_display, 必须放在render前最后一步
    bar_display = utils.get_sidebar_and_navbar(request.user)
    bar_display["title_name"] = "新建组织审核"
    bar_display["navbar_name"] = "新建组织审核"

    return render(request, "organization_audit.html", locals())


@login_required(redirect_field_name='origin')
@utils.check_user_access(redirect_url="/logout/")
def showReimbursement(request):
    '''
    报销信息的聚合界面
    对审核老师进行了特判
    '''
    valid, user_type, html_display = utils.check_user_type(request.user)
    is_auditor = False
    if user_type == "Person":
        try:
            person = utils.get_person_or_org(request.user, user_type)
            if person.name == local_dict["audit_teacher"]["Funds"]:
                is_auditor = True
        except:
            pass
        if not is_auditor:
            html_display["warn_code"] = 1
            html_display["warn_code"] = "请不要使用个人账号申请报销！"
            return redirect("/welcome/" + 
                            '?warn_code={}&warn_message={}'.format(
                                html_display['warn_code'], html_display['warn_message']))

    if is_auditor:
        shown_instances = Reimbursement.objects
    else:
        shown_instances = Reimbursement.objects.filter(pos=request.user)
    shown_instances = shown_instances.order_by('-modify_time', '-time')
    bar_display = utils.get_sidebar_and_navbar(request.user)
    bar_display["title_name"] = "报销信息"
    bar_display["navbar_name"] = "报销信息"
    return render(request, 'reimbursement_show.html', locals())


# 新建或修改报销信息
@login_required(redirect_field_name='origin')
@utils.check_user_access(redirect_url="/logout/")
def addReimbursement(request):
    """
    新建报销信息
    """
    valid, user_type, html_display = utils.check_user_type(request.user)
    if user_type == "Person":
        return redirect("/welcome/")  # test

    me = utils.get_person_or_org(request.user, user_type)
    html_display["is_myself"] = True
    html_display['warn_code'] = 0

    edit = 0
    reimbursed_act_ids = Reimbursement.objects.all(
        ).exclude(status=Reimbursement.ReimburseStatus.CANCELED     # 未取消报销的
        ).exclude(status=Reimbursement.ReimburseStatus.REFUSED      # 未被拒绝的
        # ).filter(status=Reimbursement.ReimburseStatus.CONFIRMED     # 已报销完的
        ).values_list('activity_id', flat=True)
    activities = Activity.objects.activated(    # 本学期的
        ).filter(organization_id=me             # 本部门组织的
        ).filter(status=Activity.Status.END     # 已结束的
        ).exclude(id__in=reimbursed_act_ids     # 还没有报销的
        )                                       # 这种写法是为了方便随时取消某个条件

    YQP = float(me.YQPoint)  # 组织剩余的元气值
    notification_id=-1
    # 新版侧边栏, 顶栏等的呈现，采用
    #bar_display, 必须放在render前最后一步
    # TODO: 整理页面返回逻辑，统一返回render的地方
    bar_display = utils.get_sidebar_and_navbar(request.user)
    bar_display["title_name"] = "新建报销申请"
    bar_display["navbar_name"] = "新建报销申请"

    # 如果是修改，则加载报销信息
    if request.GET.get('reimb_id') is not None and request.GET.get('notifi_id') is not None:
        edit = 1  # 表示需要修改报销信息
        try:
            id = int(request.GET.get('reimb_id'))  # 报销信息的ID
            notification_id = int(request.GET.get('notifi_id'))  # 通知ID
            en_pw = str(request.GET.get('enpw'))
            if hash_coder.verify(str(id) + '新建报销' + str(notification_id),
                                 en_pw) == False:
                html_display['warn_code'] = 1
                html_display['warn_message'] = "该URL被篡改，请输入正确的URL地址"
                return redirect('/notifications/' +
                                '?warn_code={}&warn_message={}'.format(
                                    html_display['warn_code'], html_display['warn_message']))
            pre_reimb = Reimbursement.objects.get(id=id)
            notification = Notification.objects.get(id=notification_id)
            if (
                pre_reimb.status == Reimbursement.ReimburseStatus.CONFIRMED
                or pre_reimb.status == Reimbursement.ReimburseStatus.REFUSED
                or pre_reimb.status == Reimbursement.ReimburseStatus.CANCELED
                or notification.status != Notification.Status.UNDONE
                or pre_reimb.status == Reimbursement.ReimburseStatus.REFUSED
            ):
                if notification.status == Notification.Status.UNDONE:
                    notification_status_change(
                        notification_id, Notification.Status.DONE)
                html_display['warn_code'] = 1
                html_display['warn_message'] = "该条通知已处理，请勿重复处理。"
                return redirect('/notifications/' +
                                '?warn_code={}&warn_message={}'.format(
                                    html_display['warn_code'], html_display['warn_message']))
        except:
            html_display['warn_code'] = 1
            html_display['warn_message'] = "获取申请信息失败，请联系管理员。"
            return redirect('/notifications/' +
                            '?warn_code={}&warn_message={}'.format(
                                html_display['warn_code'], html_display['warn_message']))
    if edit:  # 第一次打开页面信息的准备工作,以下均为前端展示需要
        comments = pre_reimb.comments.order_by("time")
        html_display['audit_activity'] = pre_reimb.activity  # 正在报销的活动，避免被过滤掉
        html_display['amount'] = pre_reimb.amount           # 报销金额
        html_display['message'] = pre_reimb.message         # 备注信息

    if request.method == "POST" and request.POST:

        if request.POST.get('comment_submit') is not None:  # 新建评论信息，并保存
            context = addComment(request, pre_reimb)
            if context['warn_code'] == 1:
                html_display['warn_code'] = 1
                html_display['warn_message'] = context['warn_code']
        else:  # POST信息获取

            # 活动实例
            try:
                reimb_act_id = int(request.POST.get('activity_id'))
                reimb_act = Activity.objects.get(id=reimb_act_id)
            except:
                html_display['warn_code'] = 1
                html_display['warn_message'] = "找不到该活动，请检查报销的活动的合法性！"
                return render(request, "reimbursement_add.html", locals())
            # YQP合法性的检查
            try:
                reimb_YQP = float(request.POST.get('YQP'))
                if reimb_YQP > YQP:
                    html_display['warn_code'] = 1
                    html_display['warn_message'] = "申请失败，报销的元气值不能超过组织当前元气值！"
                    return render(request, "reimbursement_add.html", locals())
            except:
                html_display['warn_code'] = 1
                html_display['warn_message'] = "输入的元气值的格式不正确，请联系管理员"
                return render(request, "reimbursement_add.html", locals())
            # 报销材料图片的保存

            message = request.POST.get('message')  # 备注信息

            if edit == 0:

                try:  # 创建报销信息
                    images = request.FILES.getlist('images')
                    for image in images:
                        if utils.if_image(image) == False:
                            html_display['warn_code'] = 1
                            html_display['warn_message'] = "上传的附件只支持图片格式。"
                            return render(request, "reimbursement_add.html", locals())
                    with transaction.atomic():
                        new_reimb = Reimbursement.objects.create(
                            activity=reimb_act, amount=reimb_YQP, pos=request.user)
                        new_reimb.message = message
                        new_reimb.save()
                        # 创建评论保存图片
                        text = "以下默认为初始的报销材料"
                        reim_comment = Comment.objects.create(
                            commentbase=new_reimb, commentator=request.user)
                        reim_comment.text = text
                        reim_comment.save()
                        for payload in images:
                            CommentPhoto.objects.create(
                                image=payload, comment=reim_comment)
                except:
                    html_display['warn_code'] = 1
                    html_display['warn_message'] = "新建报销失败，请联系管理员！"
                    return render(request, "reimbursement_add.html", locals())

                try:  # 创建对应通知
                    with transaction.atomic():
                        content = "有{org_name}新的报销申请！".format(
                            org_name=me.oname)
                        # 在local_json.json新增审批人员信息,暂定为YPadmin
                        username = local_dict["audit_teacher"]["Funds"]
                        Auditor = User.objects.get(username=username)
                        URL = ""
                        new_notification = notification_create(Auditor, request.user,
                                                               Notification.Type.NEEDDO,
                                                               Notification.Title.VERIFY_INFORM, content,
                                                               URL)
                        en_pw = hash_coder.encode(str(new_reimb.id) + '新建报销' +
                                                  str(new_notification.id))
                        URL = "/auditReimbursement?reimb_id={id}&notifi_id={nid}&enpw={en_pw}".format(
                            id=new_reimb.id, nid=new_notification.id, en_pw=en_pw)
                        # URL = request.build_absolute_uri(URL)
                        new_notification.URL = URL
                        new_notification.save()
                except:
                    html_display['warn_code'] = 1
                    html_display['warn_message'] = "创建通知失败。请检查输入or联系管理员"
                    return render(request, "reimbursement_add.html", locals())
                # 微信通知
                if getattr(publish_notification, 'ENABLE_INSTANCE', False):
                    publish_notification(new_notification)
                else:
                    publish_notification(new_notification.id)
                # 成功发送报销申请
                html_display['warn_code'] = 2
                html_display['warn_message'] = "申请已成功发送，请耐心等待主管老师审批！"
                return render(request, "reimbursement_add.html", locals())

            else:  # 修改报销申请，只有图片和备注信息可以修改

                # 修改信息
                try:
                    with transaction.atomic():
                        pre_reimb.message = message
                        pre_reimb.amount = reimb_YQP
                        pre_reimb.save()
                except:
                    html_display['warn_code'] = 1
                    html_display['warn_message'] = "修改申请失败。请检查输入or联系管理员"
                    return render(request, "orgnization_add.html", locals())

                # 发送修改的申请通知
                try:
                    with transaction.atomic():
                        content = "{org_name}的报销申请已修改！".format(
                            org_name=me.oname)
                        # 在local_json.json新增审批人员信息,暂定为YPadmin
                        username = local_dict["audit_teacher"]["Funds"]
                        Auditor = User.objects.get(username=username)
                        URL = ""
                        new_notification = notification_create(Auditor, request.user,
                                                               Notification.Type.NEEDDO,
                                                               Notification.Title.VERIFY_INFORM, content,
                                                               URL)

                        en_pw = hash_coder.encode(str(pre_reimb.id) + '新建报销' +
                                                  str(new_notification.id))
                        URL = "/auditReimbursement?reimb_id={id}&notifi_id={nid}&enpw={en_pw}".format(
                            id=pre_reimb.id, nid=new_notification.id, en_pw=en_pw)
                        # URL = request.build_absolute_uri(URL)
                        new_notification.URL = URL
                        new_notification.save()
                except:
                    html_display['warn_code'] = 1
                    html_display['warn_message'] = "创建通知失败。请检查输入or联系管理员"
                    return render(request, "reimbursement_add.html", locals())

                    # 成功报销申请
                    html_display['warn_code'] = 2
                    html_display['warn_message'] = "申请已成功发送，请耐心等待主管老师审批！"
                    if notification_id != -1:
                        context = notification_status_change(notification_id)
                        if context['warn_code'] != 0:
                            html_display['warn_message'] = context['warn_message']
                # 成功修改报销申请
                if context['warn_code'] == 2:
                    html_display['warn_message'] = "申请已成功发送，请耐心等待主管老师审批！"
                # 发送微信消息
                if getattr(publish_notification, 'ENABLE_INSTANCE', False):
                    publish_notification(new_notification)
                else:
                    publish_notification(new_notification.id)
                return redirect('/notifications/', locals())

        return render(request, "reimbursement_add.html", locals())
    # 新版侧边栏, 顶栏等的呈现，采用 bar_display, 必须放在render前最后一步
    bar_display = utils.get_sidebar_and_navbar(request.user)
    bar_display["title_name"] = "新建报销审核"
    bar_display["navbar_name"] = "新建报销审核"
    return render(request, "reimbursement_add.html", locals())


# 审核报销信息
@login_required(redirect_field_name='origin')
@utils.check_user_access(redirect_url="/logout/")
def auditReimbursement(request):
    """
    审核报销信息
    """
    valid, user_type, html_display = utils.check_user_type(request.user)
    if user_type == "Organization":
        return redirect("/welcome/")  # test
    me = utils.get_person_or_org(request.user, user_type)
    html_display["is_myself"] = True
    html_display['warn_code'] = 0
    html_display['warn_message'] = ""

    # 检查是否为正确的审核老师
    if request.user.username != local_dict["audit_teacher"]["Funds"]:
        return redirect('/notifications/')

    try:  # 获取申请信息
        id = int(request.GET.get('reimb_id', -1))  # 报销信息的ID
        notification_id = int(request.GET.get('notifi_id', -1))  # 通知ID

        if id == -1 or notification_id == -1:
            html_display['warn_code'] = 1
            html_display['warn_message'] = "获取申请信息失败，请联系管理员。"
            return redirect('/notifications/' +
                            '?warn_code={}&warn_message={}'.format(
                                html_display['warn_code'], html_display['warn_message']))
        en_pw = str(request.GET.get('enpw'))
        if hash_coder.verify(str(id) + '新建报销' + str(notification_id),
                             en_pw) == False:
            html_display['warn_code'] = 1
            html_display['warn_message'] = "该URL被篡改，请输入正确的URL地址"
            return redirect('/notifications/' +
                            '?warn_code={}&warn_message={}'.format(
                                html_display['warn_code'], html_display['warn_message']))
        new_reimb = Reimbursement.objects.get(id=id)
        notification = Notification.objects.get(id=notification_id)
        if (
            new_reimb.status == Reimbursement.ReimburseStatus.CONFIRMED
            or new_reimb.status == Reimbursement.ReimburseStatus.REFUSED
            or new_reimb.status == Reimbursement.ReimburseStatus.CANCELED
            or notification.status != Notification.Status.UNDONE # 未处理通知才有修改许可
        ):
            if notification.status == Notification.Status.UNDONE:
                notification_status_change(
                    notification_id, Notification.Status.DONE)
            html_display['warn_code'] = 1
            html_display['warn_message'] = "该条通知已处理，请勿重复处理。"
            return redirect('/notifications/' +
                            '?warn_code={}&warn_message={}'.format(
                                html_display['warn_code'], html_display['warn_message']))

    except:
        html_display['warn_code'] = 1
        html_display['warn_message'] = "获取申请信息失败，请联系管理员。"
        return redirect('/notifications/' +
                        '?warn_code={}&warn_message={}'.format(
                            html_display['warn_code'], html_display['warn_message']))

    # 新版侧边栏, 顶栏等的呈现，采用
    # bar_display, 必须放在render前最后一步
    # TODO: 整理页面返回逻辑，统一返回render的地方
    bar_display = utils.get_sidebar_and_navbar(request.user)
    bar_display["title_name"] = "报销审核"
    bar_display["navbar_name"] = "报销审核"

    if request.method == "POST" and request.POST:

        if request.POST.get('comment_submit') is not None:  # 新建评论信息，并保存
            context = addComment(request, new_reimb)
            if context['warn_code'] == 1:
                html_display['warn_code'] = 1
                html_display['warn_message'] = context['warn_code']
        # 对于审核老师来说，有三种操作，通过，申请需要修改和拒绝
        else:

            submit = int(request.POST.get('submit', -1))
            if submit == 1:  # 修改
                try:  # 发送给申请者的需要修改通知
                    with transaction.atomic():

                        content = "递交的报销需要修改！"
                        receiver = new_reimb.pos  # 通知接收者
                        URL = ""
                        new_notification = notification_create(receiver, request.user,
                                                               Notification.Type.NEEDDO,
                                                               Notification.Title.VERIFY_INFORM, content,
                                                               URL)
                        en_pw = hash_coder.encode(str(new_reimb.id) + '新建报销' +
                                                  str(new_notification.id))
                        URL = "/addReimbursement?reimb_id={id}&notifi_id={nid}&enpw={en_pw}".format(
                            id=new_reimb.id, nid=new_notification.id, en_pw=en_pw)
                        # URL = request.build_absolute_uri(URL)
                        new_notification.URL = URL
                        new_notification.save()
                except:
                    html_display['warn_code'] = 1
                    html_display['warn_message'] = "创建发送给申请者的通知失败。请联系管理员！"
                    return render(request, "reimbursement_comment.html", locals())
                context = notification_status_change(notification_id)
                # 发送微信消息
                if getattr(publish_notification, 'ENABLE_INSTANCE', False):
                    publish_notification(new_notification)
                else:
                    publish_notification(new_notification.id)
                html_display['warn_code'] = context['warn_code']
                html_display['warn_message'] = context['warn_message']
                return redirect('/notifications/' +
                                '?warn_code={}&warn_message={}'.format(
                                    html_display['warn_code'], html_display['warn_message']))
            if submit == 2:  # 通过
                org = new_reimb.pos.organization

                try:
                    with transaction.atomic():
                        if org.YQPoint < new_reimb.amount:
                            html_display['warn_code'] = 1
                            html_display['warn_message'] = "当前组织没有足够的元气值。报销申请无法通过，请联系管理员！"
                        else:  # 修改对应组织的元气值
                            org.YQPoint -= new_reimb.amount
                            org.save()
                            new_reimb.status = Reimbursement.ReimburseStatus.CONFIRMED
                            new_reimb.save()
                except:
                    html_display['warn_code'] = 1
                    html_display['warn_message'] = "修改元气值失败。报销申请无法通过，请联系管理员！"
                    return render(request, "reimbursement_comment.html", locals())

                try:  # 发送给申请者的通过通知或者是没有足够元气值的通知
                    with transaction.atomic():
                        if html_display['warn_code'] == 1:
                            content = "报销申请已通过，但是组织元气值不足以扣除，请补充元气值至{amount}以上再点击通知继续申请！".format(
                                amount=new_reimb.amount)
                            typename = Notification.Type.NEEDDO
                            URL = ""
                        else:
                            content = "报销申请已通过，扣除元气值{amount}".format(
                                amount=new_reimb.amount)
                            typename = Notification.Type.NEEDREAD
                            URL = "/notifications/"
                            # URL = request.build_absolute_uri(URL)
                        receiver = new_reimb.pos  # 通知接收者
                        # TODO 如果老师另留有评论的话,将评论放在content里
                        """comments = new_reimb.comments
                        text = ""
                        for comment in comments.all():
                            text += comment.text
                        content += " 老师给你留言啦："
                        content += text"""

                        new_notification = notification_create(receiver, request.user,
                                                               typename,
                                                               Notification.Title.VERIFY_INFORM, content,
                                                               URL)
                        if html_display['warn_code'] == 1:
                            en_pw = hash_coder.encode(str(new_reimb.id) + '新建报销' +
                                                      str(new_notification.id))
                            URL = "/addReimbursement?reimb_id={id}&notifi_id={nid}&enpw={en_pw}".format(
                                id=new_reimb.id, nid=new_notification.id, en_pw=en_pw)
                            # URL = request.build_absolute_uri(URL)
                            new_notification.URL = URL
                            new_notification.save()
                except:
                    html_display['warn_code'] = 1
                    html_display['warn_message'] = "创建发送给申请者的通知失败。请联系管理员！"
                    return render(request, "reimbursement_comment.html", locals())

                context = notification_status_change(notification_id)  # 修改通知状态
                # 成功发送通知
                html_display['warn_code'] = 2
                html_display['warn_message'] = "报销通知已成功发送！"
                if context['warn_code'] != 2:
                    html_display['warn_code'] = 1
                    html_display['warn_message'] += context['warn_message']
                # 微信通知
                if getattr(publish_notification, 'ENABLE_INSTANCE', False):
                    publish_notification(new_notification)
                else:
                    publish_notification(new_notification.id)

                return redirect('/notifications/' +
                                '?warn_code={}&warn_message={}'.format(
                                    html_display['warn_code'], html_display['warn_message']))
            elif submit == 3:  # 拒绝
                try:  # 发送给申请者的拒绝通知
                    with transaction.atomic():
                        new_reimb.status = Reimbursement.ReimburseStatus.REFUSED
                        new_reimb.save()
                        content = "很遗憾，报销申请未通过！"
                        receiver = new_reimb.pos  # 通知接收者
                        URL = "/showReimbursement/"  # 报销失败可能应该鼓励继续报销
                        # URL = request.build_absolute_uri(URL)

                        # TODO 如果老师另留有评论的话,将评论放在content里
                        """comments = new_reimb.comments
                        text = ""
                        for comment in comments.all():
                            text += comment.text
                        content += " 老师给你留言啦："
                        content += text"""

                        new_notification = notification_create(receiver, request.user, Notification.Type.NEEDREAD,
                                                               Notification.Title.VERIFY_INFORM, content, URL)
                except:
                    html_display['warn_code'] = 1
                    html_display['warn_message'] = "创建发送给申请者的通知失败。请联系管理员！"
                    return render(request, "reimbursement_comment.html", locals())

                context = notification_status_change(notification_id)
                # 成功新建组织申请
                html_display['warn_code'] = 2
                html_display['warn_message'] = "通知已成功发送！"
                if context['warn_code'] != 0:
                    html_display['warn_code'] = 1
                    html_display['warn_message'] = context['warn_message']
                # 微信通知
                if getattr(publish_notification, 'ENABLE_INSTANCE', False):
                    publish_notification(new_notification)
                else:
                    publish_notification(new_notification.id)

                return redirect('/notifications/' +
                                '?warn_code={}&warn_message={}'.format(
                                    html_display['warn_code'], html_display['warn_message']))
            else:
                html_display['warn_code'] = 1
                html_display['warn_message'] = "系统出现问题，请联系管理员"
                return redirect('/notifications/' +
                                '?warn_code={}&warn_message={}'.format(
                                    html_display['warn_code'], html_display['warn_message']))

    # 以下前端展示
    comments = new_reimb.comments.order_by('time')  # 加载评论
    html_display['activity_title'] = new_reimb.activity.title
    html_display['amount'] = new_reimb.amount  # 报销金额
    html_display['message'] = new_reimb.message  # 备注信息
    html_display['oname'] = new_reimb.pos.organization.oname  # 组织姓名
    # 新版侧边栏, 顶栏等的呈现，采用 bar_display, 必须放在render前最后一步
    bar_display = utils.get_sidebar_and_navbar(request.user)
    bar_display["title_name"] = "报销审核"
    bar_display["navbar_name"] = "报销审核"
    return render(request, "reimbursement_comment.html", locals())<|MERGE_RESOLUTION|>--- conflicted
+++ resolved
@@ -3236,11 +3236,7 @@
                         preorg.save()
                         content = "很遗憾，新建组织申请未通过！"
                         receiver = preorg.pos  # 通知接收者
-<<<<<<< HEAD
                         URL = ""
-=======
-                        URL = "/showNewOrganization/"
->>>>>>> 50702fe6
                         # URL = request.build_absolute_uri(URL)
                         """# 如果老师另留有评论的话,将评论放在content里
                         comments = preorg.comment
