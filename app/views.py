--- conflicted
+++ resolved
@@ -3748,211 +3748,14 @@
     bar_display["navbar_name"] = "报销信息"
     return render(request, "reimbursement_show.html", locals())
 
+
 # 对一个已经完成的申请, 构建相关的通知和对应的微信消息, 将有关的事务设为已完成
 # 如果有错误，则不应该是用户的问题，需要发送到管理员处解决
 def make_relevant_notification(application, info):
     # 考虑不同post_type的信息发送行为
     post_type = info.get("post_type")
-    print(post_type)
     feasible_post = ["new_submit", "modify_submit", "cancel_submit", "accept_submit", "refuse_submit"]
 
-    # 准备呈现使用的变量与信息
-
-    # 先准备一些复杂变量
-    try:
-        position_name = application.org.otype.get_name(application.pos)  # 职位名称
-    except:
-        position_name = "退出组织"
-
-    # 准备创建notification需要的构件：发送方、接收方、发送内容、通知类型、通知标题、URL、关联外键
-    content = {
-        'new_submit': f'{application.person.name}发起组织人事变动申请，人事申请：{position_name}，请审核~',
-        'modify_submit': f'{application.person.name}修改了组织申请信息，请审核~',
-        'cancel_submit': f'{application.person.name}取消了组织申请信息。',
-        'accept_submit': f'恭喜，您申请的组织：{application.org.oname}，审核已通过！申请职位：{position_name}。',
-        'refuse_submit': f'抱歉，您申请的组织：{application.org.oname}，审核未通过！申请职位：{position_name}。',
-    }
-    sender = application.person.person_id if feasible_post.index(post_type) < 3 else application.org.organization_id
-    receiver = application.org.organization_id if feasible_post.index(post_type) < 3 else application.person.person_id
-    typename = Notification.Type.NEEDDO if post_type == 'new_submit' else Notification.Type.NEEDREAD
-    title = Notification.Title.VERIFY_INFORM if post_type != 'accept_submit' else Notification.Title.POSITION_INFORM
-    URL = f'/modifyPosition/?pos_id={application.id}'
-    relate_instance = application if post_type == 'new_submit' else None
-    publish_to_wechat = True
-    # TODO cancel是否要发送notification？是否发送微信？
-
-    # 正式创建notification
-    notification_create(
-        receiver=receiver,
-        sender=sender,
-        typename=typename,
-        title=title,
-        content=content[post_type],
-        URL=URL,
-        relate_instance=relate_instance,
-        publish_to_wechat=publish_to_wechat
-    )
-
-    # 对于处理类通知的完成(done)，修改状态
-    # 这里的逻辑保证：所有的处理类通知的生命周期必须从“人事发起”开始，从“取消”“通过”“拒绝”结束。
-    if feasible_post.index(post_type) >= 2:
-        notification_status_change(
-            application.relate_notifications.get(status=Notification.Status.UNDONE).id
-        )
-# 新建+修改+取消+审核 报销信息
-@login_required(redirect_field_name="origin")
-@utils.check_user_access(redirect_url="/logout/")
-def modeifyReimbursement(request):
-    valid, user_type, html_display = utils.check_user_type(request.user)
-    me = utils.get_person_or_org(request.user)  # 获取自身
-
-    # 前端使用量user_type，表示观察者是组织还是个人
-
-    # ———————————————— 读取可能存在的申请 为POST和GET做准备 ————————————————
-
-    # 设置application为None, 如果非None则自动覆盖
-    application = None
-    # 根据是否有newid来判断是否是第一次
-    reimb_id = request.GET.get("reimb_id", None)
-    #审核老师
-    auditor = User.objects.get(username=local_dict["audit_teacher"]["Funds"])
-    auditor_name=utils.get_person_or_org(auditor).name
-
-    if reimb_id is not None:  # 如果存在对应报销
-        try:  # 尝试获取已经新建的Reimbursement
-            application = Reimbursement.objects.get(id=reimb_id)
-            # 接下来检查是否有权限check这个条目
-            # 至少应该是申请人或者被审核老师之一
-            assert (application.pos==request.user) or (auditor==request.user)
-        except:  # 恶意跳转
-            return redirect("/welcome/")
-        is_new_application = False  # 前端使用量, 表示是老申请还是新的
-
-    else:  # 如果不存在id, 默认应该传入活动信息
-        #只有组织才有可能报销
-        try:
-            assert user_type == "Organization"
-        except:  # 恶意跳转
-            return redirect("/welcome/")
-        is_new_application = True  # 新的申请
-
-         # 这种写法是为了方便随时取消某个条件
-    #通知的接收者
-    if user_type == "Organization":
-        receiver= auditor
-    else:
-        receiver=application.pos
-    '''
-        至此，如果是新申请那么application为None，否则为对应申请
-        application = None只有在组织新建申请的时候才可能出现，对应位is_new_application为True
-        接下来POST
-    '''
-
-    # ———————— Post操作，分为申请变更以及添加评论   ————————
-
-    if request.method == "POST":
-        # 如果是状态变更
-        if request.POST.get("post_type", None) is not None:
-
-            # 主要操作函数，更新申请状态
-            context = update_reimb_application(application, me, user_type, request,auditor_name)
-
-            if context["warn_code"] == 2:  # 成功修改申请
-                # 回传id 防止意外的锁操作
-                application = Reimbursement.objects.get(id=context["application_id"])
-                is_new_application = False  # 状态变更
-
-                # 处理通知相关的操作，并根据情况发送微信
-                # 默认需要成功,失败也不是用户的问题，直接给管理员报错
-                #组织名字
-                org_name = application.pos.organization.oname
-                #活动标题
-                act_title = application.activity.title
-                # 准备创建notification需要的构件：发送内容
-                content = {
-                    'new_submit': f'{org_name}发起活动{act_title}的经费申请，请审核~',
-                    'modify_submit': f'{org_name}修改了活动{act_title}的经费申请，请审核~',
-                    'cancel_submit': f'{org_name}取消了活动{act_title}的经费申请。',
-                    'accept_submit': f'恭喜，您申请的经费申请：{act_title}，审核已通过！已扣除元气值{application.amount}',
-                    'refuse_submit': f'抱歉，您申请的经费申请：{act_title}，审核未通过！',
-                }
-                #创建通知
-                make_notification(application,request,content,receiver)
-                if request.POST.get("post_type", None)=="new_submit":
-                    is_new_application=True
-            elif context["warn_code"] != 1:  # 没有返回操作提示
-                raise NotImplementedError("处理经费申请中出现未预见状态，请联系管理员处理！")
-
-
-        else:  # 如果是新增评论
-            # 权限检查
-            allow_comment = True if (not is_new_application) and (
-                application.is_pending()) else False
-            if not allow_comment:  # 存在不合法的操作
-                return redirect(
-                    "/welcome/?warn_code=1&warn_message=存在不合法操作,请与管理员联系!")
-            context = addComment(request, application,receiver)
-
-        # 准备用户提示量
-        html_display["warn_code"] = context["warn_code"]
-        html_display["warn_message"] = context["warn_message"]
-
-    # ———————— 完成Post操作, 接下来开始准备前端呈现 ————————
-    '''
-        组织：可能是新建、修改申请
-        老师：可能是审核申请
-    '''
-
-    # (1) 是否允许修改表单
-    # 组织写表格?
-    allow_form_edit = True if (user_type == "Organization") and (
-            is_new_application or application.is_pending()) else False
-    # 老师审核?
-    allow_audit_submit = True if (user_type == "Person") and (not is_new_application) and (
-        application.is_pending()) else False
-
-    # 是否可以评论
-    commentable = True if (not is_new_application) and (application.is_pending()) \
-        else False
-    comments = showComment(application) if application is not None else None
-    # 用于前端展示：如果是新申请，申请人即“me”，否则从application获取。
-    apply_person = me if is_new_application else utils.get_person_or_org(application.pos)
-    #申请人头像
-    app_avatar_path = utils.get_user_ava(apply_person,"Organization")
-
-    # 未报销活动
-    activities = utils.get_unreimb_activity(apply_person)
-    #元培学院
-    our_college=Organization.objects.get(oname="元培学院") if allow_audit_submit else None
-
-    # TODO: 设置默认值
-
-    bar_display = utils.get_sidebar_and_navbar(request.user, navbar_name="经费申请详情")
-    return render(request, "modify_reimbursement.html", locals())
-
-
-# 对一个已经完成的申请, 构建相关的通知和对应的微信消息, 将有关的事务设为已完成
-# 如果有错误，则不应该是用户的问题，需要发送到管理员处解决
-def make_notification(application, request,content,receiver):
-    # 考虑不同post_type的信息发送行为
-<<<<<<< HEAD
-    post_type = request.POST.get("post_type")
-    feasible_post = ["new_submit", "modify_submit", "cancel_submit", "accept_submit", "refuse_submit"]
-
-
-    # 准备创建notification需要的构件：发送方、接收方、发送内容、通知类型、通知标题、URL、关联外键
-    URL = {
-        'modifyposition': f'/modifyPosition/?pos_id={application.id}',
-        'neworganization': f'/modifyOrganization/?org_id={application.id}',
-        'reimbursement': f'/modifyReimbursement/?reimb_id={application.id}',
-    }
-    sender = request.user
-    typename = Notification.Type.NEEDDO if post_type == 'new_submit' else Notification.Type.NEEDREAD
-    title = Notification.Title.VERIFY_INFORM if post_type != 'accept_submit' else Notification.Title.POSITION_INFORM
-=======
-    post_type = info.get("post_type")
-    feasible_post = ["new_submit", "modify_submit", "cancel_submit", "accept_submit", "refuse_submit"]
-    
     # 统一该函数：判断application的类型
     application_type = type(application)
     # 准备呈现使用的变量与信息
@@ -3970,7 +3773,6 @@
             new_org = Organization.objects.get(oname=application.oname)
         except:
             new_org = None
-    
 
     # 准备创建notification需要的构件：发送方、接收方、发送内容、通知类型、通知标题、URL、关联外键
     if application_type == ModifyPosition:
@@ -4008,12 +3810,11 @@
         applyee_id = inchage_person.person_id
         not_type = Notification.Title.NEW_ORGANIZATION
         URL = f'/modifyOrganization/?org_id={application.id}'
-    
+
     sender = applyer_id if feasible_post.index(post_type) < 3 else applyee_id
     receiver = applyee_id if feasible_post.index(post_type) < 3 else applyer_id
-    typename = Notification.Type.NEEDDO if  post_type == 'new_submit' else Notification.Type.NEEDREAD
+    typename = Notification.Type.NEEDDO if post_type == 'new_submit' else Notification.Type.NEEDREAD
     title = Notification.Title.VERIFY_INFORM if post_type != 'accept_submit' else not_type
->>>>>>> b20d4dd6
     relate_instance = application if post_type == 'new_submit' else None
     publish_to_wechat = True
     # TODO cancel是否要发送notification？是否发送微信？
@@ -4024,13 +3825,182 @@
         sender=sender,
         typename=typename,
         title=title,
-<<<<<<< HEAD
+        content=content,
+        URL=URL,
+        relate_instance=relate_instance,
+        publish_to_wechat=publish_to_wechat
+    )
+
+    # 对于处理类通知的完成(done)，修改状态
+    # 这里的逻辑保证：所有的处理类通知的生命周期必须从“人事发起”开始，从“取消”“通过”“拒绝”结束。
+    if feasible_post.index(post_type) >= 2:
+        notification_status_change(
+            application.relate_notifications.get(status=Notification.Status.UNDONE).id
+        )
+
+
+# 新建+修改+取消+审核 报销信息
+@login_required(redirect_field_name="origin")
+@utils.check_user_access(redirect_url="/logout/")
+def modeifyReimbursement(request):
+    valid, user_type, html_display = utils.check_user_type(request.user)
+    me = utils.get_person_or_org(request.user)  # 获取自身
+
+    # 前端使用量user_type，表示观察者是组织还是个人
+
+    # ———————————————— 读取可能存在的申请 为POST和GET做准备 ————————————————
+
+    # 设置application为None, 如果非None则自动覆盖
+    application = None
+    # 根据是否有newid来判断是否是第一次
+    reimb_id = request.GET.get("reimb_id", None)
+    #审核老师
+    auditor = User.objects.get(username=local_dict["audit_teacher"]["Funds"])
+    auditor_name=utils.get_person_or_org(auditor).name
+
+    if reimb_id is not None:  # 如果存在对应报销
+        try:  # 尝试获取已经新建的Reimbursement
+            application = Reimbursement.objects.get(id=reimb_id)
+            # 接下来检查是否有权限check这个条目
+            # 至少应该是申请人或者被审核老师之一
+            assert (application.pos==request.user) or (auditor==request.user)
+        except:  # 恶意跳转
+            return redirect("/welcome/")
+        is_new_application = False  # 前端使用量, 表示是老申请还是新的
+
+    else:  # 如果不存在id, 默认应该传入活动信息
+        #只有组织才有可能报销
+        try:
+            assert user_type == "Organization"
+        except:  # 恶意跳转
+            return redirect("/welcome/")
+        is_new_application = True  # 新的申请
+
+         # 这种写法是为了方便随时取消某个条件
+    #通知的接收者
+    if user_type == "Organization":
+        receiver= auditor
+    else:
+        receiver=application.pos
+    '''
+        至此，如果是新申请那么application为None，否则为对应申请
+        application = None只有在组织新建申请的时候才可能出现，对应位is_new_application为True
+        接下来POST
+    '''
+
+    # ———————— Post操作，分为申请变更以及添加评论   ————————
+
+    if request.method == "POST":
+        # 如果是状态变更
+        if request.POST.get("post_type", None) is not None:
+
+            # 主要操作函数，更新申请状态
+            context = update_reimb_application(application, me, user_type, request,auditor_name)
+
+            if context["warn_code"] == 2:  # 成功修改申请
+                # 回传id 防止意外的锁操作
+                application = Reimbursement.objects.get(id=context["application_id"])
+                is_new_application = False  # 状态变更
+
+                # 处理通知相关的操作，并根据情况发送微信
+                # 默认需要成功,失败也不是用户的问题，直接给管理员报错
+                #组织名字
+                org_name = application.pos.organization.oname
+                #活动标题
+                act_title = application.activity.title
+                # 准备创建notification需要的构件：发送内容
+                content = {
+                    'new_submit': f'{org_name}发起活动{act_title}的经费申请，请审核~',
+                    'modify_submit': f'{org_name}修改了活动{act_title}的经费申请，请审核~',
+                    'cancel_submit': f'{org_name}取消了活动{act_title}的经费申请。',
+                    'accept_submit': f'恭喜，您申请的经费申请：{act_title}，审核已通过！已扣除元气值{application.amount}',
+                    'refuse_submit': f'抱歉，您申请的经费申请：{act_title}，审核未通过！',
+                }
+                #创建通知
+                make_notification(application,request,content,receiver)
+                if request.POST.get("post_type", None)=="new_submit":
+                    is_new_application=True
+            elif context["warn_code"] != 1:  # 没有返回操作提示
+                raise NotImplementedError("处理经费申请中出现未预见状态，请联系管理员处理！")
+
+
+        else:  # 如果是新增评论
+            # 权限检查
+            allow_comment = True if (not is_new_application) and (
+                application.is_pending()) else False
+            if not allow_comment:  # 存在不合法的操作
+                return redirect(
+                    "/welcome/?warn_code=1&warn_message=存在不合法操作,请与管理员联系!")
+            context = addComment(request, application,receiver)
+
+        # 准备用户提示量
+        html_display["warn_code"] = context["warn_code"]
+        html_display["warn_message"] = context["warn_message"]
+
+    # ———————— 完成Post操作, 接下来开始准备前端呈现 ————————
+    '''
+        组织：可能是新建、修改申请
+        老师：可能是审核申请
+    '''
+
+    # (1) 是否允许修改表单
+    # 组织写表格?
+    allow_form_edit = True if (user_type == "Organization") and (
+            is_new_application or application.is_pending()) else False
+    # 老师审核?
+    allow_audit_submit = True if (user_type == "Person") and (not is_new_application) and (
+        application.is_pending()) else False
+
+    # 是否可以评论
+    commentable = True if (not is_new_application) and (application.is_pending()) \
+        else False
+    comments = showComment(application) if application is not None else None
+    # 用于前端展示：如果是新申请，申请人即“me”，否则从application获取。
+    apply_person = me if is_new_application else utils.get_person_or_org(application.pos)
+    #申请人头像
+    app_avatar_path = utils.get_user_ava(apply_person,"Organization")
+
+    # 未报销活动
+    activities = utils.get_unreimb_activity(apply_person)
+    #元培学院
+    our_college=Organization.objects.get(oname="元培学院") if allow_audit_submit else None
+
+    # TODO: 设置默认值
+
+    bar_display = utils.get_sidebar_and_navbar(request.user, navbar_name="经费申请详情")
+    return render(request, "modify_reimbursement.html", locals())
+
+
+# 对一个已经完成的申请, 构建相关的通知和对应的微信消息, 将有关的事务设为已完成
+# 如果有错误，则不应该是用户的问题，需要发送到管理员处解决
+def make_notification(application, request,content,receiver):
+    # 考虑不同post_type的信息发送行为
+    post_type = request.POST.get("post_type")
+    feasible_post = ["new_submit", "modify_submit", "cancel_submit", "accept_submit", "refuse_submit"]
+
+
+    # 准备创建notification需要的构件：发送方、接收方、发送内容、通知类型、通知标题、URL、关联外键
+    URL = {
+        'modifyposition': f'/modifyPosition/?pos_id={application.id}',
+        'neworganization': f'/modifyOrganization/?org_id={application.id}',
+        'reimbursement': f'/modifyReimbursement/?reimb_id={application.id}',
+    }
+    sender = request.user
+    typename = Notification.Type.NEEDDO if post_type == 'new_submit' else Notification.Type.NEEDREAD
+    title = Notification.Title.VERIFY_INFORM if post_type != 'accept_submit' else Notification.Title.POSITION_INFORM
+
+    relate_instance = application if post_type == 'new_submit' else None
+    publish_to_wechat = True
+    # TODO cancel是否要发送notification？是否发送微信？
+
+    # 正式创建notification
+    notification_create(
+        receiver=receiver,
+        sender=sender,
+        typename=typename,
+        title=title,
         content=content[post_type],
         URL=URL[application.typename],
-=======
-        content=content,
-        URL=URL,
->>>>>>> b20d4dd6
         relate_instance=relate_instance,
         publish_to_wechat=publish_to_wechat
     )
@@ -4038,12 +4008,8 @@
     # 这里的逻辑保证：所有的处理类通知的生命周期必须从“人事发起”开始，从“取消”“通过”“拒绝”结束。
     if feasible_post.index(post_type) >= 2:
         notification_status_change(
-<<<<<<< HEAD
             application.relate_notifications.get(status=Notification.Status.UNDONE).id,
             Notification.Status.DONE
-        )
-=======
-            application.relate_notifications.get(status=Notification.Status.UNDONE).id
         )
 
 
@@ -4187,5 +4153,4 @@
         org_type_list[application.otype]['selected'] = True
 
     bar_display = utils.get_sidebar_and_navbar(request.user, navbar_name="组织申请详情")
-    return render(request, "modify_organization.html", locals())
->>>>>>> b20d4dd6
+    return render(request, "modify_organization.html", locals())