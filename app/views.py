from threading import local
from django.dispatch.dispatcher import NO_RECEIVERS, receiver
from django.template.defaulttags import register
from app.models import (
    NaturalPerson,
    Position,
    Organization,
    OrganizationType,
    Position,
    Activity,
    TransferRecord,
    Participant,
    Notification,
    NewOrganization,
    Comment,
    CommentPhoto,
    YQPointDistribute,
    Reimbursement
)
from django.db.models import Max
import app.utils as utils
from app.forms import UserForm
from app.utils import url_check, check_cross_site, get_person_or_org
from app.activity_utils import (
    create_activity, modify_activity, accept_activity, 
    applyActivity, cancel_activity, withdraw_activity,
    ActivityException
)
from app.wechat_send import publish_notification
from boottest import local_dict
from boottest.hasher import MyMD5PasswordHasher, MySHA256Hasher
from django.shortcuts import render, redirect
from django.http import HttpResponse, HttpResponseRedirect, JsonResponse
from django.contrib import auth, messages
from django.contrib.auth.models import User
from django.contrib.auth.decorators import login_required
from django.contrib.auth.hashers import make_password, check_password
from django.db import transaction
from django.db.models import Q
from django.conf import settings
from django.urls import reverse
from django.views.decorators.http import require_POST, require_GET

import json
from time import mktime
from datetime import date, datetime, timedelta
from urllib import parse
import re
import random
import requests  # 发送验证码
import io
import csv
import qrcode

# 定时任务注册
from django_apscheduler.jobstores import DjangoJobStore, register_events, register_job
from .scheduler_func import scheduler

# 注册启动以上schedule任务
register_events(scheduler)
scheduler.start()

email_url = local_dict["url"]["email_url"]
hash_coder = MySHA256Hasher(local_dict["hash"]["base_hasher"])
email_coder = MySHA256Hasher(local_dict["hash"]["email"])


@register.filter
def get_item(dictionary, key):
    return dictionary.get(key)


def index(request):
    arg_origin = request.GET.get("origin")
    modpw_status = request.GET.get("modinfo")
    # request.GET['success'] = "no"
    arg_islogout = request.GET.get("is_logout")
    alert = request.GET.get("alert")
    html_display = dict()
    if (
            request.method == "GET"
            and modpw_status is not None
            and modpw_status == "success"
    ):
        html_display["warn_code"] = 2
        html_display["warn_message"] = "修改密码成功!"
        auth.logout(request)
        return render(request, "index.html", locals())

    if alert is not None:
        html_display["warn_code"] = 1
        html_display["warn_message"] = "检测到恶意 URL，请与系统管理员进行联系。"
        auth.logout(request)
        return render(request, "index.html", locals())

    if arg_islogout is not None:
        if request.user.is_authenticated:
            auth.logout(request)
            return render(request, "index.html", locals())
    if arg_origin is None:  # 非外部接入
        if request.user.is_authenticated:
            return redirect("/welcome/")
            """
            valid, user_type , html_display = utils.check_user_type(request.user)
            if not valid:
                return render(request, 'index.html', locals())
            return redirect('/stuinfo') if user_type == "Person" else redirect('/orginfo')
            """
    # 恶意的 origin
    if not url_check(arg_origin):
        return redirect("/index/?alert=1")

    if request.method == "POST" and request.POST:
        username = request.POST["username"]
        password = request.POST["password"]

        try:
            user = User.objects.filter(username=username)
            if len(user) == 0:
                org = Organization.objects.get(
                    oname=username)  # 如果get不到，就是账号不存在了
                user = org.organization_id
                username = user.username
            else:
                user = user[0]
        except:
            # if arg_origin is not None:
            #    redirect(f'/login/?origin={arg_origin}')
            html_display["warn_message"] = local_dict["msg"]["404"]
            html_display["warn_code"] = 1
            return render(request, "index.html", locals())
        userinfo = auth.authenticate(username=username, password=password)
        if userinfo:
            auth.login(request, userinfo)
            request.session["username"] = username
            if arg_origin is not None:
                if not check_cross_site(request, arg_origin):
                    html_display["warn_code"] = 1
                    html_display["warn_message"] = "当前账户不能进行地下室预约，请使用个人账户登录后预约"
                    return redirect("/welcome/?warn_code={}&warn_message={}".format(
                        html_display["warn_code"], html_display["warn_message"]))
                if not arg_origin.startswith('http'):  # 非外部链接，合法性已经检查过
                    return redirect(arg_origin)       # 不需要加密验证
                d = datetime.utcnow()
                t = mktime(datetime.timetuple(d))
                timeStamp = str(int(t))
                en_pw = hash_coder.encode(username + timeStamp)
                try:
                    userinfo = NaturalPerson.objects.get(
                        person_id__username=username)
                    name = userinfo.name
                    return redirect(
                        arg_origin
                        + f"?Sid={username}&timeStamp={timeStamp}&Secret={en_pw}&name={name}"
                    )
                except:
                    return redirect(
                        arg_origin
                        + f"?Sid={username}&timeStamp={timeStamp}&Secret={en_pw}"
                    )
            else:
                # 先处理初次登录
                valid, user_type, html_display = utils.check_user_type(
                    request.user)
                if not valid:
                    return redirect("/logout/")
                me = utils.get_person_or_org(userinfo, user_type)
                if me.first_time_login:
                    return redirect("/modpw/")

                return redirect("/welcome/")
                """
                valid, user_type , html_display = utils.check_user_type(request.user)
                if not valid:
                    return render(request, 'index.html', locals())
                return redirect('/stuinfo') if user_type == "Person" else redirect('/orginfo')
                """
        else:
            html_display["warn_code"] = 1
            html_display["warn_message"] = local_dict["msg"]["406"]

    # 非 post 过来的
    if arg_origin is not None:
        if request.user.is_authenticated:

            if not check_cross_site(request, arg_origin):
                html_display = dict()
                html_display["warn_code"] = 1
                html_display["warn_message"] = "当前账户不能进行地下室预约，请使用个人账户登录后预约"
                return redirect("/welcome/?warn_code={}&warn_message={}".format(
                    html_display["warn_code"], html_display["warn_message"]))

            d = datetime.utcnow()
            t = mktime(datetime.timetuple(d))
            timeStamp = str(int(t))
            print("utc time: ", d)
            print(timeStamp)
            username = request.session["username"]
            en_pw = hash_coder.encode(username + timeStamp)
            return redirect(
                arg_origin +
                f"?Sid={username}&timeStamp={timeStamp}&Secret={en_pw}"
            )

    return render(request, "index.html", locals())


# Return content
# Sname 姓名 Succeed 成功与否
wechat_login_coder = MyMD5PasswordHasher("wechat_login")


def miniLogin(request):
    try:
        assert request.method == "POST"
        username = request.POST["username"]
        password = request.POST["password"]
        secret_token = request.POST["secret_token"]
        assert wechat_login_coder.verify(username, secret_token) == True
        user = User.objects.get(username=username)

        userinfo = auth.authenticate(username=username, password=password)

        if userinfo:

            auth.login(request, userinfo)

            request.session["username"] = username
            en_pw = hash_coder.encode(request.session["username"])
            user_account = NaturalPerson.objects.get(person_id=username)
            return JsonResponse({"Sname": user_account.name, "Succeed": 1}, status=200)
        else:
            return JsonResponse({"Sname": username, "Succeed": 0}, status=400)
    except:
        return JsonResponse({"Sname": "", "Succeed": 0}, status=400)


@login_required(redirect_field_name="origin")
@utils.check_user_access(redirect_url="/logout/")
def stuinfo(request, name=None):
    """
        进入到这里的逻辑:
        首先必须登录，并且不是超级账户
        如果name是空
            如果是个人账户，那么就自动跳转个人主页"/stuinfo/myname"
            如果是组织账户，那么自动跳转welcome
        如果name非空但是找不到对应的对象
            自动跳转到welcome
        如果name有明确的对象
            如果不重名
                如果是自己，那么呈现并且有左边栏
                如果不是自己或者自己是组织，那么呈现并且没有侧边栏
            如果重名
                那么期望有一个"+"在name中，如果搜不到就跳转到Search/?Query=name让他跳转去
    """

    user = request.user
    valid, user_type, html_display = utils.check_user_type(request.user)

    oneself = utils.get_person_or_org(user, user_type)

    if name is None:
        if user_type == "Organization":
            return redirect("/welcome/")  # 组织只能指定学生姓名访问
        else:  # 跳轉到自己的頁面
            assert user_type == "Person"
            full_path = request.get_full_path()

            append_url = "" if (
                "?" not in full_path) else "?" + full_path.split("?")[1]
            return redirect("/stuinfo/" + oneself.name + append_url)
    else:
        # 先对可能的加号做处理
        name_list = name.split("+")
        name = name_list[0]
        person = NaturalPerson.objects.activated().filter(name=name)
        if len(person) == 0:  # 查无此人
            return redirect("/welcome/")
        if len(person) == 1:  # 无重名
            person = person[0]
        else:  # 有很多人，这时候假设加号后面的是user的id
            if len(name_list) == 1:  # 没有任何后缀信息，那么如果是自己则跳转主页，否则跳转搜索
                if user_type == "Person" and oneself.name == name:
                    person = oneself
                else:  # 不是自己，信息不全跳转搜索
                    return redirect("/search?Query=" + name)
            else:
                obtain_id = int(name_list[1])  # 获取增补信息
                get_user = User.objects.get(id=obtain_id)
                potential_person = NaturalPerson.objects.activated().get(
                    person_id=get_user
                )
                assert potential_person in person
                person = potential_person

        is_myself = user_type == "Person" and person.person_id == user  # 用一个字段储存是否是自己
        html_display["is_myself"] = is_myself  # 存入显示

        # 制作属于组织的卡片（头像，名称（+链接），介绍，职位）
        person_poss = Position.objects.activated().filter(
            Q(person=person) & (Q(show_post=True) | Q(pos=0)))
        person_orgs = Organization.objects.filter(
            id__in=person_poss.values("org"))       # ta属于的组织
        person_org_poss = person_poss.values("pos")  # ta在组织中的职位
        person_org_poss = [(pos['pos'], org.otype.get_name(pos['pos']))
                           for org, pos in zip(person_orgs, person_org_poss)]
        oneself_org_ids = [oneself] if user_type == 'Organization' else Position.objects.activated().filter(
            Q(person=oneself) & Q(show_post=True)).values("org")
        person_org_same = [
            id in oneself_org_ids for id in person_poss.values("org")]
        person_org_avas = [utils.get_user_ava(org, "organization")
                           for org in person_orgs]
        org_statuss = person_poss.values("status")
        html_display["org_info"] = list(
            zip(person_orgs, person_org_avas,
                person_org_poss, org_statuss, person_org_same)
        )
        html_display["org_len"] = len(html_display["org_info"])

        # 制作参与活动的卡片（时间，名称（+链接），组织，地点，介绍，状态）
        participants = Participant.objects.filter(person_id=person.id)
        activities = Activity.objects.filter(
            Q(id__in=participants.values('activity_id')), ~Q(status=Activity.Status.CANCELED))
        if user_type == 'Person':
            activities_me = Participant.objects.filter(
                person_id=person.id).values('activity_id')
            activity_is_same = [
                activity in activities_me
                for activity in participants.values("activity_id")
            ]
        else:
            activities_me = activities.filter(
                organization_id=oneself.id).values('id')
            activities_me = [activity['id'] for activity in activities_me]
            activity_is_same = [
                activity['activity_id'] in activities_me
                for activity in participants.values("activity_id")
            ]
        participate_status_list = participants.values('status')
        participate_status_list = [info['status']
                                   for info in participate_status_list]
        status_color = {
            Activity.Status.REVIEWING: "primary",
            Activity.Status.CANCELED: "secondary",
            Activity.Status.APPLYING: "info",
            Activity.Status.WAITING: "warning",
            Activity.Status.PROGRESSING: "success",
            Activity.Status.END: "danger",
            Participant.AttendStatus.APPLYING: "primary",
            Participant.AttendStatus.APLLYFAILED: "danger",
            Participant.AttendStatus.APLLYSUCCESS: "info",
            Participant.AttendStatus.ATTENDED: "success",
            Participant.AttendStatus.UNATTENDED: "warning",
            Participant.AttendStatus.CANCELED: "secondary",
        }
        activity_color_list = [status_color[activity.status]
                               for activity in activities]
        attend_color_list = [status_color[status]
                             for status in participate_status_list]
        activity_info = list(
            zip(
                activities,
                participate_status_list,
                activity_is_same,
                activity_color_list,
                attend_color_list,
            )
        )
        activity_info.sort(key=lambda a: a[0].start, reverse=True)
        html_display["activity_info"] = activity_info
        html_display["activity_len"] = len(html_display["activity_info"])

        # 警告呈现信息

        try:
            html_display["warn_code"] = int(
                request.GET.get("warn_code", 0)
            )  # 是否有来自外部的消息
        except:
            return redirect("/welcome/")
        html_display["warn_message"] = request.GET.get(
            "warn_message", "")  # 提醒的具体内容

        modpw_status = request.GET.get("modinfo", None)
        if modpw_status is not None and modpw_status == "success":
            html_display["warn_code"] = 2
            html_display["warn_message"] = "修改个人信息成功!"

        # 存储被查询人的信息
        context = dict()

        context["person"] = person

        context["title"] = (
            "我"
            if is_myself
            else "Ta"
        )

        context["avatar_path"] = utils.get_user_ava(person, "Person")
        context["wallpaper_path"] = utils.get_user_wallpaper(person)

        # 新版侧边栏, 顶栏等的呈现，采用 bar_display
        bar_display = utils.get_sidebar_and_navbar(request.user, "个人主页")
        origin = request.get_full_path()

        return render(request, "stuinfo.html", locals())


@login_required(redirect_field_name="origin")
@utils.check_user_access(redirect_url="/logout/")
def request_login_org(request, name=None):  # 特指个人希望通过个人账户登入组织账户的逻辑
    """
        这个函数的逻辑是，个人账户点击左侧的管理组织直接跳转登录到组织账户
        首先检查登录的user是个人账户，否则直接跳转orginfo
        如果个人账户对应的是name对应的组织的最高权限人，那么允许登录，否则跳转回stuinfo并warning
    """
    user = request.user
    valid, user_type, html_display = utils.check_user_type(request.user)

    if user_type == "Organization":
        return redirect("/orginfo/")
    try:
        me = NaturalPerson.objects.activated().get(person_id=user)
    except:  # 找不到合法的用户
        return redirect("/welcome/")
    if name is None:  # 个人登录未指定登入组织,属于不合法行为,弹回欢迎
        return redirect("/welcome/")
    else:  # 确认有无这个组织
        try:
            org = Organization.objects.get(oname=name)
        except:  # 找不到对应组织
            urls = "/stuinfo/" + me.name + "?warn_code=1&warn_message=找不到对应组织,请联系管理员!"
            return redirect(urls)
        try:
            position = Position.objects.activated().filter(org=org, person=me)
            assert len(position) == 1
            position = position[0]
            assert position.pos == 0
        except:
            urls = "/stuinfo/" + me.name + "?warn_code=1&warn_message=没有登录到该组织账户的权限!"
            return redirect(urls)
        # 到这里,是本人组织并且有权限登录
        auth.logout(request)
        auth.login(request, org.organization_id)  # 切换到组织账号
        if org.first_time_login:
            return redirect("/modpw/")
        return redirect("/orginfo/")


@login_required(redirect_field_name="origin")
@utils.check_user_access(redirect_url="/logout/")
def orginfo(request, name=None):
    """
        orginfo负责呈现组织主页，逻辑和stuinfo是一样的，可以参考
        只区分自然人和法人，不区分自然人里的负责人和非负责人。任何自然人看这个组织界面都是【不可管理/编辑组织信息】
    """
    user = request.user
    valid, user_type, html_display = utils.check_user_type(request.user)

    me = utils.get_person_or_org(user, user_type)

    if name is None:  # 此时登陆的必需是法人账号，如果是自然人，则跳转welcome
        if user_type == "Person":
            return redirect("/welcome/")
        try:
            org = Organization.objects.activated().get(organization_id=user)
        except:
            return redirect("/welcome/")

        full_path = request.get_full_path()
        append_url = "" if (
            "?" not in full_path) else "?" + full_path.split("?")[1]

        return redirect("/orginfo/" + org.oname + append_url)

    try:  # 指定名字访问组织账号的，可以是自然人也可以是法人。在html里要注意区分！

        # 下面是组织信息

        org = Organization.objects.activated().get(oname=name)

    except:
        return redirect("/welcome/")

    organization_name = name
    organization_type_name = org.otype.otype_name
    org_avatar_path = utils.get_user_ava(org, "Organization")
    # org的属性 YQPoint 和 information 不在此赘述，直接在前端调用

    # 该学年、该学期、该组织的 活动的信息,分为 未结束continuing 和 已结束ended ，按时间顺序降序展现
    continuing_activity_list = (
        Activity.objects.activated()
        .filter(organization_id=org)
        .filter(
            status__in=[
                Activity.Status.REVIEWING,
                Activity.Status.APPLYING,
                Activity.Status.WAITING,
                Activity.Status.PROGRESSING,
            ]
        )
        .order_by("-start")
    )

    ended_activity_list = (
        Activity.objects.activated()
        .filter(organization_id=org)
        .filter(status__in=[Activity.Status.CANCELED, Activity.Status.END])
        .order_by("-start")
    )

    # 如果是用户登陆的话，就记录一下用户有没有加入该活动，用字典存每个活动的状态，再把字典存在列表里

    prepare_times = Activity.EndBeforeHours.prepare_times

    continuing_activity_list_participantrec = []

    for act in continuing_activity_list:
        dictmp = {}
        dictmp["act"] = act
        dictmp["endbefore"] = act.start - \
            timedelta(hours=prepare_times[act.endbefore])
        if user_type == "Person":

            existlist = Participant.objects.filter(activity_id_id=act.id).filter(
                person_id_id=me.id
            )

            if existlist:  # 判断是否非空
                dictmp["status"] = existlist[0].status
            else:
                dictmp["status"] = "无记录"
        continuing_activity_list_participantrec.append(dictmp)

    ended_activity_list_participantrec = []
    for act in ended_activity_list:
        dictmp = {}
        dictmp["act"] = act
        dictmp["endbefore"] = act.start - \
            timedelta(hours=prepare_times[act.endbefore])
        if user_type == "Person":
            existlist = Participant.objects.filter(activity_id_id=act.id).filter(
                person_id_id=me.id
            )
            if existlist:  # 判断是否非空
                dictmp["status"] = existlist[0].status
            else:
                dictmp["status"] = "无记录"
        ended_activity_list_participantrec.append(dictmp)

    # 判断我是不是老大, 首先设置为false, 然后如果有person_id和user一样, 就为True
    html_display["isboss"] = False

    # 组织成员list
    positions = Position.objects.activated().filter(org=org).order_by("pos")  # 升序
    member_list = []
    for p in positions:
        if p.person.person_id == user and p.pos == 0:
            html_display["isboss"] = True
        if p.show_post == True or p.pos == 0:
            member = {}
            member["person"] = p.person
            member["job"] = org.otype.get_name(p.pos)
            member["highest"] = True if p.pos == 0 else False

            member["avatar_path"] = utils.get_user_ava(
                member["person"], "Person")

            member_list.append(member)

    try:
        html_display["warn_code"] = int(
            request.GET.get("warn_code", 0))  # 是否有来自外部的消息
    except:
        return redirect("/welcome/")
    html_display["warn_message"] = request.GET.get(
        "warn_message", "")  # 提醒的具体内容

    modpw_status = request.GET.get("modinfo", None)
    if modpw_status is not None and modpw_status == "success":
        html_display["warn_code"] = 2
        html_display["warn_message"] = "修改组织信息成功!"

    # 补充左边栏信息

    # 判断是否为组织账户本身在登录
    html_display["is_myself"] = me == org

    # 再处理修改信息的回弹
    modpw_status = request.GET.get("modinfo", None)
    html_display["modpw_code"] = modpw_status is not None and modpw_status == "success"

    # 组织活动的信息

    # 补充一些呈现信息
    # 新版侧边栏, 顶栏等的呈现，采用 bar_display, 必须放在render前最后一步
    bar_display = utils.get_sidebar_and_navbar(request.user)
    bar_display["title_name"] = "组织主页"
    bar_display["navbar_name"] = "组织主页"

    # 转账后跳转
    origin = request.get_full_path()

    # 补充订阅该组织的按钮
    show_subscribe = False
    if user_type == "Person":
        show_subscribe = True
        subscribe_flag = True  # 默认在订阅列表中

        if organization_name in me.unsubscribe_list.values_list("oname", flat=True):
            subscribe_flag = False

    return render(request, "orginfo.html", locals())


@login_required(redirect_field_name="origin")
@utils.check_user_access(redirect_url="/logout/")
def homepage(request):
    valid, user_type, html_display = utils.check_user_type(request.user)
    is_person = True if user_type == "Person" else False
    me = utils.get_person_or_org(request.user, user_type)
    myname = me.name if is_person else me.oname

    # 直接储存在html_display中
    # profile_name = "个人主页" if is_person else "组织主页"
    # profile_url = "/stuinfo/" + myname if is_person else "/orginfo/" + myname

    html_display["is_myself"] = True

    try:
        html_display["warn_code"] = int(
            request.GET.get("warn_code", 0))  # 是否有来自外部的消息
    except:
        return redirect("/welcome/")
    html_display["warn_message"] = request.GET.get(
        "warn_message", "")  # 提醒的具体内容

    
    nowtime = datetime.now()
    # 今天第一次访问 welcome 界面，积分加 0.5
    if is_person:
        with transaction.atomic():
            np = NaturalPerson.objects.select_for_update().get(person_id=request.user)
            if np.last_time_login is None or np.last_time_login.date != nowtime.date:
                np.last_time_login = nowtime
                np.bonusPoint += 0.5
                np.save()



    # 今天开始进行的活动,且不展示结束的活动。按开始时间由近到远排序
    today_activity_list = (
        Activity.objects.activated()
        .filter(Q(start__year=nowtime.year) & Q(start__month=nowtime.month) & Q(start__day=nowtime.day))
        .filter(
            status__in=[
                Activity.Status.APPLYING,
                Activity.Status.WAITING,
                Activity.Status.PROGRESSING
            ]
        )
        .order_by("start")
    )
    # 今天可以报名的活动。按截止时间由近到远排序
    prepare_times = Activity.EndBeforeHours.prepare_times
    signup_rec = (
        Activity.objects.activated()
        .filter(status=Activity.Status.APPLYING)
    )
    today_signup_list = []
    for act in signup_rec:
        dictmp = {}
        dictmp["endbefore"] = act.start - \
            timedelta(hours=prepare_times[act.endbefore])
        dictmp["act"] = act
        today_signup_list.append(dictmp)
    today_signup_list.sort(key=lambda x: x["endbefore"])

    # 新版侧边栏, 顶栏等的呈现，采用 bar_display, 必须放在render前最后一步
    bar_display = utils.get_sidebar_and_navbar(request.user)
    bar_display["title_name"] = "Welcome Page"
    bar_display["navbar_name"] = "元培生活"


    return render(request, "welcome_page.html", locals())


@login_required(redirect_field_name="origin")
@utils.check_user_access(redirect_url="/logout/")
def account_setting(request):
    valid, user_type, html_display = utils.check_user_type(request.user)

    # 在这个页面 默认回归为自己的左边栏
    html_display["is_myself"] = True
    user = request.user
    me = utils.get_person_or_org(user, user_type)
    former_img = utils.get_user_ava(me, user_type)

    if user_type == "Person":
        info = NaturalPerson.objects.filter(person_id=user)
        userinfo = info.values()[0]

        useroj = NaturalPerson.objects.get(person_id=user)

        # print(json.loads(request.body.decode("utf-8")))
        if request.method == "POST" and request.POST:

            attr_dict = dict()

            attr_dict['nickname'] = request.POST['nickname']
            attr_dict['biography'] = request.POST["aboutBio"]
            attr_dict['telephone'] = request.POST["tel"]
            attr_dict['email'] = request.POST["email"]
            attr_dict['stu_major'] = request.POST["major"]
            #attr_dict['stu_grade'] = request.POST['grade'] 用户无法填写
            #attr_dict['stu_class'] = request.POST['class'] 用户无法填写
            attr_dict['stu_dorm'] = request.POST['dorm']

            ava = request.FILES.get("avatar")
            gender = request.POST['gender']

            show_dict = dict()

            show_dict['show_nickname'] = request.POST.get(
                'show_nickname') == 'on'
            show_dict['show_gender'] = request.POST.get('show_gender') == 'on'
            show_dict['show_tel'] = request.POST.get('show_tel') == 'on'
            show_dict['show_email'] = request.POST.get('show_email') == 'on'
            show_dict['show_major'] = request.POST.get('show_major') == 'on'
            show_dict['show_dorm'] = request.POST.get('show_dorm') == 'on'

            expr = bool(ava or (gender != useroj.get_gender_display()))
            expr += bool(sum(
                [(getattr(useroj, attr) != attr_dict[attr] and attr_dict[attr] != "") for attr in attr_dict.keys()]))
            expr += bool(sum([getattr(useroj, show_attr) != show_dict[show_attr]
                         for show_attr in show_dict.keys()]))

            if gender != useroj.gender:
                useroj.gender = NaturalPerson.Gender.MALE if gender == '男' else NaturalPerson.Gender.FEMALE
            for attr in attr_dict.keys():
                if getattr(useroj, attr) != attr_dict[attr] and attr_dict[attr] != "":
                    setattr(useroj, attr, attr_dict[attr])
            for show_attr in show_dict.keys():
                if getattr(useroj, show_attr) != show_dict[show_attr]:
                    setattr(useroj, show_attr, show_dict[show_attr])
            if ava is None:
                pass
            else:
                useroj.avatar = ava
            useroj.save()
            avatar_path = settings.MEDIA_URL + str(ava)
            if expr >= 1:
                upload_state = True
                return redirect("/stuinfo/?modinfo=success")
            # else: 没有更新 从下面统一返回
    else:
        info = Organization.objects.filter(organization_id=user)
        userinfo = info.values()[0]

        useroj = Organization.objects.get(organization_id=user)

        if request.method == "POST" and request.POST:

            attr_dict = dict()
            attr_dict['introduction'] = request.POST['introduction']

            ava = request.FILES.get("avatar")

            expr = bool(ava)
            expr += bool(sum(
                [(getattr(useroj, attr) != attr_dict[attr] and attr_dict[attr] != "") for attr in attr_dict.keys()]))

            for attr in attr_dict.keys():
                if getattr(useroj, attr) != attr_dict[attr] and attr_dict[attr] != "":
                    setattr(useroj, attr, attr_dict[attr])
            if ava is None:
                pass
            else:
                useroj.avatar = ava
            useroj.save()
            avatar_path = settings.MEDIA_URL + str(ava)
            if expr >= 1:
                upload_state = True
                return redirect("/orginfo/?modinfo=success")
            # else: 没有修改信息 统一从下面返回

    # 补充网页呈现所需信息
    # 新版侧边栏, 顶栏等的呈现，采用 bar_display, 必须放在render前最后一步
    bar_display = utils.get_sidebar_and_navbar(request.user)
    bar_display["title_name"] = "Account Setting"
    bar_display["navbar_name"] = "账户设置"
    bar_display["help_message"] = local_dict["help_message"]["账户设置"]

    if user_type == "Person":
        return render(request, "person_account_setting.html", locals())
    else:
        return render(request, "org_account_setting.html", locals())


def register(request):
    if request.user.is_superuser:
        if request.method == "POST" and request.POST:
            name = request.POST["name"]
            password = request.POST["password"]
            sno = request.POST["snum"]
            email = request.POST["email"]
            password2 = request.POST["password2"]
            stu_grade = request.POST["syear"]
            # gender = request.POST['sgender']
            if password != password2:
                render(request, "index.html")
            else:
                # user with same sno
                same_user = NaturalPerson.objects.filter(person_id=sno)
                if same_user:
                    render(request, "auth_register_boxed.html")
                same_email = NaturalPerson.objects.filter(email=email)
                if same_email:
                    render(request, "auth_register_boxed.html")

                # OK!
                user = User.objects.create(username=sno)
                user.set_password(password)
                user.save()

                new_user = NaturalPerson.objects.create(person_id=user)
                new_user.name = name
                new_user.email = email
                new_user.stu_grade = stu_grade
                new_user.save()
                return HttpResponseRedirect("/index/")
        return render(request, "auth_register_boxed.html")
    else:
        return HttpResponseRedirect("/index/")


# @login_required(redirect_field_name=None)
def logout(request):
    auth.logout(request)
    return HttpResponseRedirect("/index/")


"""
def org_spec(request, *args, **kwargs):
    arg = args[0]
    org_dict = local_dict['org']
    topic = org_dict[arg]
    org = Organization.objects.filter(oname=topic)
    pos = Position.objects.filter(Q(org=org) | Q(pos='部长') | Q(pos='老板'))
    try:
        pos = Position.objects.filter(Q(org=org) | Q(pos='部长') | Q(pos='老板'))
        boss_no = pos.values()[0]['person_id']#存疑，可能还有bug here
        boss = NaturalPerson.objects.get(person_id=boss_no).name
        job = pos.values()[0]['pos']
    except:
        person_incharge = '负责人'
    return render(request, 'org_spec.html', locals())
"""


def get_stu_img(request):
    print("in get stu img")
    stuId = request.GET.get("stuId")
    if stuId is not None:
        try:
            stu = NaturalPerson.objects.get(person_id=stuId)
            img_path = utils.get_user_ava(stu, "Person")
            return JsonResponse({"path": img_path}, status=200)
        except:
            return JsonResponse({"message": "Image not found!"}, status=404)
    return JsonResponse({"message": "User not found!"}, status=404)


@login_required(redirect_field_name="origin")
@utils.check_user_access(redirect_url="/logout/")
def search(request):
    """
        搜索界面的呈现逻辑
        分成搜索个人和搜索组织两个模块，每个模块的呈现独立开，有内容才呈现，否则不显示
        搜索个人：
            支持使用姓名搜索，支持对未设为不可见的昵称和专业搜索
            搜索结果的呈现采用内容/未公开表示，所有列表为people_filed
        搜索组织
            支持使用组织名、组织类型搜索、一级负责人姓名
            组织的呈现内容由拓展表体现，不在这个界面呈现具体成员
            add by syb:
            支持通过组织名、组织类型来搜索组织
            支持通过公开关系的个人搜索组织，即如果某自然人用户可以被上面的人员搜索检出，
            而且该用户选择公开其与组织的关系，那么该组织将在搜索界面呈现。
            搜索结果的呈现内容见organization_field
        搜索活动
            支持通过活动名、组织来搜索活动。只要可以搜索到组织，组织对应的活动就也可以被搜到
            搜索结果的呈现见activity_field
    """

    valid, user_type, html_display = utils.check_user_type(request.user)

    query = request.GET.get("Query", "")
    if query == "":
        return redirect("/welcome/")

    not_found_message = "找不到符合搜索的信息或相关内容未公开！"
    # 首先搜索个人, 允许搜索姓名或者公开的专业, 删去小名搜索
    people_list = NaturalPerson.objects.filter(

        Q(name__icontains=query)
        | (  # (Q(nickname__icontains=query) & Q(show_nickname=True)) |
            Q(stu_major__icontains=query) & Q(show_major=True)
        )
    )

    # 接下来准备呈现的内容
    # 首先是准备搜索个人信息的部分
    people_field = [
        "姓名",
        "年级",
        "班级",
        # "昵称",
        # "性别",
        "专业",
        # "邮箱",
        # "电话",
        # "宿舍",
        "状态",
    ]  # 感觉将年级和班级分开呈现会简洁很多

    # 搜索组织
    # 先查找query作为姓名包含在字段中的职务信息, 选的是post为true或者职务等级为0
    pos_list = Position.objects.activated().filter(
        Q(person__name__icontains=query) & (Q(show_post=True) | Q(pos=0))
    )
    # 通过组织名、组织类名、和上述的职务信息对应的组织信息
    organization_list = Organization.objects.filter(
        Q(oname__icontains=query)
        | Q(otype__otype_name__icontains=query)
        | Q(id__in=pos_list.values("org"))
    ).prefetch_related("position_set")

    org_display_list = []
    for org in organization_list:
        org_display_list.append(
            {
                "oname": org.oname,
                "otype": org.otype,
                "pos0": [
                    w["person__name"]
                    for w in list(
                        org.position_set.activated()
                        .filter(pos=0)
                        .values("person__name")
                    )
                ],
            }
        )

    # 组织要呈现的具体内容
    organization_field = ["组织名称", "组织类型", "负责人", "近期活动"]

    # 搜索活动
    activity_list = Activity.objects.filter(
        Q(title__icontains=query) | Q(organization_id__oname__icontains=query)
    )

    # 活动要呈现的内容
    activity_field = ["活动名称", "承办组织", "状态"]

    me = utils.get_person_or_org(request.user, user_type)
    html_display["is_myself"] = True

    # 新版侧边栏, 顶栏等的呈现，采用 bar_display, 必须放在render前最后一步
    bar_display = utils.get_sidebar_and_navbar(request.user)
    bar_display["title_name"] = "Search"
    bar_display["navbar_name"] = "信息搜索"  #

    return render(request, "search.html", locals())


def test(request):
    request.session["cookies"] = "hello, i m still here."
    return render(request, "all_org.html")


def forget_password(request):
    """
        忘记密码页（Pylance可以提供文档字符串支持）
        页面效果
        -------
        - 根据（邮箱）验证码完成登录，提交后跳转到修改密码界面
        - 本质是登录而不是修改密码
        - 如果改成支持验证码登录只需修改页面和跳转（记得修改函数和页面名）
        页面逻辑
        -------
        1. 发送验证码
            1.5 验证码冷却避免多次发送
        2. 输入验证码
            2.5 保留表单信息
        3. 错误提醒和邮件发送提醒
        实现逻辑
        -------
        - 通过脚本使按钮提供不同的`send_captcha`值，区分按钮
        - 通过脚本实现验证码冷却，页面刷新后重置冷却（避免过长等待影响体验）
        - 通过`session`保证安全传输验证码和待验证用户
        - 成功发送/登录后才在`session`中记录信息
        - 页面模板中实现消息提醒
            - `err_code`非零值代表错误，在页面中显示
            - `err_code`=`0`或`4`是预设的提醒值，额外弹出提示框
            - forget_password.html中可以进一步修改
        - 尝试发送验证码后总是弹出提示框，通知用户验证码的发送情况
        注意事项
        -------
        - 尝试忘记密码的不一定是本人，一定要做好隐私和逻辑处理
            - 用户邮箱应当部分打码，避免向非本人提供隐私数据！
        - 不发送消息时`err_code`应为`None`或不声明，不同于modpw
        - `err_code`=`4`时弹出
        - 连接设置的timeout为6s
        - 如果引入企业微信验证，建议将send_captcha分为'qywx'和'email'
    """
    if request.session.get("received_user"):
        username = request.session["received_user"]  # 自动填充，方便跳转后继续
    if request.method == "POST":
        username = request.POST["username"]
        send_captcha = request.POST["send_captcha"] == "yes"
        vertify_code = request.POST["vertify_code"]  # 用户输入的验证码

        user = User.objects.filter(username=username)
        if not user:
            err_code = 1
            err_message = "账号不存在"
        elif len(user) != 1:
            err_code = 1
            err_message = "账号不唯一，请联系管理员"
        else:
            user = User.objects.get(username=username)
            try:
                useroj = NaturalPerson.objects.get(person_id=user)  # 目前只支持自然人
            except:
                err_code = 1
                err_message = "暂不支持组织账号忘记密码！"
                return render(request, "forget_password.html", locals())
            isFirst = useroj.first_time_login
            if isFirst:
                err_code = 2
                err_message = "初次登录密码与账号相同！"
            elif send_captcha:
                email = useroj.email
                if not email or email.lower() == "none" or "@" not in email:
                    err_code = 3
                    err_message = "您没有设置邮箱，请联系管理员" + \
                                  "或发送姓名、学号和常用邮箱至gypjwb@pku.edu.cn进行修改"  # TODO:记得填
                else:
                    # randint包含端点，randrange不包含
                    captcha = random.randrange(1000000)
                    captcha = f"{captcha:06}"
                    msg = (
                        f"<h3><b>亲爱的{useroj.name}同学：</b></h3><br/>"
                        "您好！您的账号正在进行邮箱验证，本次请求的验证码为：<br/>"
                        f'<p style="color:orange">{captcha}'
                        '<span style="color:gray">(仅'
                        f'<a href="{request.build_absolute_uri()}">当前页面</a>'
                        '有效)</span></p>'
                        f'点击进入<a href="{request.build_absolute_uri("/")}">元培成长档案</a><br/>'
                        "<br/>"
                        "元培学院开发组<br/>" + datetime.now().strftime("%Y年%m月%d日")
                    )
                    post_data = {
                        "sender": "元培学院开发组",  # 发件人标识
                        "toaddrs": [email],  # 收件人列表
                        "subject": "YPPF登录验证",  # 邮件主题/标题
                        "content": msg,  # 邮件内容
                        # 若subject为空, 第一个\n视为标题和内容的分隔符
                        "html": True,  # 可选 如果为真则content被解读为html
                        "private_level": 0,  # 可选 应在0-2之间
                        # 影响显示的收件人信息
                        # 0级全部显示, 1级只显示第一个收件人, 2级只显示发件人
                        "secret": email_coder.encode(msg),  # content加密后的密文
                    }
                    post_data = json.dumps(post_data)
                    pre, suf = email.rsplit("@", 1)
                    if len(pre) > 5:
                        pre = pre[:2] + "*" * len(pre[2:-3]) + pre[-3:]
                    try:
                        response = requests.post(
                            email_url, post_data, timeout=6)
                        response = response.json()
                        if response["status"] != 200:
                            err_code = 4
                            err_message = f"未能向{pre}@{suf}发送邮件"
                            print("向邮箱api发送失败，原因：", response["data"]["errMsg"])
                        else:
                            # 记录验证码发给谁 不使用username防止被修改
                            request.session["received_user"] = username
                            request.session["captcha"] = captcha
                            err_code = 0
                            err_message = f"验证码已发送至{pre}@{suf}"
                    except:
                        err_code = 4
                        err_message = "邮件发送失败：超时"
            else:
                captcha = request.session.get("captcha", "")
                received_user = request.session.get("received_user", "")
                if len(captcha) != 6 or username != received_user:
                    err_code = 5
                    err_message = "请先发送验证码"
                elif vertify_code.upper() == captcha.upper():
                    auth.login(request, user)
                    request.session.pop("captcha")
                    request.session.pop("received_user")  # 成功登录后不再保留
                    request.session["username"] = username
                    request.session["forgetpw"] = "yes"
                    return redirect(reverse("modpw"))
                else:
                    err_code = 6
                    err_message = "验证码不正确"
    return render(request, "forget_password.html", locals())


@login_required(redirect_field_name="origin")
def modpw(request):
    '''
        可能在三种情况进入这个页面：首次登陆；忘记密码；或者常规的修改密码。
        在忘记密码时，可以允许不输入旧的密码
        在首次登陆时，现在写的也可以不输入旧的密码（我还没想好这样合不合适）
            以上两种情况都可以直接进行密码修改
        常规修改要审核旧的密码
    '''
    valid, user_type, html_display = utils.check_user_type(request.user)
    if not valid:
        return redirect("/index/")
    me = utils.get_person_or_org(request.user, user_type)
    isFirst = me.first_time_login
    # 在其他界面，如果isFirst为真，会跳转到这个页面
    # 现在，请使用@utils.check_user_access(redirect_url)包装器完成用户检查

    html_display["is_myself"] = True

    err_code = 0
    err_message = None
    forgetpw = request.session.get("forgetpw", "") == "yes"  # added by pht
    user = request.user
    username = user.username

    if request.method == "POST" and request.POST:
        oldpassword = request.POST["pw"]
        newpw = request.POST["new"]
        strict_check = False

        if oldpassword == newpw and strict_check and not (forgetpw or isFirst):
            err_code = 1
            err_message = "新密码不能与原密码相同"
        elif newpw == username and strict_check:
            err_code = 2
            err_message = "新密码不能与学号相同"
        elif newpw != oldpassword and (forgetpw or isFirst):  # added by pht
            err_code = 5
            err_message = "两次输入的密码不匹配"
        else:
            # 在1、忘记密码 2、首次登录 3、验证旧密码正确 的前提下，可以修改
            if forgetpw or isFirst:
                userauth = True
            else:
                userauth = auth.authenticate(
                    username=username, password=oldpassword)  # 验证旧密码是否正确
            if userauth:  # 可以修改
                try:  # modified by pht: if检查是错误的，不存在时get会报错
                    user.set_password(newpw)
                    user.save()
                    me.first_time_login = False
                    me.save()

                    if forgetpw:
                        request.session.pop("forgetpw")  # 删除session记录

                    urls = reverse("index") + "?modinfo=success"
                    return redirect(urls)
                except:  # modified by pht: 之前使用的if检查是错误的
                    err_code = 3
                    err_message = "学号不存在"
            else:
                err_code = 4
                err_message = "原始密码不正确"
    # 新版侧边栏, 顶栏等的呈现，采用 bar_display, 必须放在render前最后一步
    bar_display = utils.get_sidebar_and_navbar(request.user)
    # 补充一些呈现信息
    bar_display["title_name"] = "Modify Password"
    bar_display["navbar_name"] = "修改密码"
    return render(request, "modpw.html", locals())




# 用已有的搜索，加一个转账的想他转账的 field
# 调用的时候传一下 url 到 origin
# 搜索不希望出现学号，rid 为 User 的 index
@login_required(redirect_field_name="origin")
@utils.check_user_access(redirect_url="/logout/")
def transaction_page(request, rid=None):
    valid, user_type, html_display = utils.check_user_type(request.user)

    me = utils.get_person_or_org(request.user, user_type)
    html_display["is_myself"] = True

    # 新版侧边栏, 顶栏等的呈现，采用 bar_display, 必须放在render前最后一步
    # 如果希望前移，请联系YHT
    bar_display = utils.get_sidebar_and_navbar(request.user)
    # 补充一些呈现信息
    bar_display["title_name"] = "Transaction"
    bar_display["navbar_name"] = "发起转账"

    context = dict()
    if request.method == "POST":
        # 如果是post方法，从数据中读取rid
        rid = request.POST.get("rid")  # index

    # 同样首先进行合法性检查
    try:
        user = User.objects.get(id=rid)
        recipient = utils.get_person_or_org(user)
    except:
        urls = "/welcome/" + "?warn_code=1&warn_message=遭遇非法收款人!如有问题, 请联系管理员!"
        return redirect(urls)

    # 不要转给自己
    if int(rid) == request.user.id:
        urls = "/welcome/" + "?warn_code=1&warn_message=遭遇非法收款人!如有问题, 请联系管理员!"
        return redirect(urls)

    # 获取名字
    _, _, context = utils.check_user_type(user)
    context = utils.get_sidebar_and_navbar(user, context)
    name = recipient.name if context["user_type"] == "Person" else recipient.oname
    context["name"] = name
    context["rid"] = rid
    context["YQPoint"] = me.YQPoint

    # 储存返回跳转的url
    if context["user_type"] == "Person":

        context["return_url"] = (
            context["profile_url"] + context["name"] + "+" + context["rid"]
        )
    else:
        context["return_url"] = context["profile_url"] + context["name"]

    # 如果是post, 说明发起了一起转账
    # 到这里, rid没有问题, 接收方和发起方都已经确定
    if request.method == "POST":
        # 获取转账消息, 如果没有消息, 则为空
        transaction_msg = request.POST.get("msg", "")

        # 检查发起转账的数据
        try:
            amount = float(request.POST.get("amount", None))
            assert amount is not None
            assert amount > 0
        except:
            html_display["warn_code"] = 1
            html_display["warn_message"] = "转账金额为空或为负数, 请填写合法的金额!"

            return render(request, "transaction_page.html", locals())

        if int(amount * 10) / 10 != amount:
            html_display["warn_code"] = 1
            html_display["warn_message"] = "转账金额的最大精度为0.1, 请填写合法的金额!"

            return render(request, "transaction_page.html", locals())

        # 到这里, 参数的合法性检查完成了, 接下来应该是检查发起人的账户, 够钱就转
        try:
            with transaction.atomic():
                # 首先锁定用户
                if user_type == "Person":
                    payer = (
                        NaturalPerson.objects.activated()
                        .select_for_update()
                        .get(person_id=request.user)
                    )
                else:
                    payer = (
                        Organization.objects.activated()
                        .select_for_update()
                        .get(organization_id=request.user)
                    )

                # 接下来确定金额
                if payer.YQPoint < amount:
                    html_display["warn_code"] = 1
                    html_display["warn_message"] = (
                        "现存元气值余额为"
                        + str(payer.YQPoint)
                        + ", 不足以发起额度为"
                        + str(amount)
                        + "的转账!"
                    )
                else:
                    payer.YQPoint -= amount
                    record = TransferRecord.objects.create(
                        proposer=request.user,
                        recipient=user,
                        amount=amount,
                        message=transaction_msg,
                    )
                    record.save()
                    payer.save()
                    warn_message = "成功发起向" + name + "的转账! 元气值将在对方确认后到账。"

                    notification_create(
                        receiver=user,
                        sender=request.user,
                        typename=Notification.Type.NEEDDO,
                        title=Notification.Title.TRANSFER_CONFIRM,
                        content=transaction_msg,
                        URL="/myYQPoint/",
                        relate_TransferRecord=record,
                    )
                    # 跳转回主页, 首先先get主页位置
                    urls = (
                        context["return_url"]
                        + f"?warn_code=2&warn_message={warn_message}"
                    )
                    return redirect(urls)

        except:
            html_display["warn_code"] = 1
            html_display["warn_message"] = "出现无法预料的问题, 请联系管理员!"

    return render(request, "transaction_page.html", locals())


# 涉及表单，一般就用 post 吧
# 这边先扣，那边先不加，等确认加
# 预期这边成功之后，用企业微信通知接收方，调转到查看未接收记录的窗口
@require_POST
@login_required(redirect_field_name="origin")
def start_transaction(request):
    rid = request.POST.get("rid")  # index
    origin = request.POST.get("origin")
    amount = request.POST.get("amount")
    amount = float(amount)
    transaction_msg = request.POST.get("msg")
    name = request.POST.get("name")
    context = dict()
    context["origin"] = origin

    user = User.objects.get(id=rid)

    try:
        # 允许一位小数
        assert amount == int(float(amount) * 10) / 10
        assert amount > 0
    except:
        context[
            "msg"
        ] = "Unexpected amount. If you are not deliberately doing this, please contact the administrator to report this bug."
        return render(request, "msg.html", context)

    try:
        user = User.objects.get(id=rid)
    except:
        context[
            "msg"
        ] = "Unexpected recipient. If you are not deliberately doing this, please contact the administrator to report this bug."
        return render(request, "msg.html", context)

    try:
        payer = utils.get_person_or_org(request.user)
        with transaction.atomic():
            if payer.YQPoint >= float(amount):
                payer.YQPoint -= float(amount)
            else:
                raise ValueError
            # TODO 目前用的是 nickname，可能需要改成 name
            # 需要确认 create 是否会在数据库产生记录，如果不会是否会有主键冲突？
            record = TransferRecord.objects.create(
                proposer=request.user, recipient=user
            )
            record.amount = amount
            record.message = transaction_msg
            record.time = str(datetime.now())
            record.save()
            payer.save()

    except:
        context[
            "msg"
        ] = "Check if you have enough YQPoint. If so, please contact the administrator to report this bug."
        return render(request, "msg.html", context)

    context["msg"] = "Waiting the recipient to confirm the transaction."
    return render(request, "msg.html", context)


def confirm_transaction(request, tid=None, reject=None):
    context = dict()
    context["warn_code"] = 1  # 先假设有问题
    with transaction.atomic():
        try:
            record = TransferRecord.objects.select_for_update().get(
                id=tid, recipient=request.user
            )

        except Exception as e:

            context["warn_message"] = "交易遇到问题, 请联系管理员!" + str(e)
            return context

        if record.status != TransferRecord.TransferStatus.WAITING:
            context["warn_message"] = "交易已经完成, 请不要重复操作!"
            return context

        payer = record.proposer
        try:
            if hasattr(payer, "naturalperson"):
                payer = (
                    NaturalPerson.objects.activated()
                    .select_for_update()
                    .get(person_id=payer)
                )
            else:
                payer = Organization.objects.select_for_update().get(
                    organization_id=payer
                )
        except:
            context["warn_message"] = "交易对象不存在或已毕业, 请联系管理员!"
            return context

        recipient = record.recipient
        if hasattr(recipient, "naturalperson"):
            recipient = (
                NaturalPerson.objects.activated()
                .select_for_update()
                .get(person_id=recipient)
            )
        else:
            recipient = Organization.objects.select_for_update().get(
                organization_id=recipient
            )

        if reject is True:
            record.status = TransferRecord.TransferStatus.REFUSED
            payer.YQPoint += record.amount
            payer.save()
            context["warn_message"] = "拒绝转账成功!"
            notification_create(
                receiver=record.proposer,
                sender=record.recipient,
                typename=Notification.Type.NEEDREAD,
                title=Notification.Title.TRANSFER_FEEDBACK,
                content=f"{str(recipient)}拒绝了您的转账。",
                URL="/myYQPoint/",
            )
            notification_status_change(record.transfer_notification.get().id)
        else:
            record.status = TransferRecord.TransferStatus.ACCEPTED
            recipient.YQPoint += record.amount
            recipient.save()
            context["warn_message"] = "交易成功!"
            notification_create(
                receiver=record.proposer,
                sender=record.recipient,
                typename=Notification.Type.NEEDREAD,
                title=Notification.Title.TRANSFER_FEEDBACK,
                content=f"{str(recipient)}接受了您的转账。",
                URL="/myYQPoint/",
            )
            notification_status_change(record.transfer_notification.get().id)
        record.finish_time = datetime.now()  # 交易完成时间
        record.save()
        context["warn_code"] = 2

        return context

    context["warn_message"] = "交易遇到问题, 请联系管理员!"
    return context


def record2Display(record_list, user):  # 对应myYQPoint函数中的table_show_list
    lis = []
    amount = {"send": 0.0, "recv": 0.0}
    # 储存这个列表中所有record的元气值的和
    for record in record_list:
        lis.append({})

        # 确定类型
        record_type = "send" if record.proposer.username == user.username else "recv"

        # id
        lis[-1]["id"] = record.id

        # 时间
        lis[-1]["start_time"] = record.start_time.strftime("%m/%d %H:%M")
        if record.finish_time is not None:
            lis[-1]["finish_time"] = record.finish_time.strftime("%m/%d %H:%M")

        # 对象
        # 如果是给出列表，那么对象就是接收者

        obj_user = record.recipient if record_type == "send" else record.proposer
        lis[-1]["obj_direct"] = "To  " if record_type == "send" else "From"
        if hasattr(obj_user, "naturalperson"):  # 如果OneToOne Field在个人上
            lis[-1]["obj"] = obj_user.naturalperson.name
            lis[-1]["obj_url"] = "/stuinfo/" + \
                                 lis[-1]["obj"] + "+" + str(obj_user.id)
        else:
            lis[-1]["obj"] = obj_user.organization.oname
            lis[-1]["obj_url"] = "/orginfo/" + lis[-1]["obj"]

        # 金额
        lis[-1]["amount"] = record.amount
        amount[record_type] += record.amount

        # 留言
        lis[-1]["message"] = record.message
        lis[-1]["if_act_url"] = False
        if record.corres_act is not None:
            lis[-1]["message"] = "活动" + record.corres_act.title + "积分"
            # TODO 这里还需要补充一个活动跳转链接

        # 状态
        lis[-1]["status"] = record.get_status_display()

    # 对外展示为 1/10
    """
    统一在前端修改
    for key in amount:
        amount[key] = amount[key]/10
    """
    # 由于误差, 将amount调整为小数位数不超过2
    for key in amount.keys():
        amount[key] = round(amount[key], 1)
    return lis, amount


# modified by Kinnuch


@login_required(redirect_field_name="origin")
@utils.check_user_access(redirect_url="/logout/")
def myYQPoint(request):
    valid, user_type, html_display = utils.check_user_type(request.user)

    # 接下来处理POST相关的内容
    html_display["warn_code"] = 0
    if request.method == "POST":  # 发生了交易处理的事件
        try:  # 检查参数合法性
            post_args = request.POST.get("post_button")
            record_id, action = post_args.split(
                "+")[0], post_args.split("+")[1]
            assert action in ["accept", "reject"]
            reject = action == "reject"
        except:
            html_display["warn_code"] = 1
            html_display["warn_message"] = "交易遇到问题,请不要非法修改参数!"

        if html_display["warn_code"] == 0:  # 如果传入参数没有问题
            # 调用确认预约API
            context = confirm_transaction(request, record_id, reject)
            # 此时warn_code一定是1或者2，必定需要提示
            html_display["warn_code"] = context["warn_code"]
            html_display["warn_message"] = context["warn_message"]

    me = utils.get_person_or_org(request.user, user_type)
    html_display["is_myself"] = True

    to_send_set = TransferRecord.objects.filter(
        proposer=request.user, status=TransferRecord.TransferStatus.WAITING
    )

    to_recv_set = TransferRecord.objects.filter(
        recipient=request.user, status=TransferRecord.TransferStatus.WAITING
    )

    issued_send_set = TransferRecord.objects.filter(
        proposer=request.user,
        status__in=[
            TransferRecord.TransferStatus.ACCEPTED,
            TransferRecord.TransferStatus.REFUSED,
        ],
    )

    issued_recv_set = TransferRecord.objects.filter(
        recipient=request.user,
        status__in=[
            TransferRecord.TransferStatus.ACCEPTED,
            TransferRecord.TransferStatus.REFUSED,
        ],
    )

    issued_recv_set = TransferRecord.objects.filter(
        recipient=request.user,
        status__in=[
            TransferRecord.TransferStatus.ACCEPTED,
            TransferRecord.TransferStatus.REFUSED,
        ],
    )

    # to_set 按照开始时间降序排列
    to_set = to_send_set.union(to_recv_set).order_by("-start_time")
    # issued_set 按照完成时间及降序排列
    # 这里应当要求所有已经issued的记录是有执行时间的
    issued_set = issued_send_set.union(
        issued_recv_set).order_by("-finish_time")

    to_list, amount = record2Display(to_set, request.user)
    issued_list, _ = record2Display(issued_set, request.user)

    show_table = {
        "obj": "对象",
        "time": "时间",
        "amount": "金额",
        "message": "留言",
        "status": "状态",
    }

    # 新版侧边栏, 顶栏等的呈现，采用 bar_display, 必须放在render前最后一步
    bar_display = utils.get_sidebar_and_navbar(request.user)
    # 补充一些呈现信息
    bar_display["title_name"] = "My YQPoint"
    bar_display["navbar_name"] = "我的元气值"  #
    bar_display["help_message"] = local_dict["help_message"]["我的元气值"]

    return render(request, "myYQPoint.html", locals())


"""
页面逻辑：
1. 方法为 GET 时，展示一个活动的详情。
    a. 如果当前用户是个人，有立即报名/已报名的 button
    b. 如果当前用户是组织，并且是该活动的所有者，有修改和取消活动的 button
2. 方法为 POST 时，通过 option 确定操作
    a. 如果修改活动，跳转到 addActivity
    b. 如果取消活动，本函数处理
    c. 如果报名活动，本函数处理 ( 还未实现 )
# TODO
个人操作，包括报名与取消

----------------------------
活动逻辑
1. 活动开始前一小时，不能修改活动
2. 活动开始当天晚上之前，不能再取消活动 ( 目前用的 12 小时，感觉基本差不多 )
"""


@login_required(redirect_field_name="origin")
@utils.check_user_access(redirect_url="/logout/")
def viewActivity(request, aid=None):
    """
    aname = str(request.POST["aname"])  # 活动名称
    organization_id = request.POST["organization_id"]  # 组织id
    astart = request.POST["astart"]  # 默认传入的格式为 2021-07-21 21:00:00
    afinish = request.POST["afinish"]
    content = str(request.POST["content"])
    URL = str(request.POST["URL"])  # 活动推送链接
    QRcode = request.POST["QRcode"]  # 收取元气值的二维码
    aprice = request.POST["aprice"]  # 活动价格
    capacity = request.POST["capacity"]  # 活动举办的容量
    """

    try:
        aid = int(aid)
        activity = Activity.objects.get(id=aid)
        valid, user_type, html_display = utils.check_user_type(request.user)
        assert valid
    except:
        return redirect("/welcome/")

    me = utils.get_person_or_org(request.user, user_type)

    # 下面这些都是展示前端页面要用的
    title = activity.title
    org = activity.organization_id
    org_name = org.oname
    org_avatar_path = utils.get_user_ava(org, "Organization")
    org_type = OrganizationType.objects.get(otype_id=org.otype_id).otype_name
    start_time = activity.start
    end_time = activity.end
    prepare_times = Activity.EndBeforeHours.prepare_times
    apply_deadline = activity.apply_end
    introduction = activity.introduction
    show_url = True  # 前端使用量
    aURL = activity.URL
    if aURL is None:
        show_url = False
    aQRcode = activity.QRcode
    bidding = activity.bidding
    price = activity.YQPoint
    from_student = (activity.source == Activity.YQPointSource.STUDENT)
    current_participants = activity.current_participants
    status = activity.status
    capacity = activity.capacity
    if capacity == -1 or capacity == 10000:
        capacity = "INF"
    if activity.examine_teacher == me:
        examine = True
    # person 表示是否是个人而非组织
    person = False
    if user_type == "Person":
        '''
        老师能否报名活动？
        if me.identity == NaturalPerson.Identity.STUDENT:
            person = True
        '''
        person = True
        try:
            participant = Participant.objects.get(
                activity_id=activity, person_id=me.id
            )
            # pStatus 是参与状态
            pStatus = participant.status
        except:
            pStatus = "无记录"
        if pStatus == "放弃":
            pStatus = "无记录"
    # ownership 表示是否是这个活动的所有组织
    ownership = False
    if not person and org.organization_id == request.user:
        ownership = True

    # 新版侧边栏，顶栏等的呈现，采用bar_display，必须放在render前最后一步，但这里render太多了
    # TODO: 整理好代码结构，在最后统一返回
    bar_display = utils.get_sidebar_and_navbar(request.user)
    # 补充一些呈现信息
    bar_display["title_name"] = "活动信息"
    bar_display["navbar_name"] = "活动信息"

    # 处理 get 请求
    if request.method == "GET":
        return render(request, "activity_info.html", locals())

    html_display = dict()
    # 处理 post 请求
    # try:
    option = request.POST.get("option")
    if option == "cancel":
        # try:
        assert activity.status != Activity.Status.END
        assert activity.status != Activity.Status.CANCELED
        with transaction.atomic():
            activity = Activity.objects.select_for_update().get(id=aid)
            cancel_activity(request, activity)
            return redirect(f'/viewActivity/{aid}')
        '''
        except ActivityError as e:
            html_display["warn_code"] = 1
            html_display["warn_message"] = str(e)
            return render(request, "activity_info.html", locals())
        except:
            redirect("/welcome/")
        '''

    elif option == "edit":
        if (
                activity.status == activity.Status.APPLYING
                or activity.status == activity.Status.REVIEWING
        ):
            return redirect(f"/addActivities/?edit=True&aid={aid}")
        if activity.status == activity.Status.WAITING:
            if start_time + timedelta(hours=1) > datetime.now():
                html_display["warn_code"] = 1
                html_display["warn_message"] = f"活动即将开始, 不能修改活动。"
                return render(request, "activity_info.html", locals())
            return redirect(f"/addActivities/?edit=True&aid={aid}")
        else:
            html_display["warn_code"] = 1
            html_display["warn_message"] = f"活动状态为{activity.status}, 不能修改。"
            return render(request, "activity_info.html", locals())

    elif option == "apply":
        # try:
        with transaction.atomic():
            activity = Activity.objects.select_for_update().get(id=int(aid))
            applyActivity(request, activity)
            return redirect(f'/viewActivity/{aid}')
        '''
        except ActivityError as e:
            html_display["warn_message"] = str(e)
        except:
            redirect('/welcome/')
        '''
        return render(request, "activity_info.html", locals())


    elif option == "quit":
        # try:
        with transaction.atomic():
            activity = Activity.objects.select_for_update().get(id=aid)
            assert activity.status == Activity.Status.APPLYING or activity.status == Activity.Status.WAITING
            withdraw_activity(request, activity)
            return redirect(f'/viewActivity/{aid}')
        '''
        except ActivityError as e:
            html_display["warn_message"] = str(e)
        except:
            return redirect('/welcome/')
        '''


        return render(request, "activity_info.html", locals())

    elif option == "payment":
        return redirect('/addReimbursement/')

    else:
        html_display["warn_code"] = 1
        html_display["warn_message"] = "非法的 POST 请求。如果您不是故意操作，请联系管理员汇报此 Bug."
        return render(request, "activity_info.html", locals())

    """
    except:
        html_display["warn_code"] = 1
        html_display["warn_message"] = "非法预期的错误。请联系管理员汇报此 Bug."
        return render(request, "activity_info.html", locals())
    """


# 通过GET获得活动信息表下载链接
# GET参数?activityid=id&infotype=sign[&output=id,name,gender,telephone][&format=csv|excel]
# GET参数?activityid=id&infotype=qrcode
#   activity_id : 活动id
#   infotype    : sign or qrcode or 其他（以后可以拓展）
#     sign报名信息:
#       output  : [可选]','分隔的需要返回的的field名
#                 [默认]id,name,gender,telephone
#       format  : [可选]csv or excel
#                 [默认]csv
#     qrcode签到二维码
# example: http://127.0.0.1:8000/getActivityInfo?activityid=1&infotype=sign
# example: http://127.0.0.1:8000/getActivityInfo?activityid=1&infotype=sign&output=id,wtf
# example: http://127.0.0.1:8000/getActivityInfo?activityid=1&infotype=sign&format=excel
# example: http://127.0.0.1:8000/getActivityInfo?activityid=1&infotype=qrcode
# TODO: 前端页面待对接
@login_required(redirect_field_name="origin")
@utils.check_user_access(redirect_url="/logout/")
def getActivityInfo(request):
    valid, user_type, html_display = utils.check_user_type(request.user)

    # check activity existence
    activity_id = request.GET.get("activityid", None)
    try:
        activity = Activity.objects.get(id=activity_id)
    except:
        html_display["warn_code"] = 1
        html_display["warn_message"] = f"活动{activity_id}不存在"
        return render(request, "某个页面.html", locals())

    # check organization existance and ownership to activity
    organization = utils.get_person_or_org(request.user, "organization")
    if activity.organization_id != organization:
        html_display["warn_code"] = 1
        html_display["warn_message"] = f"{organization}不是活动的组织者"
        return render(request, "某个页面.html", locals())

    info_type = request.GET.get("infotype", None)
    if info_type == "sign":  # get registration information
        # make sure registration is over
        if activity.status == Activity.Status.REVIEWING:
            html_display["warn_code"] = 1
            html_display["warn_message"] = "活动正在审核"
            return render(request, "某个页面.html", locals())

        elif activity.status == Activity.Status.CANCELED:
            html_display["warn_code"] = 1
            html_display["warn_message"] = "活动已取消"
            return render(request, "某个页面.html", locals())

        elif activity.status == Activity.Status.APPLYING:
            html_display["warn_code"] = 1
            html_display["warn_message"] = "报名尚未截止"
            return render(request, "某个页面.html", locals())

        else:
            # get participants
            # are you sure it's 'Paticipant' not 'Participant' ??
            participants = Participant.objects.filter(activity_id=activity_id)
            participants = participants.filter(
                status=Participant.AttendStatus.APLLYSUCCESS
            )

            # get required fields
            output = request.GET.get("output", "id,name,gender,telephone")
            fields = output.split(",")

            # check field existence
            allowed_fields = ["id", "name", "gender", "telephone"]
            for field in fields:
                if not field in allowed_fields:
                    html_display["warn_code"] = 1
                    html_display["warn_message"] = f"不允许的字段名{field}"
                    return render(request, "某个页面.html", locals())

            filename = f"{activity_id}-{info_type}-{output}"
            content = map(
                lambda paticipant: map(
                    lambda key: paticipant[key], fields), participants
            )

            format = request.GET.get("format", "csv")
            if format == "csv":
                buffer = io.StringIO()
                csv.writer(buffer).writerows(content), buffer.seek(0)
                response = HttpResponse(buffer, content_type="text/csv")
                response["Content-Disposition"] = f"attachment; filename={filename}.csv"
                return response  # downloadable

            elif format == "excel":
                return HttpResponse(".xls Not Implemented")

            else:
                html_display["warn_code"] = 1
                html_display["warn_message"] = f"不支持的格式{format}"
                return render(request, "某个页面.html", locals())

    elif info_type == "qrcode":
        # checkin begins 1 hour ahead
        if datetime.now() < activity.start - timedelta(hours=1):
            html_display["warn_code"] = 1
            html_display["warn_message"] = "签到失败：签到未开始"
            return render(request, "某个页面.html", locals())

        else:
            checkin_url = f"/checkinActivity?activityid={activity.id}"
            origin_url = request.scheme + "://" + request.META["HTTP_HOST"]
            checkin_url = parse.urljoin(
                origin_url, checkin_url)  # require full path

            buffer = io.BytesIO()
            qr = qrcode.QRCode(version=1, box_size=10, border=5)
            qr.add_data(checkin_url), qr.make(fit=True)
            img = qr.make_image(fill_color="black", back_color="white")
            img.save(buffer, "jpeg"), buffer.seek(0)
            response = HttpResponse(buffer, content_type="img/jpeg")
            return response

    else:
        html_display["warn_code"] = 1
        html_display["warn_message"] = f"不支持的信息{info_type}"
        return render(request, "某个页面.html", locals())


# participant checkin activity
# GET参数?activityid=id
#   activity_id : 活动id
# example: http://127.0.0.1:8000/checkinActivity?activityid=1
# TODO: 前端页面待对接
@login_required(redirect_field_name="origin")
@utils.check_user_access(redirect_url="/logout/")
def checkinActivity(request):
    valid, user_type, html_display = utils.check_user_type(request.user)

    # check activity existence
    activity_id = request.GET.get("activityid", None)
    try:
        activity = Activity.objects.get(id=activity_id)
        if (
                activity.status != Activity.Status.WAITING
                and activity.status != Activity.Status.PROGRESSING
        ):
            html_display["warn_code"] = 1
            html_display["warn_message"] = f"签到失败：活动{activity.status}"
            return redirect("/viewActivities/")  # context incomplete
    except:
        msg = "活动不存在"
        origin = "/welcome/"
        return render(request, "msg.html", locals())

    # check person existance and registration to activity
    person = utils.get_person_or_org(request.user, "naturalperson")
    try:
        participant = Participant.objects.get(
            activity_id=activity_id, person_id=person.id
        )
        if participant.status == Participant.AttendStatus.APLLYFAILED:
            html_display["warn_code"] = 1
            html_display["warn_message"] = "您没有参与这项活动：申请失败"
        elif participant.status == Participant.AttendStatus.APLLYSUCCESS:
            #  其实我觉得这里可以增加一个让发起者设定签到区间的功能
            #    或是有一个管理界面，管理一个“签到开关”的值
            if datetime.now().date() < activity.end.date():
                html_display["warn_code"] = 1
                html_display["warn_message"] = "签到失败：签到未开始"
            elif datetime.now() >= activity.end:
                html_display["warn_code"] = 1
                html_display["warn_message"] = "签到失败：签到已结束"
            else:
                participant.status = Participant.AttendStatus.ATTENDED
                html_display["warn_code"] = 2
                html_display["warn_message"] = "签到成功"
        elif participant.status == Participant.AttendStatus.ATTENDED:
            html_display["warn_code"] = 1
            html_display["warn_message"] = "重复签到"
        elif participant.status == Participant.AttendStatus.CANCELED:
            html_display["warn_code"] = 1
            html_display["warn_message"] = "您没有参与这项活动：已取消"
        else:
            msg = f"不合理的参与状态：{participant.status}"
            origin = "/welcome/"
            return render(request, "msg.html", locals())
    except:
        html_display["warn_code"] = 1
        html_display["warn_message"] = "您没有参与这项活动：未报名"

    return redirect("/viewActivities/")  # context incomplete


# TODO 定时任务
"""
发起活动与修改活动页
---------------
页面逻辑：


该函数处理 GET, POST 两种请求

1. 使用 GET 方法时，如果存在 edit=True 参数，展示修改活动的界面，否则展示创建活动的界面。
    a. 创建活动的界面，placeholder 为 prompt
    b. 编辑活动的界面，表单的 placeholder 会被修改为活动的旧值。并且添加两个 hidden input，分别提交 edit=True 和活动的 id

2. 当请求方法为 POST 时，处理请求并修改数据库，如果没有问题，跳转到展示活动信息的界面
    a. 页面检查逻辑主要放到前端，出现不合法输入跳转到 welcome 界面
    b. 存在 edit 和 aid 参数时，为编辑操作。input 并不包含 model 所有 field 的数据，只对其中出现的进行修改

P.S. 
    编辑活动的页面，直接把 value 设成旧值而不是 placeholder 代码会简单很多。
    只是觉得 placeholder 好看很多所以没用 value。
    用 placeholder 在提交表单时会出现很多空值，check 函数需要特判，导致代码很臃肿......

    一种可行的修改方式是表单提交的时候用 JS 把 value 的值全换成 placeholder 内的值。
    好像也不是很优雅。
    时间那里的检查比较复杂，表单提交前使用 JS 进行了修改

"""

@login_required(redirect_field_name="origin")
@utils.check_user_access(redirect_url="/logout/")
def addActivities(request):
    valid, user_type, html_display = utils.check_user_type(request.user)
    if user_type == "Person":
        return redirect("/welcome/")  # test

    me = utils.get_person_or_org(request.user, user_type)
    html_display["is_myself"] = True

    # 新版侧边栏, 顶栏等的呈现，采用 bar_display, 必须放在render前最后一步
    # TODO: 整理结构，统一在结束时返回render
    bar_display = utils.get_sidebar_and_navbar(request.user)

    # 处理 POST 请求
    if request.method == "POST" and request.POST:

        # 看是否是 edit，如果是做一些检查
        edit = request.POST.get("edit")
        if edit is not None:

            # try:
            aid = int(request.POST['aid'])
            assert edit == "True"
            # 只能修改自己的活动
            with transaction.atomic():
                activity = Activity.objects.select_for_update().get(id=aid)
                org = get_person_or_org(request.user, 'Organization')
                assert activity.organization_id == org
                modify_activity(request, activity)
            return redirect(f"/viewActivity/{activity.id}")
            '''
            except:
                return redirect("/welcome/")
            '''
        else:
            '''
            # DEBUG:
            aid = create_activity(request)
            return redirect(f"/viewActivity/{aid}")
            '''
            try:
                aid = create_activity(request)
                return redirect(f"/viewActivity/{aid}")
            except:
                return redirect("/welcome/")




    # 处理 GET 请求
    elif request.method == "GET":

        edit = request.GET.get("edit")
        if edit is None or edit != "True":
            edit = False
            bar_display["title_name"] = "新建活动"
            bar_display["narbar_name"] = "新建活动"
        else:
            # 编辑状态下，填写 placeholder 为旧值
            edit = True
            commentable = True
            try:
                aid = int(request.GET["aid"])
                activity = Activity.objects.get(id=aid)
                org = get_person_or_org(request.user, 'Organization')
                assert activity.organization_id == org
                if activity.status == Activity.Status.REVIEWING:
                    pass
                elif activity.status == Activity.Status.APPLYING or activity.status == Activity.Status.WAITING:
                    accepted = True
                    assert datetime.now() + timedelta(hours=1) < activity.start
                else:
                    raise ValueError
            except:
                return redirect("/welcome/")

            title = activity.title
            budget = activity.budget
            location = activity.location
            start = activity.start.strftime("%m/%d/%Y %H:%M %p")
            end = activity.end.strftime("%m/%d/%Y %H:%M %p")
            apply_end = activity.apply_end.strftime("%m/%d/%Y %H:%M %p")
            introduction = activity.introduction
            url = activity.URL
            endbefore = activity.endbefore
            bidding = activity.bidding
            amount = activity.YQPoint
            signscheme = "先到先得"
            if bidding:
                signscheme = "投点参与"
            capacity = activity.capacity
            yq_source = "向学生收取"
            if activity.source == Activity.YQPointSource.COLLEGE:
                yq_source = "向学院申请"
            no_limit = False
            if capacity == 10000:
                no_limit = True
            examine_teacher = activity.examine_teacher.name
            bar_display["title_name"] = "修改活动"
            bar_display["narbar_name"] = "修改活动"
            status = activity.status
            if status != Activity.Status.REVIEWING:
                accepted = True

        html_display["today"] = datetime.now().strftime("%Y-%m-%d")
        bar_display = utils.get_sidebar_and_navbar(request.user)
        


        return render(request, "activity_add.html", locals())

    else:
        return redirect("/welcome/")

@login_required(redirect_field_name="origin")
def examineActivity(request, aid):

    valid, user_type, html_display = utils.check_user_type(request.user)
    if not valid:
        return redirect("/index/")
    if user_type == "Organization":
        return redirect("/welcome/")  # test
    me = utils.get_person_or_org(request.user)
    html_display["is_myself"] = True
    bar_display = utils.get_sidebar_and_navbar(request.user)

    if request.method == "GET":
        try:
            activity = Activity.objects.get(id=int(aid))
            assert activity.examine_teacher == me
        except:
            return redirect("/welcome/")

        examine = True

        title = activity.title
        budget = activity.budget
        location = activity.location
        apply_end = activity.apply_end.strftime("%m/%d/%Y %H:%M %p")
        start = activity.start.strftime("%m/%d/%Y %H:%M %p")
        end = activity.end.strftime("%m/%d/%Y %H:%M %p")
        introduction = activity.introduction
        url = activity.URL
        endbefore = activity.endbefore
        bidding = activity.bidding
        amount = activity.YQPoint
        signscheme = "先到先得"
        if bidding:
            signscheme = "投点参与"
        capacity = activity.capacity
        yq_source = "向学生收取"
        if activity.source == Activity.YQPointSource.COLLEGE:
            yq_source = "向学院申请"
        no_limit = False
        if capacity == 10000:
            no_limit = True
        examine_teacher = activity.examine_teacher.name
        bar_display["title_name"] = "审查活动"
        bar_display["narbar_name"] = "审查活动"

        html_display["today"] = datetime.now().strftime("%Y-%m-%d")
        bar_display = utils.get_sidebar_and_navbar(request.user)


        status = activity.status
        if activity.status != Activity.Status.REVIEWING:
            no_review = True


        return render(request, "activity_add.html", locals())

    elif request.method == "POST" and request.POST:
        # try:
        assert request.POST['examine'] == 'True'
        with transaction.atomic():
            activity = Activity.objects.select_for_update().get(id=int(request.POST['aid']))
            assert activity.status == Activity.Status.REVIEWING
            assert activity.examine_teacher == me
            accept_activity(request, activity)
        return redirect(f"/examineActivity/{request.POST['aid']}")
        '''
        except:
            return redirect("/welcome/")
        '''

    else:
        return redirect("/welcome/")




@login_required(redirect_field_name="origin")
@utils.check_user_access(redirect_url="/logout/")
def subscribeActivities(request):
    valid, user_type, html_display = utils.check_user_type(request.user)

    me = utils.get_person_or_org(request.user, user_type)
    html_display["is_myself"] = True
    org_list = list(Organization.objects.all())
    otype_list = list(OrganizationType.objects.all())
    unsubscribe_list = list(
        me.unsubscribe_list.values_list("organization_id__username", flat=True)
    )  # 获取不订阅列表（数据库里的是不订阅列表）
    subscribe_list = [
        org.organization_id.username for org in org_list if org.organization_id.username not in unsubscribe_list

    ]  # 获取订阅列表
    # 新版侧边栏, 顶栏等的呈现，采用 bar_display, 必须放在render前最后一步
    bar_display = utils.get_sidebar_and_navbar(request.user)
    # 补充一些呈现信息
    bar_display["title_name"] = "Subscribe"
    bar_display["navbar_name"] = "我的订阅"  #
    bar_display["help_message"] = local_dict["help_message"]["我的订阅"]

    subscribe_url = reverse("save_subscribe_status")
    return render(request, "activity_subscribe.html", locals())


@login_required(redirect_field_name="origin")
@utils.check_user_access(redirect_url="/logout/")
def save_subscribe_status(request):
    valid, user_type, html_display = utils.check_user_type(request.user)

    me = utils.get_person_or_org(request.user, user_type)
    params = json.loads(request.body.decode("utf-8"))
    print(params)
    with transaction.atomic():
        if "id" in params.keys():
            if params["status"]:
                me.unsubscribe_list.remove(
                    Organization.objects.get(
                        organization_id__username=params["id"])
                )
            else:
                me.unsubscribe_list.add(
                    Organization.objects.get(
                        organization_id__username=params["id"])
                )
        elif "otype" in params.keys():
            unsubscribed_list = me.unsubscribe_list.filter(
                otype__otype_id=params["otype"]
            )
            org_list = Organization.objects.filter(
                otype__otype_id=params['otype'])
            if params["status"]:  # 表示要订阅
                for org in unsubscribed_list:
                    me.unsubscribe_list.remove(org)
            else:  # 不订阅
                for org in org_list:
                    me.unsubscribe_list.add(org)
        me.save()

    return JsonResponse({"success": True})


@login_required(redirect_field_name="origin")
@utils.check_user_access(redirect_url="/logout/")
def apply_position(request, oid=None):
    """ apply for position in organization, including join, withdraw, transfer
    Args:
        - oid <str>: Organization ID in URL path, while actually is the ID of User.
        - apply_type <str>: Application type, including "JOIN", "WITHDRAW", "TRANSFER".
        - apply_pos <int>: Position applied for.
    Return:
        - Personal `/notification/` web page
    """
    valid, user_type, html_display = utils.check_user_type(request.user)
    if user_type != "Person":
        return redirect("/index/")

    me = utils.get_person_or_org(request.user, user_type)
    user = User.objects.get(id=int(oid))
    org = Organization.objects.get(organization_id=user)

    if request.method == "GET":
        apply_type = request.GET.get("apply_type", "JOIN")
        apply_pos = int(request.GET.get("apply_pos", 10))
    elif request.method == "POST":
        apply_type = request.POST.get("apply_type", "JOIN")
        apply_pos = int(request.POST.get("apply_pos", 10))

    try:
        apply_type = Position.objects.create_application(
            me, org, apply_type, apply_pos)
    except Exception as e:
        print(e)
        return redirect(f"/orginfo/{org.oname}?warn_code=1&warn_message={e}")

    contents = [f"{apply_type}申请已提交审核", f"{apply_type}申请审核"]
    notification_create(
        me.person_id,
        org.organization_id,
        Notification.Type.NEEDREAD,
        Notification.Title.POSITION_INFORM,
        contents[0],
        "/personnelMobilization/",

        publish_to_wechat=True,  # 不要复制这个参数，先去看函数说明
    )
    notification_create(
        org.organization_id,
        me.person_id,
        Notification.Type.NEEDDO,
        Notification.Title.POSITION_INFORM,
        contents[1],
        "/personnelMobilization/",

        publish_to_wechat=True,  # 不要复制这个参数，先去看函数说明
    )
    return redirect("/notifications/")


@login_required(redirect_field_name="origin")
@utils.check_user_access(redirect_url="/logout/")
def personnel_mobilization(request):
    valid, user_type, html_display = utils.check_user_type(request.user)
    if user_type != "Organization":
        return redirect("/index/")

    me = utils.get_person_or_org(request.user, user_type)
    html_display = {"is_myself": True}

    if request.method == "GET":  # 展示页面
        pending_status = Q(apply_status=Position.ApplyStatus.PENDING)
        issued_status = (
            Q(apply_status=Position.ApplyStatus.PASS)
            | Q(apply_status=Position.ApplyStatus.REJECT)
        )

        pending_list = me.position_set.filter(pending_status)
        for record in pending_list:
            record.job_name = me.otype.get_name(record.apply_pos)

        issued_list = me.position_set.filter(issued_status)
        for record in issued_list:
            record.job_name = me.otype.get_name(record.pos)

        # 新版侧边栏, 顶栏等的呈现，采用 bar_display, 必须放在render前最后一步
        bar_display = utils.get_sidebar_and_navbar(request.user)
        bar_display["title_name"] = "人事变动"
        bar_display["navbar_name"] = "人事变动"

        return render(request, "personnel_mobilization.html", locals())

    elif request.method == "POST":  # 审核申请
        params = json.loads(request.POST.get("confirm", None))
        if params is None:
            redirect(f"/orginfo/{me.oname}")

        with transaction.atomic():
            application = Position.objects.select_for_update().get(
                id=params["id"])
            apply_status = params["apply_status"]
            if apply_status == "PASS":
                if application.apply_type == Position.ApplyType.JOIN:
                    application.status = Position.Status.INSERVICE
                    application.pos = application.apply_pos
                elif application.apply_type == Position.ApplyType.WITHDRAW:
                    application.status = Position.Status.DEPART
                elif application.apply_type == Position.AppltType.TRANSFER:
                    application.pos = application.apply_pos
                application.apply_status = Position.ApplyStatus.PASS
            elif apply_status == "REJECT":
                application.apply_status = Position.ApplyStatus.REJECT
            application.save()

        notification_create(
            application.person.person_id,
            me.organization_id,
            Notification.Type.NEEDREAD,
            Notification.Title.POSITION_INFORM,
            f"{application.apply_type}申请{application.apply_status}",
            publish_to_wechat=True,  # 不要复制这个参数，先去看函数说明
        )

        # 查找已处理的该条人事对应的通知信息
        done_notification = Notification.objects.activated().get(typename=Notification.Type.NEEDDO,
                                                                 sender=application.person.person_id, receiver=me.organization_id)

        notification_status_change(done_notification.id)

        return redirect("/personnelMobilization/")


def notification2Display(notification_list):
    lis = []
    # 储存这个列表中所有record的元气值的和
    for notification in notification_list:
        lis.append({})

        # id
        lis[-1]["id"] = notification.id

        # 时间
        lis[-1]["start_time"] = notification.start_time.strftime("%m/%d %H:%M")
        if notification.finish_time is not None:
            lis[-1]["finish_time"] = notification.finish_time.strftime(
                "%m/%d %H:%M")

        # 留言
        lis[-1]["content"] = notification.content

        # 状态
        lis[-1]["status"] = notification.get_status_display()
        lis[-1]["URL"] = notification.URL
        lis[-1]["type"] = notification.get_typename_display()
        lis[-1]["title"] = notification.get_title_display()
        if notification.sender.username[0] == "z":
            lis[-1]["sender"] = Organization.objects.get(
                organization_id__username=notification.sender.username
            ).oname
        else:
            lis[-1]["sender"] = NaturalPerson.objects.get(
                person_id__username=notification.sender.username
            ).name
    return lis


def notification_status_change(notification_or_id, to_status=None):
    """
    调用该函数以完成一项通知。对于知晓类通知，在接收到用户点击按钮后的post表单，该函数会被调用。
    对于需要完成的待处理通知，需要在对应的事务结束判断处，调用该函数。
    notification_id是notification的主键:id
    to_status是希望这条notification转变为的状态，包括
        DONE = (0, "已处理")
        UNDONE = (1, "待处理")
        DELETE = (2, "已删除")
    若不给to_status传参，默认为状态翻转：已处理<->未处理
    """
    context = dict()
    context["warn_code"] = 1
    context["warn_message"] = "在修改通知状态的过程中发生错误，请联系管理员！"

    if isinstance(notification_or_id, Notification):
        notification_id = notification_or_id.id
    else:
        notification_id = notification_or_id

    if to_status is None:   # 表示默认的状态翻转操作
        if isinstance(notification_or_id, Notification):
            now_status = notification_or_id.status
        else:
            try:
                notification = Notification.objects.get(id=notification_id)
                now_status = notification.status
            except:
                context["warn_message"] = "该通知不存在！"
                return context
        if now_status == Notification.Status.DONE:
            to_status = Notification.Status.UNDONE
        elif now_status == Notification.Status.UNDONE:
            to_status = Notification.Status.DONE
        else:
            to_status = Notification.Status.DELETE
            # context["warn_message"] = "已删除的通知无法翻转状态！"
            # return context    # 暂时允许

    with transaction.atomic():
        try:
            notification = Notification.objects.select_for_update().get(id=notification_id)
        except:
            context["warn_message"] = "该通知不存在！"
            return context
        if notification.status == to_status:
            context["warn_code"] = 2
            context["warn_message"] = "通知状态无需改变！"
            return context
        if notification.status == Notification.Status.DELETE and notification.status != to_status:
            context["warn_code"] = 2
            context["warn_message"] = "不能修改已删除的通知！"
            return context
        if to_status == Notification.Status.DONE:
            notification.status = Notification.Status.DONE
            notification.finish_time = datetime.now()  # 通知完成时间
            notification.save()
            context["warn_code"] = 2
            context["warn_message"] = "您已成功阅读一条通知！"
        elif to_status == Notification.Status.UNDONE:
            notification.status = Notification.Status.UNDONE
            notification.save()
            context["warn_code"] = 2
            context["warn_message"] = "成功设置一条通知为未读！"
        elif to_status == Notification.Status.DELETE:
            notification.status = Notification.Status.DELETE
            notification.save()
            context["warn_code"] = 2
            context["warn_message"] = "成功删除一条通知！"
        return context


def notification_create(
        receiver, sender, typename, title, content, URL=None, relate_TransferRecord=None, *, publish_to_wechat=False
):
    """
    对于一个需要创建通知的事件，请调用该函数创建通知！
        receiver: org 或 nat_person，使用object.get获取的 user 对象
        sender: org 或 nat_person，使用object.get获取的 user 对象
        type: 知晓类 或 处理类
        title: 请在数据表中查找相应事件类型，若找不到，直接创建一个新的choice
        content: 输入通知的内容
        URL: 需要跳转到处理事务的页面

    注意事项：
        publish_to_wechat: bool 仅关键字参数
        - 你不应该输入这个参数，除非你清楚wechat_send.py的所有逻辑
        - 在最坏的情况下，可能会阻塞近10s
        - 简单来说，涉及订阅或者可能向多人连续发送类似通知时，都不要发送到微信
        - 在线程锁或原子锁内时，也不要发送

    现在，你应该在不急于等待的时候显式调用publish_notification(s)这两个函数，
        具体选择哪个取决于你创建的通知是一批类似通知还是单个通知
    """
    notification = Notification.objects.create(
        receiver=receiver,
        sender=sender,
        typename=typename,
        title=title,
        content=content,
        URL=URL,
        relate_TransferRecord=relate_TransferRecord,
    )
    if publish_to_wechat == True:
        if getattr(publish_notification, 'ENABLE_INSTANCE', False):
            publish_notification(notification)
        else:
            publish_notification(notification.id)
    return notification


@login_required(redirect_field_name="origin")
@utils.check_user_access(redirect_url="/logout/")
def notifications(request):
    valid, user_type, html_display = utils.check_user_type(request.user)

    # 接下来处理POST相关的内容

    if request.method == "GET" and request.GET:  # 外部错误信息
        try:
            warn_code = int(request.GET["warn_code"])
            assert warn_code in [1, 2]
            warn_message = str(request.GET.get("warn_message"))
            html_display["warn_code"] = warn_code
            html_display["warn_message"] = warn_message
        except:
            html_display["warn_code"] = 1
            html_display["warn_message"] = "非预期的GET参数"

    if request.method == "POST":  # 发生了通知处理的事件
        post_args = request.POST.get("post_button")
        if 'cancel' in post_args:
            notification_id = int(post_args.split("+")[0])
            notification_status_change(
                notification_id, Notification.Status.DELETE)
            html_display["warn_code"] = 2  # success
            html_display['warn_message'] = '您已成功删除一条通知！'
        else:
            notification_id = post_args
            context = notification_status_change(notification_id)
            html_display["warn_code"] = context["warn_code"]
            html_display["warn_message"] = context["warn_message"]
    me = utils.get_person_or_org(request.user, user_type)
    html_display["is_myself"] = True

    done_set = Notification.objects.activated().filter(
        receiver=request.user, status=Notification.Status.DONE
    )

    undone_set = Notification.objects.activated().filter(
        receiver=request.user, status=Notification.Status.UNDONE
    )

    done_list = notification2Display(
        list(done_set.union(done_set).order_by("-finish_time"))
    )
    undone_list = notification2Display(
        list(undone_set.union(undone_set).order_by("-start_time"))
    )

    # 新版侧边栏, 顶栏等的呈现，采用 bar_display, 必须放在render前最后一步
    bar_display = utils.get_sidebar_and_navbar(request.user, navbar_name="通知信箱")
    
    return render(request, "notifications.html", locals())

# 新建评论，


def addComment(request, comment_base):
    """
    传入POST得到的request和与评论相关联的实例即可
    返回值为1代表失败，返回2代表新建评论成功
    """
    context = dict()
    context['warn_code'] = 2
    if request.POST.get('comment_submit') is not None:  # 新建评论信息，并保存
        text = str(request.POST.get('comment'))
        # 检查图片合法性
        comment_images = request.FILES.getlist('comment_images')
<<<<<<< HEAD
        if text=="" and comment_images == []:
=======
        if text=="" and comment_images is None:
>>>>>>> 75f6d281
            context['warn_code'] = 1
            context['warn_message'] = "评论内容为空，无法评论！"
            return context
        if len(comment_images) > 0:
            for comment_image in comment_images:
                if utils.if_image(comment_image) == False:
                    context['warn_code'] = 1
                    context['warn_message'] = "上传的附件只支持图片格式。"
                    return context
        try:
            with transaction.atomic():
                new_comment = Comment.objects.create(
                    commentbase=comment_base, commentator=request.user, text=text)
                if len(comment_images) > 0:
                    for comment_image in comment_images:
                        CommentPhoto.objects.create(
                            image=comment_image, comment=new_comment)
                comment_base.save() # 每次save都会更新修改时间
        except:
            context['warn_code'] = 1
            context['warn_message'] = "评论失败，请联系管理员。"
        context['new_comment'] = new_comment
    return context


@login_required(redirect_field_name='origin')
@utils.check_user_access(redirect_url="/logout/")
def showNewOrganization(request):
    '''
    新建组织的聚合界面
    '''
    valid, user_type, html_display = utils.check_user_type(request.user)
    if user_type == "Organization":
        html_display["warn_code"] = 1
        html_display["warn_code"] = "请不要使用组织账号申请新组织！"
        return redirect("/welcome/" + 
                        '?warn_code={}&warn_message={}'.format(
                            html_display['warn_code'], html_display['warn_message']))

    is_auditor = False
    try:
        person = utils.get_person_or_org(request.user, user_type)
        if person.name == local_dict["audit_teacher"]["Funds"]:
            is_auditor = True
    except:
        pass
    if is_auditor:
        shown_instances = NewOrganization.objects.all()
    else:
        shown_instances = NewOrganization.objects.filter(pos=request.user)
    shown_instances = shown_instances.order_by('-modify_time', '-time')
    bar_display = utils.get_sidebar_and_navbar(request.user)
    bar_display["title_name"] = "新建组织"
    bar_display["navbar_name"] = "组织申请进度"
    return render(request, 'neworganization_show.html', locals())


# 新建组织 or 修改新建组织信息
@login_required(redirect_field_name='origin')
@utils.check_user_access(redirect_url="/logout/")
def addOrganization(request):
    """
    新建组织，首先是由check_neworg_request()检查输入的合法性，再存储申请信息到NewOrganization的一个实例中
    之后便是创建给对应审核老师的通知
    """
    TERMINATE_STATUSES = [  
                            NewOrganization.NewOrgStatus.CONFIRMED,
                            NewOrganization.NewOrgStatus.CANCELED,
                            NewOrganization.NewOrgStatus.REFUSED,
                            ]
    valid, user_type, html_display = utils.check_user_type(request.user)
    if user_type == "Organization":
        return redirect("/welcome/")  # test

    me = utils.get_person_or_org(request.user, user_type)
    html_display['is_myself'] = True
    former_img=utils.get_user_ava(None,"Organization")
    present = 0  # 前端需要，1代表能展示，0代表初始申请
    commentable=0# 前端需要，表示能否评论。
    edit = 0  # 前端需要，表示第一次申请后修改
    notification_id = -1
    # 0可以新建，一个可以查看，如果正在申请中，则可以新建评论，可以取消。两个表示的话，啥都可以。
    if request.GET.get('neworg_id') is not None:
        # 不是初次申请，而是修改或访问记录
        # 只要id正确，就能显示
        # 是否能够取消,
        # 检查是否为本人，
        try:
            id = int(request.GET.get('neworg_id'))  # 新建组织的ID
            preorg = NewOrganization.objects.get(id=id)
            notification_id = request.GET.get('notifi_id', -1)
            if notification_id != -1:
                # 说明是通过信箱进入的，检查加密
                notification_id = int(notification_id)  # 通知ID
                en_pw = str(request.GET.get('enpw'))
                if hash_coder.verify(str(id) + '新建组织' + str(notification_id),
                                    en_pw) == False:
                    raise Exception('新建组织加密验证未通过')
                notification = Notification.objects.get(id=notification_id)
                if notification.status == Notification.Status.DELETE:
                    raise Exception('不能通过已删除的通知查看组织申请信息！')
        except:
            html_display['warn_code'] = 1
            html_display['warn_message'] = "该URL被篡改，请输入正确的URL地址"
            return redirect('/notifications/' + '?warn_code={}&warn_message={}'.format(
                html_display['warn_code'], html_display['warn_message']))
        if preorg.pos != request.user:
            html_display['warn_code'] = 1
            html_display['warn_message'] = "您没有权力查看此通知"
            return redirect('/notifications/' + '?warn_code={}&warn_message={}'.format(
                html_display['warn_code'], html_display['warn_message']))
        if preorg.status not in TERMINATE_STATUSES: #正在申请中，可以评论。
            commentable = 1 #可以评论
            edit = 1        #也能修改，以后可以加个判断必须有nid才能修改
        present = 1         #id正确时总是能展示

    if present:  # 展示信息
        comments = preorg.comments.order_by("time")
        html_display['oname'] = preorg.oname
        html_display['otype_id'] = preorg.otype.otype_id    #
        html_display['otype_name'] = preorg.otype.otype_name  #
        html_display['pos'] = preorg.pos    #组织负责人的呈现 TODO:主页可点击头像 学号+姓名
        html_display['introduction'] = preorg.introduction#组织介绍
        html_display['application'] = preorg.application#组织申请信息
        html_display['status']=preorg.status #状态名字
        org_avatar_path=utils.get_user_ava(preorg, "Organization")#组织头像
    # 新版侧边栏, 顶栏等的呈现，采用 bar_display, 必须放在render前最后一步
    # TODO: 整理页面返回逻辑，统一返回render的地方
    bar_display = utils.get_sidebar_and_navbar(request.user)
    bar_display["title_name"] = "新建组织"
    bar_display["navbar_name"] = "新建组织"


    org_types=OrganizationType.objects.order_by("-otype_id").all()#当前组织类型，前端展示需要

    if request.method == "POST" and request.POST:
        if request.POST.get('comment_submit') is not None:  # 新建评论信息，并保存
            context = addComment(request, preorg)
            if context['warn_code'] == 1:
                html_display['warn_code'] = 1
                html_display['warn_message'] = context['warn_message']
            else:
                try:  # 发送给评论通知
                    with transaction.atomic():
                        text = str(context['new_comment'].text)
                        if len(text) >= 32:
                            text = text[:31] + "……"
                        content = "“{oname}”的新建组织申请有了新的评论 ".format(
                                oname=preorg.oname)
                        if text!="":
                            content+=":”{text}“".format(text=text)
                        Auditor = preorg.otype.incharge.person_id    #审核老师
                        URL = ""
                        new_notification = notification_create(Auditor, request.user, Notification.Type.NEEDREAD,
                                                               Notification.Title.VERIFY_INFORM, content, URL)
                        en_pw = hash_coder.encode(str(preorg.id) + '新建组织' + str(new_notification.id))
                        URL = "/auditOrganization?neworg_id={id}&notifi_id={nid}&enpw={en_pw}".format(
                            id=preorg.id, nid=new_notification.id, en_pw=en_pw)
                        new_notification.URL = URL
                        new_notification.save()
                except:
                    html_display['warn_code'] = 1
                    html_display['warn_message'] = "创建发送给审核老师的评论通知失败。请联系管理员！"
                    return render(request, "organization_add.html", locals())
                # 微信通知
                if getattr(publish_notification, 'ENABLE_INSTANCE', False):
                    publish_notification(new_notification)
                else:
                    publish_notification(new_notification.id)
                html_display['warn_code'] = 2
                html_display['warn_message'] = "评论成功！"
                return render(request, "organization_add.html", locals())
        else:#取消+新建+修改
            #取消
            need_cancel=int(request.POST.get('cancel_submit',-1))
            if need_cancel==1:#1代表取消
                if edit:
                    with transaction.atomic():#修改状态为取消
                        preorg.status=NewOrganization.NewOrgStatus.CANCELED
                        preorg.save()
                    try:
                        with transaction.atomic():
                            content = "“{oname}”的新建组织申请已取消".format(
                                oname=preorg.oname)
                            # 在local_json.json新增审批人员信息,暂定为YPadmin
                            Auditor = preorg.otype.incharge.person_id    #审核老师
                            URL = ""
                            new_notification = notification_create(Auditor, request.user,
                                                                   Notification.Type.NEEDREAD,
                                                                   Notification.Title.VERIFY_INFORM, content,
                                                                   URL)
                            en_pw = hash_coder.encode(str(preorg.id) + '新建组织' +
                                                      str(new_notification.id))
                            URL = "/auditOrganization?neworg_id={id}&notifi_id={nid}&enpw={en_pw}".format(
                                id=preorg.id, nid=new_notification.id, en_pw=en_pw)
                            # URL = request.build_absolute_uri(URL)
                            new_notification.URL = URL
                            new_notification.save()
                    except:
                        html_display['warn_code'] = 1
                        html_display['warn_message'] = "创建给{auditor_name}老师的取消通知失败。请联系管理员。"\
                            .format(auditor_name=preorg.otype.incharge.name)
                        return render(request, "organization_add.html", locals())
                        # 微信通知
                    if getattr(publish_notification, 'ENABLE_INSTANCE', False):
                        publish_notification(new_notification)
                    else:
                        publish_notification(new_notification.id)
                    # 成功新建组织申请
                    html_display['warn_code'] = 2
                    html_display['warn_message'] = "已成功取消申请！"
                    return render(request, "organization_add.html", locals())
            #以下为修改
            # 参数合法性检查
            if edit :
                context = utils.check_neworg_request(request, preorg)  # check
            else:
                context = utils.check_neworg_request(request)  # check
            if context['warn_code'] != 0:
                html_display['warn_code'] = context['warn_code']
                html_display['warn_message'] = "新建组织申请失败。" + \
                    context['warn_msg']
                return render(request, "organization_add.html", locals())
            # 新建组织申请
            if edit == 0:
                try:
                    with transaction.atomic():
                        new_org = NewOrganization.objects.create(oname=context['oname'], otype=context['otype'],
                                                                 pos=context['pos'])
                        new_org.introduction = context['introduction']
                        if context['avatar'] is not None:
                            new_org.avatar = context['avatar']
                        new_org.application = context['application']
                        new_org.save()
                except:
                    html_display['warn_code'] = 1
                    html_display['warn_message'] = "创建预备组织信息失败。请检查输入or联系管理员"
                    return render(request, "organization_add.html", locals())

                try:
                    with transaction.atomic():
                        content = "新建组织申请：“{oname}”".format(oname=new_org.oname)
                        # 审核人员信息,暂定为各个otype的incharge
                        Auditor = new_org.otype.incharge.person_id    #审核老师
                        URL = ""
                        new_notification = notification_create(Auditor, request.user,
                                                               Notification.Type.NEEDDO,
                                                               Notification.Title.VERIFY_INFORM, content,
                                                               URL)
                        en_pw = hash_coder.encode(str(new_org.id) + '新建组织' +
                                                  str(new_notification.id))
                        URL = "/auditOrganization?neworg_id={id}&notifi_id={nid}&enpw={en_pw}".format(
                            id=new_org.id, nid=new_notification.id, en_pw=en_pw)
                        # URL = request.build_absolute_uri(URL)
                        new_notification.URL = URL
                        new_notification.save()
                except:
                    html_display['warn_code'] = 1
                    html_display['warn_message'] = "创建通知失败。请检查输入or联系管理员"
                    return render(request, "organization_add.html", locals())

                if getattr(publish_notification, 'ENABLE_INSTANCE', False):
                    publish_notification(new_notification)
                else:
                    publish_notification(new_notification.id)

                # 成功新建组织申请
                html_display['warn_code'] = 2
                html_display['warn_message'] = "申请已成功发送，请耐心等待{auditor_name}老师审批！"\
                    .format(auditor_name=new_org.otype.incharge.name)
                return render(request, "organization_add.html", locals())

            # 修改组织申请
            else:
                # 修改信息
                try:
                    with transaction.atomic():
                        preorg.oname = context['oname']
                        preorg.otype = context['otype']
                        preorg.introduction = context['introduction']

                        if context['avatar'] is not None:
                            preorg.avatar = context['avatar']
                        preorg.application = context['application']
                        preorg.save()
                except:
                    html_display['warn_code'] = 1
                    html_display['warn_message'] = "修改申请失败。请检查输入or联系管理员"
                    return render(request, "organization_add.html", locals())

                # 发送通知
                try:
                    with transaction.atomic():
                        content = "新建组织“{oname}”的材料已修改，请您继续审核！".format(oname=preorg.oname)
                        # 审核人员信息,暂定为各个otype的incharge
                        Auditor = preorg.otype.incharge.person_id  # 审核老师
                        URL = ""
                        new_notification = notification_create(Auditor, request.user,
                                                               Notification.Type.NEEDDO,
                                                               Notification.Title.VERIFY_INFORM, content,
                                                               URL)
                        en_pw = hash_coder.encode(str(preorg.id) + '新建组织' +
                                                  str(new_notification.id))
                        URL = "/auditOrganization?neworg_id={id}&notifi_id={nid}&enpw={en_pw}".format(
                            id=preorg.id, nid=new_notification.id, en_pw=en_pw)
                        # URL = request.build_absolute_uri(URL)
                        new_notification.URL = URL
                        new_notification.save()
                except:
                    html_display['warn_code'] = 1
                    html_display['warn_message'] = "创建通知失败。请检查输入or联系管理员"
                    return render(request, "organization_add.html", locals())
                # 成功新建组织申请
                html_display['warn_code'] = 2
                html_display['warn_message'] = "申请已成功修改，请耐心等待{auditor_name}老师审批！"\
                    .format(auditor_name=preorg.otype.incharge.name)
                if notification_id != -1:   # 注意状态
                    context = notification_status_change(notification_id, Notification.Status.DONE)
                    if context['warn_code'] != 0:
                        html_display['warn_message'] = context['warn_message']
                #微信通知
                if getattr(publish_notification, 'ENABLE_INSTANCE', False):
                    publish_notification(new_notification)
                else:
                    publish_notification(new_notification.id)

                return redirect('/notifications/' +
                                '?warn_code={}&warn_message={}'.format(
                                    html_display['warn_code'], html_display['warn_message']))


    # 新版侧边栏, 顶栏等的呈现，采用 bar_display, 必须放在render前最后一步
    bar_display = utils.get_sidebar_and_navbar(request.user)
    bar_display["title_name"] = "新建组织"
    bar_display["navbar_name"] = "新建组织"
    return render(request, "organization_add.html", locals())


# 修改和审批申请新建组织的信息，只用该函数即可
@login_required(redirect_field_name='origin')
@utils.check_user_access(redirect_url="/logout/")
def auditOrganization(request):
    """
    对于审核老师老师：第一次进入的审核，如果申请需要修改，则有之后的下一次审核等
    """
    TERMINATE_STATUSES = [
                            NewOrganization.NewOrgStatus.CONFIRMED,
                            NewOrganization.NewOrgStatus.CANCELED,
                            NewOrganization.NewOrgStatus.REFUSED,
                        ]
    valid, user_type, html_display = utils.check_user_type(request.user)

    me = utils.get_person_or_org(request.user, user_type)
    html_display['is_myself'] = True
    html_display['warn_code'] = 0
    commentable = 0
    notification_id = -1
    try:  # 获取申请信息
        id = int(request.GET.get('neworg_id', -1))  # 新建组织ID
        notification_id = int(request.GET.get('notifi_id', -1))  # 通知ID
        if id == -1 or notification_id == -1:
            raise Exception('URL参数不足')
        en_pw = str(request.GET.get('enpw'))
        if hash_coder.verify(str(id) + '新建组织' + str(notification_id),
                             en_pw) == False:
            html_display['warn_code'] = 1
            html_display['warn_message'] = "该URL被篡改，请输入正确的URL地址"
            return redirect('/notifications/' +
                            '?warn_code={}&warn_message={}'.format(
                                html_display['warn_code'], html_display['warn_message']))
        preorg = NewOrganization.objects.get(id=id)
        notification = Notification.objects.get(id=notification_id)
    except:
        html_display['warn_code'] = 1
        html_display['warn_message'] = "获取申请信息失败，请联系管理员。"
        return redirect('/notifications/' +
                        '?warn_code={}&warn_message={}'.format(
                            html_display['warn_code'], html_display['warn_message']))
        # 是否为审核老师
    if request.user != preorg.otype.incharge.person_id:
        return redirect('/notifications/')
    # 以下需要在前端呈现
    comments = preorg.comments.order_by('time')  # 加载评论
    html_display['oname'] = preorg.oname
    html_display['otype_name'] = preorg.otype.otype_name
    html_display['applicant'] = utils.get_person_or_org(preorg.pos)
    html_display["app_avatar_path"] = utils.get_user_ava(html_display['applicant'], "Person")
    html_display['introduction'] = preorg.introduction
    html_display['application'] = preorg.application
    org_avatar_path = utils.get_user_ava(preorg, "Organization")

    # 新版侧边栏, 顶栏等的呈现，采用 bar_display, 必须放在render前最后一步
    # TODO: 整理页面返回逻辑，统一返回render的地方
    bar_display = utils.get_sidebar_and_navbar(request.user)
    bar_display["title_name"] = "新建组织审核"
    bar_display["navbar_name"] = "新建组织审核"


    if request.method == "POST" and request.POST:
        if int(request.POST.get('comment_submit',-1))==1:  # 新建评论信息，并保存
            context = addComment(request, preorg)
            if context['warn_code'] == 1:
                html_display['warn_code'] = 1
<<<<<<< HEAD
                html_display['warn_message'] = context['warn_message']
            else:
                try:  # 发送给评论通知
                    with transaction.atomic():
                        text = str(context['new_comment'].text)
                        if len(text)>=32:
                            text=text[:31]+"……"
                        content = "{teacher_name}老师给您的组织申请留有新的评论".format(
                             teacher_name=me.name)
                        if text != "":
                            content += ":“{text}”".format(text=text)
                        receiver = preorg.pos  # 通知接收者
                        URL = ""
                        new_notification = notification_create(receiver, request.user, Notification.Type.NEEDREAD,
                                                               Notification.Title.VERIFY_INFORM, content, URL)
                        en_pw = hash_coder.encode(str(preorg.id) + '新建组织' +str(new_notification.id))
                        URL = "/addOrganization?neworg_id={id}&notifi_id={nid}&enpw={en_pw}".format(
                            id=preorg.id, nid=new_notification.id, en_pw=en_pw)
                        new_notification.URL = URL
                        new_notification.save()
                except:
                    html_display['warn_code'] = 1
                    html_display['warn_message'] = "创建发送给申请者的评论通知失败。请联系管理员！"
                    return render(request, "organization_audit.html", locals())
                # 微信通知
                if getattr(publish_notification, 'ENABLE_INSTANCE', False):
                    publish_notification(new_notification)
                else:
                    publish_notification(new_notification.id)
                html_display['warn_code'] = 2
                html_display['warn_message'] = "评论成功！"

=======
                html_display['warn_message'] = context['warn_code']

            try:  # 发送给评论通知
                with transaction.atomic():
                    text = str(context['new_comment'].text)
                    if len(text)>=32:
                        text=text[:31]+"……"
                    content = "{teacher_name}老师给您的组织申请留有新的评论 ".format(
                         teacher_name=me.name)
                    if text != "":
                        content += ":“{text}”'".format(text=text)
                    receiver = preorg.pos  # 通知接收者
                    URL = ""
                    new_notification = notification_create(receiver, request.user, Notification.Type.NEEDREAD,
                                                           Notification.Title.VERIFY_INFORM, content, URL)
                    en_pw = hash_coder.encode(str(preorg.id) + '新建组织' +str(new_notification.id))
                    URL = "/addOrganization?neworg_id={id}&notifi_id={nid}&enpw={en_pw}".format(
                        id=preorg.id, nid=new_notification.id, en_pw=en_pw)
                    new_notification.URL = URL
                    new_notification.save()
            except:
                html_display['warn_code'] = 1
                html_display['warn_message'] = "创建发送给申请者的评论通知失败。请联系管理员！"
                return render(request, "organization_audit.html", locals())
            # 微信通知
            if getattr(publish_notification, 'ENABLE_INSTANCE', False):
                publish_notification(new_notification)
            else:
                publish_notification(new_notification.id)
            html_display['warn_code'] = 2
            html_display['warn_message'] = "评论成功！"
            return render(request, "organization_audit.html", locals())
>>>>>>> 75f6d281

        # 对于审核老师来说，有三种操作，通过，申请需要修改和拒绝
        else:
            submit = int(request.POST.get('submit', -1))
            if submit == 2:  # 通过
                try:
                    with transaction.atomic():  # 新建组织

                        username = utils.find_max_oname()  # 组织的代号最大值

                        user = User.objects.create(username=username)
                        password = utils.random_code_init()
                        user.set_password(password)  # 统一密码
                        user.save()

                        org = Organization.objects.create(
                            organization_id=user, otype=preorg.otype
                        )  # 实质创建组织
                        org.oname = preorg.oname
                        org.YQPoint = 0.0
                        org.introduction = preorg.introduction
                        org.avatar = preorg.avatar
                        org.save()

                        charger = utils.get_person_or_org(preorg.pos)  # 负责人
                        pos = Position.objects.create(person=charger, org=org,pos=0,status=Position.Status.INSERVICE)
                        pos.save()

                        preorg.status = preorg.NewOrgStatus.CONFIRMED
                        preorg.save()
                except:
                    html_display['warn_code'] = 1
                    html_display['warn_message'] = "创建组织失败。请联系管理员！"
                    return render(request, "organization_audit.html", locals())

                try:  # 发送给申请者的通过通知
                    with transaction.atomic():
                        content = "新建组织申请已通过，组织编号为 “{username}” ，初始密码为 “{password}” ，请尽快登录修改密码。" \
                                  "登录方式：(1)在负责人账户点击左侧“切换账号”；(2)从登录页面用组织编号或组织名称以及密码登录。" \
                            .format(username=username, password=password)
                        receiver = preorg.pos  # 通知接收者
                        URL = ""
                        # URL = request.build_absolute_uri(URL)
                        new_notification = notification_create(receiver, request.user, Notification.Type.NEEDREAD,
                                                               Notification.Title.VERIFY_INFORM, content, URL)
                        URL = "/addOrganization/?neworg_id={id}".format(id=preorg.id)
                        new_notification.URL=URL
                        new_notification.save()

                except:
                    html_display['warn_code'] = 1
                    html_display['warn_message'] = "创建发送给申请者的通知失败。请联系管理员！"
                    return render(request, "organization_audit.html", locals())
                # 成功新建组织
                html_display['warn_code'] = 2
                html_display['warn_message'] = "已通过新建“{oname}”的申请，该组织已创建！"\
                    .format(oname = preorg.oname)
                if notification_id!=-1:
                    context = notification_status_change(notification_id, Notification.Status.DONE)
                if context['warn_code'] != 2:
                    html_display['warn_message'] = context['warn_message']
                # 微信通知
                if getattr(publish_notification, 'ENABLE_INSTANCE', False):
                    publish_notification(new_notification)
                else:
                    publish_notification(new_notification.id)

            elif submit == 3:  # 拒绝
                try:  # 发送给申请者的拒绝通知
                    with transaction.atomic():
                        preorg.status = NewOrganization.NewOrgStatus.REFUSED
                        preorg.save()
                        content = "很遗憾，新建组织“{oname}”的申请未通过！"\
                            .format(oname = preorg.oname)
                        receiver = preorg.pos  # 通知接收者
                        URL = ""
                        # URL = request.build_absolute_uri(URL)
                        new_notification = notification_create(receiver, request.user, Notification.Type.NEEDREAD,
                                                               Notification.Title.VERIFY_INFORM, content, URL)
                        URL = "/addOrganization/?neworg_id={id}".format(id=preorg.id)
                        new_notification.URL = URL
                        new_notification.save()

                except:
                    html_display['warn_code'] = 1
                    html_display['warn_message'] = "创建发送给申请者的通知失败。请联系管理员！"
                    return render(request, "organization_audit.html", locals())

                # 拒绝成功
                html_display['warn_code'] = 2
                html_display['warn_message'] = "已拒绝新建组织“{oname}“的申请！"\
                    .format(oname = preorg.oname)
                if notification_id != -1:
                    context = notification_status_change(notification_id, Notification.Status.DONE)
                # 微信通知
                if getattr(publish_notification, 'ENABLE_INSTANCE', False):
                    publish_notification(new_notification)
                else:
                    publish_notification(new_notification.id)
            else:
                html_display['warn_code'] = 1
                html_display['warn_message'] = "提交出现无法处理的未知参数，请联系管理员。"


    if preorg.status == NewOrganization.NewOrgStatus.PENDING:  # 正在申请中，可以评论。
        commentable = 1  # 可以评论
    TERMINATE_STATUSES=[NewOrganization.NewOrgStatus.CANCELED,NewOrganization.NewOrgStatus.CONFIRMED,
                        NewOrganization.NewOrgStatus.REFUSED ]
    if preorg.status in TERMINATE_STATUSES and notification.status==Notification.Status.UNDONE:
        #未读变已读
        notification_status_change(notification_id,Notification.Status.DONE)

    if preorg.status == NewOrganization.NewOrgStatus.PENDING:  # 正在申请中，可以评论。
        commentable = 1  # 可以评论
    TERMINATE_STATUSES=[NewOrganization.NewOrgStatus.CANCELED,NewOrganization.NewOrgStatus.CONFIRMED,
                        NewOrganization.NewOrgStatus.REFUSED ]
    if preorg.status in TERMINATE_STATUSES and notification.status==Notification.Status.UNDONE:
        #未读变已读
        notification_status_change(notification_id)

    # 新版侧边栏, 顶栏等的呈现，采用 bar_display, 必须放在render前最后一步
    bar_display = utils.get_sidebar_and_navbar(request.user)
    bar_display["title_name"] = "新建组织审核"
    bar_display["navbar_name"] = "新建组织审核"

    return render(request, "organization_audit.html", locals())


@login_required(redirect_field_name='origin')
@utils.check_user_access(redirect_url="/logout/")
def showReimbursement(request):
    '''
    报销信息的聚合界面
    对审核老师进行了特判
    '''
    valid, user_type, html_display = utils.check_user_type(request.user)
    is_auditor = False
    if user_type == "Person":
        try:
            person = utils.get_person_or_org(request.user, user_type)
            if person.name == local_dict["audit_teacher"]["Funds"]:
                is_auditor = True
        except:
            pass
        if not is_auditor:
            html_display["warn_code"] = 1
            html_display["warn_code"] = "请不要使用个人账号申请报销！"
            return redirect("/welcome/" + 
                            '?warn_code={}&warn_message={}'.format(
                                html_display['warn_code'], html_display['warn_message']))

    if is_auditor:
        shown_instances = Reimbursement.objects
    else:
        shown_instances = Reimbursement.objects.filter(pos=request.user)
    shown_instances = shown_instances.order_by('-modify_time', '-time')
    bar_display = utils.get_sidebar_and_navbar(request.user)
    bar_display["title_name"] = "报销信息"
    bar_display["navbar_name"] = "报销信息"
    return render(request, 'reimbursement_show.html', locals())


# 新建或修改报销信息
@login_required(redirect_field_name='origin')
@utils.check_user_access(redirect_url="/logout/")
def addReimbursement(request):
    """
    新建报销信息
    """
    TERMINATE_STATUSES = [
                            Reimbursement.ReimburseStatus.CONFIRMED,
                            Reimbursement.ReimburseStatus.CANCELED,
                            Reimbursement.ReimburseStatus.REFUSED,
                        ]
    valid, user_type, html_display = utils.check_user_type(request.user)
    if user_type == "Person":
        return redirect("/welcome/")  # test

    me = utils.get_person_or_org(request.user, user_type)
    html_display["is_myself"] = True
    html_display['warn_code'] = 0

    reimbursed_act_ids = Reimbursement.objects.all(
        ).exclude(status=Reimbursement.ReimburseStatus.CANCELED     # 未取消报销的
        ).exclude(status=Reimbursement.ReimburseStatus.REFUSED      # 未被拒绝的
        ).values_list('activity_id', flat=True)
    activities = Activity.objects.activated(    # 本学期的
        ).filter(organization_id=me             # 本部门组织的
        ).filter(status=Activity.Status.END     # 已结束的
        ).exclude(id__in=reimbursed_act_ids     # 还没有报销的
        )                                       # 这种写法是为了方便随时取消某个条件
    # 新版侧边栏, 顶栏等的呈现，采用
    #bar_display, 必须放在render前最后一步
    # TODO: 整理页面返回逻辑，统一返回render的地方
    bar_display = utils.get_sidebar_and_navbar(request.user)
    bar_display["title_name"] = "新建报销申请"
    bar_display["navbar_name"] = "新建报销申请"

    YQP = float(me.YQPoint)  # 组织剩余的元气值
    present = 0  # 前端需要，1代表能展示，0代表初始申请
    commentable = 0  # 前端需要，表示能否评论。
    edit = 0  # 前端需要，表示第一次申请后修改
    notification_id = -1

    if request.GET.get('reimb_id') is not None:
        # 不是初次申请，而是修改或访问记录
        # 只要id正确就能显示
        # 是否能够取消,
        # 检查是否为本人，
        notification_id = request.GET.get('notifi_id', -1)
        try:
            id = int(request.GET.get('reimb_id'))  # 报销信息的ID
            pre_reimb = Reimbursement.objects.get(id=id)
            if notification_id != -1:
                # 说明是通过信箱进入的，检查加密
                notification_id = int(request.GET.get('notifi_id'))  # 通知ID
                en_pw = str(request.GET.get('enpw'))
                if hash_coder.verify(str(id) + '新建报销' + str(notification_id),
                                    en_pw) == False:
                    raise Exception('报销加密验证未通过')
                notification = Notification.objects.get(id=notification_id)
                if notification.status == Notification.Status.DELETE:
                    raise Exception('不能通过已删除的通知查看报销信息！')
        except:
            html_display['warn_code'] = 1
            html_display['warn_message'] = "该URL被篡改，请输入正确的URL地址"
            return redirect("/welcome/")
            return redirect('/notifications/' + '?warn_code={}&warn_message={}'.format(
                html_display['warn_code'], html_display['warn_message']))
        if pre_reimb.pos != request.user:   #判断是否为本人
            html_display['warn_code'] = 1
            html_display['warn_message'] = "您没有权力查看此通知"
            return redirect('/notifications/' + '?warn_code={}&warn_message={}'.format(
                html_display['warn_code'], html_display['warn_message']))
        if pre_reimb.status not in TERMINATE_STATUSES:  # 正在申请中，可以评论。
            commentable = 1  # 可以评论
            edit = 1  # 能展示也能修改
        present = 1  # 只要id正确就能显示

    if present:  # 第一次打开页面信息的准备工作,以下均为前端展示需要
        comments = pre_reimb.comments.order_by("time")
        html_display['audit_activity'] = pre_reimb.activity  # 正在报销的活动，避免被过滤掉
        html_display['amount'] = pre_reimb.amount           # 报销金额
        html_display['message'] = pre_reimb.message         # 备注信息
    username = local_dict["audit_teacher"]["Funds"]
    Auditor = User.objects.get(username=username)
    auditor_name=utils.get_person_or_org(Auditor).name
    if request.method == "POST" and request.POST:

        if request.POST.get('comment_submit') is not None:  # 新建评论信息，并保存
            context = addComment(request, pre_reimb)
            if context['warn_code'] == 1:
                html_display['warn_code'] = 1
                html_display['warn_message'] = context['warn_message']
            else:
                try:  # 发送给评论通知
                    with transaction.atomic():
                        text = str(context['new_comment'].text)
                        if len(text) >= 32:
                            text = text[:31] + "……"
                        content = "“{act_name}”的经费申请有了新的评论".format(
                                act_name=pre_reimb.activity.title)
                        if text!="":
                            content+=":”{text}“".format(text=text)
                        URL = ""
                        new_notification = notification_create(Auditor, request.user, Notification.Type.NEEDREAD,
                                                               Notification.Title.VERIFY_INFORM, content, URL)
                        en_pw = hash_coder.encode(str(pre_reimb.id) + '新建报销' + str(new_notification.id))
                        URL = "/auditReimbursement?reimb_id={id}&notifi_id={nid}&enpw={en_pw}".format(
                            id=pre_reimb.id, nid=new_notification.id, en_pw=en_pw)
                        new_notification.URL = URL
                        new_notification.save()
                except:
                    html_display['warn_code'] = 1
                    html_display['warn_message'] = "创建发送给审核老师的评论通知失败。请联系管理员！"
                    return render(request, "reimbursement_add.html", locals())
                # 微信通知
                if getattr(publish_notification, 'ENABLE_INSTANCE', False):
                    publish_notification(new_notification)
                else:
                    publish_notification(new_notification.id)
                html_display['warn_code'] = 2
                html_display['warn_message'] = "评论成功！"
<<<<<<< HEAD
=======
                return render(request, "reimbursement_add.html", locals())
>>>>>>> 75f6d281

        else:  # 取消+新建+修改
            # 取消
            need_cancel = int(request.POST.get('cancel_submit', -1))
            if need_cancel == 1:  # 1代表取消
                if edit:
                    with transaction.atomic():  # 修改状态为取消
                        pre_reimb.status = Reimbursement.ReimburseStatus.CANCELED
                        pre_reimb.save()
                    try:
                        with transaction.atomic():
                            content = "“{act_name}”的经费申请已取消".format(act_name=pre_reimb.activity.title)
                            URL = ""
                            new_notification = notification_create(Auditor, request.user,
                                                                   Notification.Type.NEEDREAD,
                                                                   Notification.Title.VERIFY_INFORM, content,
                                                                   URL)
                            en_pw = hash_coder.encode(str(pre_reimb.id) + '新建报销' +
                                                      str(new_notification.id))
                            URL = "/auditReimbursement?reimb_id={id}&notifi_id={nid}&enpw={en_pw}".format(
                                id=pre_reimb.id, nid=new_notification.id, en_pw=en_pw)
                            # URL = request.build_absolute_uri(URL)
                            new_notification.URL = URL
                            new_notification.save()
                    except:
                        html_display['warn_code'] = 1
                        html_display['warn_message'] = "创建给审核老师的取消通知失败。请联系管理员。"
                        return render(request, "reimbursement_add.html", locals())
                        # 微信通知
                    if getattr(publish_notification, 'ENABLE_INSTANCE', False):
                        publish_notification(new_notification)
                    else:
                        publish_notification(new_notification.id)
                    # 成功取消经费申请
                    html_display['warn_code'] = 2
                    html_display['warn_message'] = "已成功取消“{act_name}”的经费申请！".format(act_name=pre_reimb.activity.title)

            # 活动实例
            try:
                reimb_act_id = int(request.POST.get('activity_id'))
                reimb_act = Activity.objects.get(id=reimb_act_id)
                if edit ==0:
                    if reimb_act not in activities:#防止篡改POST导致伪造别人的报销活动
                        html_display['warn_code'] = 1
                        html_display['warn_message'] = "找不到该活动，请检查报销的活动的合法性！"
                        return render(request, "reimbursement_add.html", locals())
            except:
                html_display['warn_code'] = 1
                html_display['warn_message'] = "找不到该活动，请检查报销的活动的合法性！"
                return render(request, "reimbursement_add.html", locals())
            # YQP合法性的检查
            try:
                reimb_YQP = float(request.POST.get('YQP'))
                if reimb_YQP<0:
                    html_display['warn_code'] = 1
                    html_display['warn_message'] = "申请失败，报销的元气值不能为负值！"
                    return render(request, "reimbursement_add.html", locals())
                if reimb_YQP > YQP:
                    html_display['warn_code'] = 1
                    html_display['warn_message'] = "申请失败，报销的元气值不能超过组织当前元气值！"
                    return render(request, "reimbursement_add.html", locals())
            except:
                html_display['warn_code'] = 1
                html_display['warn_message'] = "元气值不能为空，请完整填写。"
                return render(request, "reimbursement_add.html", locals())
            # 报销材料图片的保存
            message = str(request.POST.get('message'))  # 报销说明
            if message=="":
                html_display['warn_code'] = 1
                html_display['warn_message'] = "报销说明不能为空，请完整填写。"
                return render(request, "reimbursement_add.html", locals())

            if edit == 0:

                try:  # 创建报销信息
                    images = request.FILES.getlist('images')
                    for image in images:
                        if utils.if_image(image) == False:
                            html_display['warn_code'] = 1
                            html_display['warn_message'] = "上传的附件只支持图片格式。"
                            return render(request, "reimbursement_add.html", locals())
                    with transaction.atomic():
                        new_reimb = Reimbursement.objects.create(
                            activity=reimb_act, amount=reimb_YQP, pos=request.user)
                        new_reimb.message = message
                        new_reimb.save()
                        # 创建评论保存图片
                        if images !=[]:
                            text = "以下默认为初始的报销材料"
                            reim_comment = Comment.objects.create(
                                commentbase=new_reimb, commentator=request.user)
                            reim_comment.text = text
                            reim_comment.save()
                            for payload in images:
                                CommentPhoto.objects.create(
                                    image=payload, comment=reim_comment)
                except:
                    html_display['warn_code'] = 1
                    html_display['warn_message'] = "新建经费申请失败，请联系管理员！"
                    return render(request, "reimbursement_add.html", locals())

                try:  # 创建对应通知
                    with transaction.atomic():
                        content = "有{org_name}“{act_name}”新的经费申请！".format(
                            org_name=me.oname,act_name=new_reimb.activity.title)
                        URL = ""
                        new_notification = notification_create(Auditor, request.user,
                                                               Notification.Type.NEEDDO,
                                                               Notification.Title.VERIFY_INFORM, content,
                                                               URL)
                        en_pw = hash_coder.encode(str(new_reimb.id) + '新建报销' +
                                                  str(new_notification.id))
                        URL = "/auditReimbursement?reimb_id={id}&notifi_id={nid}&enpw={en_pw}".format(
                            id=new_reimb.id, nid=new_notification.id, en_pw=en_pw)
                        # URL = request.build_absolute_uri(URL)
                        new_notification.URL = URL
                        new_notification.save()
                except:
                    html_display['warn_code'] = 1
                    html_display['warn_message'] = "创建通知失败。请检查输入or联系管理员"
                    return render(request, "reimbursement_add.html", locals())
                # 微信通知
                if getattr(publish_notification, 'ENABLE_INSTANCE', False):
                    publish_notification(new_notification)
                else:
                    publish_notification(new_notification.id)
                # 成功发送报销申请
                html_display['warn_code'] = 2
                html_display['warn_message'] = "经费申请已成功发送，请耐心等待{auditor_name}老师审批！" \
                    .format(auditor_name=auditor_name)
            else:  # 修改报销申请，只有图片和备注信息可以修改

                # 修改信息
                try:
                    with transaction.atomic():
                        pre_reimb.message = message
                        pre_reimb.amount = reimb_YQP
                        pre_reimb.save()
                except:
                    html_display['warn_code'] = 1
                    html_display['warn_message'] = "修改申请失败。请检查输入or联系管理员"
                    return render(request, "orgnization_add.html", locals())

                # 发送修改的申请通知
                try:
                    with transaction.atomic():
                        content = "有{org_name}“{act_name}”的经费申请已修改！".format(
                            org_name=me.oname, act_name=pre_reimb.activity.title)
                        # 在local_json.json新增审批人员信息,暂定为YPadmin
                        URL = ""
                        new_notification = notification_create(Auditor, request.user,
                                                               Notification.Type.NEEDDO,
                                                               Notification.Title.VERIFY_INFORM, content,
                                                               URL)

                        en_pw = hash_coder.encode(str(pre_reimb.id) + '新建报销' +
                                                  str(new_notification.id))
                        URL = "/auditReimbursement?reimb_id={id}&notifi_id={nid}&enpw={en_pw}".format(
                            id=pre_reimb.id, nid=new_notification.id, en_pw=en_pw)
                        # URL = request.build_absolute_uri(URL)
                        new_notification.URL = URL
                        new_notification.save()
                except:
                    html_display['warn_code'] = 1
                    html_display['warn_message'] = "创建通知失败。请检查输入or联系管理员"
                    return render(request, "reimbursement_add.html", locals())
                # 成功报销申请
                html_display['warn_code'] = 2
                html_display['warn_message'] = "经费申请已成功修改，请耐心等待{auditor_name}老师审批！"\
                    .format(auditor_name=auditor_name)
                if notification_id != -1:
                    context = notification_status_change(notification_id, Notification.Status.DONE)
                    if context['warn_code'] == 1:
                        html_display['warn_message'] = context['warn_message']
                # 发送微信消息
                if getattr(publish_notification, 'ENABLE_INSTANCE', False):
                    publish_notification(new_notification)
                else:
                    publish_notification(new_notification.id)
    # 新版侧边栏, 顶栏等的呈现，采用 bar_display, 必须放在render前最后一步
    bar_display = utils.get_sidebar_and_navbar(request.user)
    bar_display["title_name"] = "新建报销"
    bar_display["navbar_name"] = "新建报销"
    return render(request, "reimbursement_add.html", locals())


# 审核报销信息
@login_required(redirect_field_name='origin')
@utils.check_user_access(redirect_url="/logout/")
def auditReimbursement(request):
    """
    审核报销信息
    """
    TERMINATE_STATUSES = [
                            Reimbursement.ReimburseStatus.CONFIRMED,
                            Reimbursement.ReimburseStatus.CANCELED,
                            Reimbursement.ReimburseStatus.REFUSED,
                        ]
    valid, user_type, html_display = utils.check_user_type(request.user)
    if user_type == "Organization":
        return redirect("/welcome/")  # test
    me = utils.get_person_or_org(request.user, user_type)
    html_display["is_myself"] = True
    html_display['warn_code'] = 0
    html_display['warn_message'] = ""

    commentable = 0
    notification_id = -1
    # 检查是否为正确的审核老师
    if request.user.username != local_dict["audit_teacher"]["Funds"]:
        return redirect('/notifications/')
    try:  # 获取申请信息
        id = int(request.GET.get('reimb_id', -1))  # 报销信息的ID
        notification_id = int(request.GET.get('notifi_id', -1))  # 通知ID

        if id == -1 or notification_id == -1:
            html_display['warn_code'] = 1
            html_display['warn_message'] = "获取申请信息失败，请联系管理员。"
            return redirect('/notifications/' +
                            '?warn_code={}&warn_message={}'.format(
                                html_display['warn_code'], html_display['warn_message']))
        en_pw = str(request.GET.get('enpw'))
        if hash_coder.verify(str(id) + '新建报销' + str(notification_id),
                             en_pw) == False:
            html_display['warn_code'] = 1
            html_display['warn_message'] = "该URL被篡改，请输入正确的URL地址"
            return redirect('/notifications/' +
                            '?warn_code={}&warn_message={}'.format(
                                html_display['warn_code'], html_display['warn_message']))
        new_reimb = Reimbursement.objects.get(id=id)
        notification = Notification.objects.get(id=notification_id)
    except:
        html_display['warn_code'] = 1
        html_display['warn_message'] = "获取申请信息失败，请联系管理员。"
        return redirect('/notifications/' +'?warn_code={}&warn_message={}'.format(
                            html_display['warn_code'], html_display['warn_message']))

    # 新版侧边栏, 顶栏等的呈现，采用
    # bar_display, 必须放在render前最后一步
    # TODO: 整理页面返回逻辑，统一返回render的地方
    bar_display = utils.get_sidebar_and_navbar(request.user)
    bar_display["title_name"] = "报销审核"
    bar_display["navbar_name"] = "报销审核"

    # 以下前端展示
    comments = new_reimb.comments.order_by('time')  # 加载评论
    html_display['activity'] = new_reimb.activity #报销活动
    html_display['amount'] = new_reimb.amount  # 报销金额
    html_display['message'] = new_reimb.message  # 报销说明
    html_display['apply_time']=new_reimb.time       #申请时间
    html_display['applicant'] = utils.get_person_or_org(new_reimb.pos) #申请组织
    html_display['app_avatar_path'] = utils.get_user_ava(html_display['applicant'], "Organization")#申请组织的头像
    html_display['our_college']=Organization.objects.get(oname="元培学院") #获取元培学院的元气值

    if request.method == "POST" and request.POST:

        if request.POST.get('comment_submit') is not None:  # 新建评论信息，并保存
            context = addComment(request, new_reimb)
            if context['warn_code'] == 1:
                html_display['warn_code'] = 1
<<<<<<< HEAD
                html_display['warn_message'] = context['warn_message']
            else:
                try:  # 发送给评论通知
                    with transaction.atomic():
                        text = str(context['new_comment'].text)
                        if len(text)>=32:
                            text=text[:31]+"……"
                        content = "{teacher_name}老师给您的经费申请留有新的评论".format(
                             teacher_name=me.name)
                        if text != "":
                            content += ":”{text}“".format(text=text)
                        receiver = new_reimb.pos  # 通知接收者
                        URL = ""
                        new_notification = notification_create(receiver, request.user, Notification.Type.NEEDREAD,
                                                               Notification.Title.VERIFY_INFORM, content, URL)
                        en_pw = hash_coder.encode(str(new_reimb.id) + '新建报销' +str(new_notification.id))
                        URL = "/addReimbursement?reimb_id={id}&notifi_id={nid}&enpw={en_pw}".format(
                            id=new_reimb.id, nid=new_notification.id, en_pw=en_pw)
                        new_notification.URL = URL
                        new_notification.save()
                except:
                    html_display['warn_code'] = 1
                    html_display['warn_message'] = "创建发送给申请者的评论通知失败。请联系管理员！"
                    return render(request, "reimbursement_comment.html", locals())
                # 微信通知
                if getattr(publish_notification, 'ENABLE_INSTANCE', False):
                    publish_notification(new_notification)
                else:
                    publish_notification(new_notification.id)
                html_display['warn_code'] = 2
                html_display['warn_message'] = "评论成功！"
=======
                html_display['warn_message'] = context['warn_code']
            try:  # 发送给评论通知
                with transaction.atomic():
                    text = str(context['new_comment'].text)
                    if len(text)>=32:
                        text=text[:31]+"……"
                    content = "{teacher_name}老师给您的经费申请留有新的评论".format(
                         teacher_name=me.name)
                    if text != "":
                        content += ":”{text}“".format(text=text)
                    receiver = new_reimb.pos  # 通知接收者
                    URL = ""
                    new_notification = notification_create(receiver, request.user, Notification.Type.NEEDREAD,
                                                           Notification.Title.VERIFY_INFORM, content, URL)
                    en_pw = hash_coder.encode(str(new_reimb.id) + '新建报销' +str(new_notification.id))
                    URL = "/addReimbursement?reimb_id={id}&notifi_id={nid}&enpw={en_pw}".format(
                        id=new_reimb.id, nid=new_notification.id, en_pw=en_pw)
                    new_notification.URL = URL
                    new_notification.save()
            except:
                html_display['warn_code'] = 1
                html_display['warn_message'] = "创建发送给申请者的评论通知失败。请联系管理员！"
                return render(request, "reimbursement_comment.html", locals())
            # 微信通知
            if getattr(publish_notification, 'ENABLE_INSTANCE', False):
                publish_notification(new_notification)
            else:
                publish_notification(new_notification.id)
            html_display['warn_code'] = 2
            html_display['warn_message'] = "评论成功！"
            return render(request, "reimbursement_comment.html", locals())
>>>>>>> 75f6d281

        # 审核老师的两种操作：通过，和拒绝
        else:
            submit = int(request.POST.get('submit', -1))
            if submit == 2:  # 通过
                org = new_reimb.pos.organization

                try:
                    with transaction.atomic():
                        if org.YQPoint < new_reimb.amount:
                            html_display['warn_code'] = 1
                            html_display['warn_message'] = "当前组织没有足够的元气值。报销申请无法通过。"
                        else:  # 修改对应组织的元气值
                            org.YQPoint -= new_reimb.amount
                            org.save()
                            new_reimb.status = Reimbursement.ReimburseStatus.CONFIRMED
                            new_reimb.save()
                except:
                    html_display['warn_code'] = 1
                    html_display['warn_message'] = "修改元气值失败。报销申请无法通过，请联系管理员！"
                    return render(request, "reimbursement_comment.html", locals())

                try:  # 发送给申请者的通过通知或者是没有足够元气值的通知
                    with transaction.atomic():
                        if html_display['warn_code'] == 1:
                            content = "{act_name}的报销申请由于组织元气值不足无法通过，请补充元气值至{amount}以上再点击通知继续申请！".format(
                                act_name=new_reimb.activity.title,amount=new_reimb.amount)
                            typename = Notification.Type.NEEDDO
                            URL = ""
                        else:
                            content = "{act_name}的报销申请已通过，扣除元气值{amount}".format(
                                act_name=new_reimb.activity.title,amount=new_reimb.amount)
                            typename = Notification.Type.NEEDREAD
                            URL = ""
                            # URL = request.build_absolute_uri(URL)
                        receiver = new_reimb.pos  # 通知接收者
                        new_notification = notification_create(receiver, request.user,
                                                               typename,
                                                               Notification.Title.VERIFY_INFORM, content,
                                                               URL)

                        en_pw = hash_coder.encode(str(new_reimb.id) + '新建报销' +
                                                      str(new_notification.id))
                        URL = "/addReimbursement?reimb_id={id}&notifi_id={nid}&enpw={en_pw}".format(
                            id=new_reimb.id, nid=new_notification.id, en_pw=en_pw)
                            # URL = request.build_absolute_uri(URL)
                        new_notification.URL = URL
                        new_notification.save()
                except:
                    html_display['warn_code'] = 1
                    html_display['warn_message'] = "创建发送给申请者的通知失败。请联系管理员！"
                    return render(request, "reimbursement_comment.html", locals())
                if notification_id != -1:   # 注意考虑取消状态
                    context = notification_status_change(notification_id, Notification.Status.DONE)  # 修改通知状态
                # 成功发送通知
                html_display['warn_code'] = 2
                html_display['warn_message'] = "该组织的经费申请已通过！"
                if context['warn_code'] != 2:
                    html_display['warn_code'] = 1
                    html_display['warn_message'] += context['warn_message']
                # 微信通知
                if getattr(publish_notification, 'ENABLE_INSTANCE', False):
                    publish_notification(new_notification)
                else:
                    publish_notification(new_notification.id)
            elif submit == 3:  # 拒绝
                try:  # 发送给申请者的拒绝通知
                    with transaction.atomic():
                        new_reimb.status = Reimbursement.ReimburseStatus.REFUSED
                        new_reimb.save()
                        content = "很遗憾，{act_name}报销申请未通过！".format(act_name=new_reimb.activity.title)
                        receiver = new_reimb.pos  # 通知接收者
                        URL = "/showReimbursement/"  # 报销失败可能应该鼓励继续报销
                        # URL = request.build_absolute_uri(URL)
                        new_notification = notification_create(receiver, request.user, Notification.Type.NEEDREAD,
                                                               Notification.Title.VERIFY_INFORM, content, URL)

                except:
                    html_display['warn_code'] = 1
                    html_display['warn_message'] = "创建发送给申请者的通知失败。请联系管理员！"
                    return render(request, "reimbursement_comment.html", locals())
                if notification_id != -1:
                    context = notification_status_change(notification_id, Notification.Status.DONE)
                # 拒绝成功
                html_display['warn_code'] = 2
                html_display['warn_message'] = "已成功拒绝该组织的经费申请！"
                if context['warn_code'] == 1:
                    html_display['warn_code'] = 1
                    html_display['warn_message'] = context['warn_message']
                # 微信通知
                if getattr(publish_notification, 'ENABLE_INSTANCE', False):
                    publish_notification(new_notification)
                else:
                    publish_notification(new_notification.id)
            else:
                html_display['warn_code'] = 1
                html_display['warn_message'] = "出现未知参数，请联系管理员"
                return redirect('/notifications/' +
                                '?warn_code={}&warn_message={}'.format(
                                    html_display['warn_code'], html_display['warn_message']))
<<<<<<< HEAD
    if new_reimb.status == Reimbursement.ReimburseStatus.WAITING:  # 正在申请中，可以评论。
        commentable = 1  # 可以评论
    if new_reimb.status in TERMINATE_STATUSES and notification.status==Notification.Status.UNDONE:
        #未读变已读
        notification_status_change(notification_id,Notification.Status.DONE)
=======

    if new_reimb.status == Reimbursement.ReimburseStatus.WAITING:  # 正在申请中，可以评论。
        commentable = 1  # 可以评论

    TERMINATE_STATUSES=[Reimbursement.ReimburseStatus.CANCELED,Reimbursement.ReimburseStatus.CONFIRMED,
                        Reimbursement.ReimburseStatus.REFUSED]
    if new_reimb.status in TERMINATE_STATUSES and notification.status==Notification.Status.UNDONE:
        #未读变已读
        notification_status_change(notification_id)
>>>>>>> 75f6d281
    # 新版侧边栏, 顶栏等的呈现，采用 bar_display, 必须放在render前最后一步
    bar_display = utils.get_sidebar_and_navbar(request.user)
    bar_display["title_name"] = "报销审核"
    bar_display["navbar_name"] = "报销审核"
    return render(request, "reimbursement_comment.html", locals())<|MERGE_RESOLUTION|>--- conflicted
+++ resolved
@@ -2628,11 +2628,7 @@
         text = str(request.POST.get('comment'))
         # 检查图片合法性
         comment_images = request.FILES.getlist('comment_images')
-<<<<<<< HEAD
         if text=="" and comment_images == []:
-=======
-        if text=="" and comment_images is None:
->>>>>>> 75f6d281
             context['warn_code'] = 1
             context['warn_message'] = "评论内容为空，无法评论！"
             return context
@@ -3036,7 +3032,6 @@
             context = addComment(request, preorg)
             if context['warn_code'] == 1:
                 html_display['warn_code'] = 1
-<<<<<<< HEAD
                 html_display['warn_message'] = context['warn_message']
             else:
                 try:  # 发送给评论通知
@@ -3068,41 +3063,6 @@
                     publish_notification(new_notification.id)
                 html_display['warn_code'] = 2
                 html_display['warn_message'] = "评论成功！"
-
-=======
-                html_display['warn_message'] = context['warn_code']
-
-            try:  # 发送给评论通知
-                with transaction.atomic():
-                    text = str(context['new_comment'].text)
-                    if len(text)>=32:
-                        text=text[:31]+"……"
-                    content = "{teacher_name}老师给您的组织申请留有新的评论 ".format(
-                         teacher_name=me.name)
-                    if text != "":
-                        content += ":“{text}”'".format(text=text)
-                    receiver = preorg.pos  # 通知接收者
-                    URL = ""
-                    new_notification = notification_create(receiver, request.user, Notification.Type.NEEDREAD,
-                                                           Notification.Title.VERIFY_INFORM, content, URL)
-                    en_pw = hash_coder.encode(str(preorg.id) + '新建组织' +str(new_notification.id))
-                    URL = "/addOrganization?neworg_id={id}&notifi_id={nid}&enpw={en_pw}".format(
-                        id=preorg.id, nid=new_notification.id, en_pw=en_pw)
-                    new_notification.URL = URL
-                    new_notification.save()
-            except:
-                html_display['warn_code'] = 1
-                html_display['warn_message'] = "创建发送给申请者的评论通知失败。请联系管理员！"
-                return render(request, "organization_audit.html", locals())
-            # 微信通知
-            if getattr(publish_notification, 'ENABLE_INSTANCE', False):
-                publish_notification(new_notification)
-            else:
-                publish_notification(new_notification.id)
-            html_display['warn_code'] = 2
-            html_display['warn_message'] = "评论成功！"
-            return render(request, "organization_audit.html", locals())
->>>>>>> 75f6d281
 
         # 对于审核老师来说，有三种操作，通过，申请需要修改和拒绝
         else:
@@ -3386,10 +3346,6 @@
                     publish_notification(new_notification.id)
                 html_display['warn_code'] = 2
                 html_display['warn_message'] = "评论成功！"
-<<<<<<< HEAD
-=======
-                return render(request, "reimbursement_add.html", locals())
->>>>>>> 75f6d281
 
         else:  # 取消+新建+修改
             # 取消
@@ -3650,7 +3606,6 @@
             context = addComment(request, new_reimb)
             if context['warn_code'] == 1:
                 html_display['warn_code'] = 1
-<<<<<<< HEAD
                 html_display['warn_message'] = context['warn_message']
             else:
                 try:  # 发送给评论通知
@@ -3682,39 +3637,6 @@
                     publish_notification(new_notification.id)
                 html_display['warn_code'] = 2
                 html_display['warn_message'] = "评论成功！"
-=======
-                html_display['warn_message'] = context['warn_code']
-            try:  # 发送给评论通知
-                with transaction.atomic():
-                    text = str(context['new_comment'].text)
-                    if len(text)>=32:
-                        text=text[:31]+"……"
-                    content = "{teacher_name}老师给您的经费申请留有新的评论".format(
-                         teacher_name=me.name)
-                    if text != "":
-                        content += ":”{text}“".format(text=text)
-                    receiver = new_reimb.pos  # 通知接收者
-                    URL = ""
-                    new_notification = notification_create(receiver, request.user, Notification.Type.NEEDREAD,
-                                                           Notification.Title.VERIFY_INFORM, content, URL)
-                    en_pw = hash_coder.encode(str(new_reimb.id) + '新建报销' +str(new_notification.id))
-                    URL = "/addReimbursement?reimb_id={id}&notifi_id={nid}&enpw={en_pw}".format(
-                        id=new_reimb.id, nid=new_notification.id, en_pw=en_pw)
-                    new_notification.URL = URL
-                    new_notification.save()
-            except:
-                html_display['warn_code'] = 1
-                html_display['warn_message'] = "创建发送给申请者的评论通知失败。请联系管理员！"
-                return render(request, "reimbursement_comment.html", locals())
-            # 微信通知
-            if getattr(publish_notification, 'ENABLE_INSTANCE', False):
-                publish_notification(new_notification)
-            else:
-                publish_notification(new_notification.id)
-            html_display['warn_code'] = 2
-            html_display['warn_message'] = "评论成功！"
-            return render(request, "reimbursement_comment.html", locals())
->>>>>>> 75f6d281
 
         # 审核老师的两种操作：通过，和拒绝
         else:
@@ -3815,23 +3737,11 @@
                 return redirect('/notifications/' +
                                 '?warn_code={}&warn_message={}'.format(
                                     html_display['warn_code'], html_display['warn_message']))
-<<<<<<< HEAD
     if new_reimb.status == Reimbursement.ReimburseStatus.WAITING:  # 正在申请中，可以评论。
         commentable = 1  # 可以评论
     if new_reimb.status in TERMINATE_STATUSES and notification.status==Notification.Status.UNDONE:
         #未读变已读
         notification_status_change(notification_id,Notification.Status.DONE)
-=======
-
-    if new_reimb.status == Reimbursement.ReimburseStatus.WAITING:  # 正在申请中，可以评论。
-        commentable = 1  # 可以评论
-
-    TERMINATE_STATUSES=[Reimbursement.ReimburseStatus.CANCELED,Reimbursement.ReimburseStatus.CONFIRMED,
-                        Reimbursement.ReimburseStatus.REFUSED]
-    if new_reimb.status in TERMINATE_STATUSES and notification.status==Notification.Status.UNDONE:
-        #未读变已读
-        notification_status_change(notification_id)
->>>>>>> 75f6d281
     # 新版侧边栏, 顶栏等的呈现，采用 bar_display, 必须放在render前最后一步
     bar_display = utils.get_sidebar_and_navbar(request.user)
     bar_display["title_name"] = "报销审核"
