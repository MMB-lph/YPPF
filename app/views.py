from threading import local
from django.dispatch.dispatcher import NO_RECEIVERS, receiver
from django.template.defaulttags import register
from app.models import (
    NaturalPerson,
    Position,
    Organization,
    OrganizationType,
    Position,
    Activity,
    TransferRecord,
    Participant,
    Notification,
    NewOrganization,
    Comment,
    CommentPhoto,
    YQPointDistribute,
    Reimbursement
)
from django.db.models import Max
import app.utils as utils
from app.forms import UserForm
from app.utils import url_check, check_cross_site, get_person_or_org
from app.activity_utils import (
    create_activity, modify_activity, accept_activity, 
    applyActivity, cancel_activity, withdraw_activity,
    ActivityException
)
from app.wechat_send import publish_notification
from boottest import local_dict
from boottest.hasher import MyMD5PasswordHasher, MySHA256Hasher
from django.shortcuts import render, redirect
from django.http import HttpResponse, HttpResponseRedirect, JsonResponse
from django.contrib import auth, messages
from django.contrib.auth.models import User
from django.contrib.auth.decorators import login_required
from django.contrib.auth.hashers import make_password, check_password
from django.db import transaction
from django.db.models import Q
from django.conf import settings
from django.urls import reverse
from django.views.decorators.http import require_POST, require_GET

import json
from time import mktime
from datetime import date, datetime, timedelta
from urllib import parse
import re
import random
import requests  # 发送验证码
import io
import csv
import qrcode

# 定时任务注册
from django_apscheduler.jobstores import DjangoJobStore, register_events, register_job
from .scheduler_func import scheduler

# 注册启动以上schedule任务
register_events(scheduler)
scheduler.start()

email_url = local_dict["url"]["email_url"]
hash_coder = MySHA256Hasher(local_dict["hash"]["base_hasher"])
email_coder = MySHA256Hasher(local_dict["hash"]["email"])


@register.filter
def get_item(dictionary, key):
    return dictionary.get(key)


def index(request):
    arg_origin = request.GET.get("origin")
    modpw_status = request.GET.get("modinfo")
    # request.GET['success'] = "no"
    arg_islogout = request.GET.get("is_logout")
    alert = request.GET.get("alert")
    html_display = dict()
    if (
            request.method == "GET"
            and modpw_status is not None
            and modpw_status == "success"
    ):
        html_display["warn_code"] = 2
        html_display["warn_message"] = "修改密码成功!"
        auth.logout(request)
        return render(request, "index.html", locals())

    if alert is not None:
        html_display["warn_code"] = 1
        html_display["warn_message"] = "检测到恶意 URL，请与系统管理员进行联系。"
        auth.logout(request)
        return render(request, "index.html", locals())

    if arg_islogout is not None:
        if request.user.is_authenticated:
            auth.logout(request)
            return render(request, "index.html", locals())
    if arg_origin is None:  # 非外部接入
        if request.user.is_authenticated:
            return redirect("/welcome/")
            """
            valid, user_type , html_display = utils.check_user_type(request.user)
            if not valid:
                return render(request, 'index.html', locals())
            return redirect('/stuinfo') if user_type == "Person" else redirect('/orginfo')
            """
    # 恶意的 origin
    if not url_check(arg_origin):
        return redirect("/index/?alert=1")

    if request.method == "POST" and request.POST:
        username = request.POST["username"]
        password = request.POST["password"]

        try:
            user = User.objects.filter(username=username)
            if len(user) == 0:
                org = Organization.objects.get(
                    oname=username)  # 如果get不到，就是账号不存在了
                user = org.organization_id
                username = user.username
            else:
                user = user[0]
        except:
            # if arg_origin is not None:
            #    redirect(f'/login/?origin={arg_origin}')
            html_display["warn_message"] = local_dict["msg"]["404"]
            html_display["warn_code"] = 1
            return render(request, "index.html", locals())
        userinfo = auth.authenticate(username=username, password=password)
        if userinfo:
            auth.login(request, userinfo)
            request.session["username"] = username
            if arg_origin is not None:
                if not check_cross_site(request, arg_origin):
                    html_display["warn_code"] = 1
                    html_display["warn_message"] = "当前账户不能进行地下室预约，请使用个人账户登录后预约"
                    return redirect("/welcome/?warn_code={}&warn_message={}".format(
                        html_display["warn_code"], html_display["warn_message"]))
                if not arg_origin.startswith('http'):  # 非外部链接，合法性已经检查过
                    return redirect(arg_origin)       # 不需要加密验证
                d = datetime.utcnow()
                t = mktime(datetime.timetuple(d))
                timeStamp = str(int(t))
                en_pw = hash_coder.encode(username + timeStamp)
                try:
                    userinfo = NaturalPerson.objects.get(
                        person_id__username=username)
                    name = userinfo.name
                    return redirect(
                        arg_origin
                        + f"?Sid={username}&timeStamp={timeStamp}&Secret={en_pw}&name={name}"
                    )
                except:
                    return redirect(
                        arg_origin
                        + f"?Sid={username}&timeStamp={timeStamp}&Secret={en_pw}"
                    )
            else:
                # 先处理初次登录
                valid, user_type, html_display = utils.check_user_type(
                    request.user)
                if not valid:
                    return redirect("/logout/")
                me = utils.get_person_or_org(userinfo, user_type)
                if me.first_time_login:
                    return redirect("/modpw/")

                return redirect("/welcome/")
                """
                valid, user_type , html_display = utils.check_user_type(request.user)
                if not valid:
                    return render(request, 'index.html', locals())
                return redirect('/stuinfo') if user_type == "Person" else redirect('/orginfo')
                """
        else:
            html_display["warn_code"] = 1
            html_display["warn_message"] = local_dict["msg"]["406"]

    # 非 post 过来的
    if arg_origin is not None:
        if request.user.is_authenticated:

            if not check_cross_site(request, arg_origin):
                html_display = dict()
                html_display["warn_code"] = 1
                html_display["warn_message"] = "当前账户不能进行地下室预约，请使用个人账户登录后预约"
                return redirect("/welcome/?warn_code={}&warn_message={}".format(
                    html_display["warn_code"], html_display["warn_message"]))

            d = datetime.utcnow()
            t = mktime(datetime.timetuple(d))
            timeStamp = str(int(t))
            print("utc time: ", d)
            print(timeStamp)
            username = request.session["username"]
            en_pw = hash_coder.encode(username + timeStamp)
            return redirect(
                arg_origin +
                f"?Sid={username}&timeStamp={timeStamp}&Secret={en_pw}"
            )

    return render(request, "index.html", locals())


# Return content
# Sname 姓名 Succeed 成功与否
wechat_login_coder = MyMD5PasswordHasher("wechat_login")


def miniLogin(request):
    try:
        assert request.method == "POST"
        username = request.POST["username"]
        password = request.POST["password"]
        secret_token = request.POST["secret_token"]
        assert wechat_login_coder.verify(username, secret_token) == True
        user = User.objects.get(username=username)

        userinfo = auth.authenticate(username=username, password=password)

        if userinfo:

            auth.login(request, userinfo)

            request.session["username"] = username
            en_pw = hash_coder.encode(request.session["username"])
            user_account = NaturalPerson.objects.get(person_id=username)
            return JsonResponse({"Sname": user_account.name, "Succeed": 1}, status=200)
        else:
            return JsonResponse({"Sname": username, "Succeed": 0}, status=400)
    except:
        return JsonResponse({"Sname": "", "Succeed": 0}, status=400)


@login_required(redirect_field_name="origin")
@utils.check_user_access(redirect_url="/logout/")
def stuinfo(request, name=None):
    """
        进入到这里的逻辑:
        首先必须登录，并且不是超级账户
        如果name是空
            如果是个人账户，那么就自动跳转个人主页"/stuinfo/myname"
            如果是组织账户，那么自动跳转welcome
        如果name非空但是找不到对应的对象
            自动跳转到welcome
        如果name有明确的对象
            如果不重名
                如果是自己，那么呈现并且有左边栏
                如果不是自己或者自己是组织，那么呈现并且没有侧边栏
            如果重名
                那么期望有一个"+"在name中，如果搜不到就跳转到Search/?Query=name让他跳转去
    """

    user = request.user
    valid, user_type, html_display = utils.check_user_type(request.user)

    oneself = utils.get_person_or_org(user, user_type)

    if name is None:
        if user_type == "Organization":
            return redirect("/welcome/")  # 组织只能指定学生姓名访问
        else:  # 跳轉到自己的頁面
            assert user_type == "Person"
            full_path = request.get_full_path()

            append_url = "" if (
                "?" not in full_path) else "?" + full_path.split("?")[1]
            return redirect("/stuinfo/" + oneself.name + append_url)
    else:
        # 先对可能的加号做处理
        name_list = name.split("+")
        name = name_list[0]
        person = NaturalPerson.objects.activated().filter(name=name)
        if len(person) == 0:  # 查无此人
            return redirect("/welcome/")
        if len(person) == 1:  # 无重名
            person = person[0]
        else:  # 有很多人，这时候假设加号后面的是user的id
            if len(name_list) == 1:  # 没有任何后缀信息，那么如果是自己则跳转主页，否则跳转搜索
                if user_type == "Person" and oneself.name == name:
                    person = oneself
                else:  # 不是自己，信息不全跳转搜索
                    return redirect("/search?Query=" + name)
            else:
                obtain_id = int(name_list[1])  # 获取增补信息
                get_user = User.objects.get(id=obtain_id)
                potential_person = NaturalPerson.objects.activated().get(
                    person_id=get_user
                )
                assert potential_person in person
                person = potential_person

        is_myself = user_type == "Person" and person.person_id == user  # 用一个字段储存是否是自己
        html_display["is_myself"] = is_myself  # 存入显示

        # 制作属于组织的卡片（头像，名称（+链接），介绍，职位）
        person_poss = Position.objects.activated().filter(
            Q(person=person) & (Q(show_post=True) | Q(pos=0)))
        person_orgs = Organization.objects.filter(
            id__in=person_poss.values("org"))       # ta属于的组织
        person_org_poss = person_poss.values("pos")  # ta在组织中的职位
        person_org_poss = [(pos['pos'], org.otype.get_name(pos['pos']))
                           for org, pos in zip(person_orgs, person_org_poss)]
        oneself_org_ids = [oneself] if user_type == 'Organization' else Position.objects.activated().filter(
            Q(person=oneself) & Q(show_post=True)).values("org")
        person_org_same = [
            id in oneself_org_ids for id in person_poss.values("org")]
        person_org_avas = [utils.get_user_ava(org, "organization")
                           for org in person_orgs]
        org_statuss = person_poss.values("status")
        html_display["org_info"] = list(
            zip(person_orgs, person_org_avas,
                person_org_poss, org_statuss, person_org_same)
        )
        html_display["org_len"] = len(html_display["org_info"])

        # 制作参与活动的卡片（时间，名称（+链接），组织，地点，介绍，状态）
        participants = Participant.objects.filter(person_id=person.id)
        activities = Activity.objects.filter(
            Q(id__in=participants.values('activity_id')), ~Q(status=Activity.Status.CANCELED))
        if user_type == 'Person':
            activities_me = Participant.objects.filter(
                person_id=person.id).values('activity_id')
            activity_is_same = [
                activity in activities_me
                for activity in participants.values("activity_id")
            ]
        else:
            activities_me = activities.filter(
                organization_id=oneself.id).values('id')
            activities_me = [activity['id'] for activity in activities_me]
            activity_is_same = [
                activity['activity_id'] in activities_me
                for activity in participants.values("activity_id")
            ]
        participate_status_list = participants.values('status')
        participate_status_list = [info['status']
                                   for info in participate_status_list]
        status_color = {
            Activity.Status.REVIEWING: "primary",
            Activity.Status.CANCELED: "secondary",
            Activity.Status.APPLYING: "info",
            Activity.Status.WAITING: "warning",
            Activity.Status.PROGRESSING: "success",
            Activity.Status.END: "danger",
            Participant.AttendStatus.APPLYING: "primary",
            Participant.AttendStatus.APLLYFAILED: "danger",
            Participant.AttendStatus.APLLYSUCCESS: "info",
            Participant.AttendStatus.ATTENDED: "success",
            Participant.AttendStatus.UNATTENDED: "warning",
            Participant.AttendStatus.CANCELED: "secondary",
        }
        activity_color_list = [status_color[activity.status]
                               for activity in activities]
        attend_color_list = [status_color[status]
                             for status in participate_status_list]
        activity_info = list(
            zip(
                activities,
                participate_status_list,
                activity_is_same,
                activity_color_list,
                attend_color_list,
            )
        )
        activity_info.sort(key=lambda a: a[0].start, reverse=True)
        html_display["activity_info"] = activity_info
        html_display["activity_len"] = len(html_display["activity_info"])

        # 警告呈现信息

        try:
            html_display["warn_code"] = int(
                request.GET.get("warn_code", 0)
            )  # 是否有来自外部的消息
        except:
            return redirect("/welcome/")
        html_display["warn_message"] = request.GET.get(
            "warn_message", "")  # 提醒的具体内容

        modpw_status = request.GET.get("modinfo", None)
        if modpw_status is not None and modpw_status == "success":
            html_display["warn_code"] = 2
            html_display["warn_message"] = "修改个人信息成功!"

        # 存储被查询人的信息
        context = dict()

        context["person"] = person

        context["title"] = (
            "我"
            if is_myself
            else "Ta"
        )

        context["avatar_path"] = utils.get_user_ava(person, "Person")
        context["wallpaper_path"] = utils.get_user_wallpaper(person)

        # 新版侧边栏, 顶栏等的呈现，采用 bar_display
        bar_display = utils.get_sidebar_and_navbar(request.user, "个人主页")
        origin = request.get_full_path()

        return render(request, "stuinfo.html", locals())


@login_required(redirect_field_name="origin")
@utils.check_user_access(redirect_url="/logout/")
def request_login_org(request, name=None):  # 特指个人希望通过个人账户登入组织账户的逻辑
    """
        这个函数的逻辑是，个人账户点击左侧的管理组织直接跳转登录到组织账户
        首先检查登录的user是个人账户，否则直接跳转orginfo
        如果个人账户对应的是name对应的组织的最高权限人，那么允许登录，否则跳转回stuinfo并warning
    """
    user = request.user
    valid, user_type, html_display = utils.check_user_type(request.user)

    if user_type == "Organization":
        return redirect("/orginfo/")
    try:
        me = NaturalPerson.objects.activated().get(person_id=user)
    except:  # 找不到合法的用户
        return redirect("/welcome/")
    if name is None:  # 个人登录未指定登入组织,属于不合法行为,弹回欢迎
        return redirect("/welcome/")
    else:  # 确认有无这个组织
        try:
            org = Organization.objects.get(oname=name)
        except:  # 找不到对应组织
            urls = "/stuinfo/" + me.name + "?warn_code=1&warn_message=找不到对应组织,请联系管理员!"
            return redirect(urls)
        try:
            position = Position.objects.activated().filter(org=org, person=me)
            assert len(position) == 1
            position = position[0]
            assert position.pos == 0
        except:
            urls = "/stuinfo/" + me.name + "?warn_code=1&warn_message=没有登录到该组织账户的权限!"
            return redirect(urls)
        # 到这里,是本人组织并且有权限登录
        auth.logout(request)
        auth.login(request, org.organization_id)  # 切换到组织账号
        if org.first_time_login:
            return redirect("/modpw/")
        return redirect("/orginfo/")


@login_required(redirect_field_name="origin")
@utils.check_user_access(redirect_url="/logout/")
def orginfo(request, name=None):
    """
        orginfo负责呈现组织主页，逻辑和stuinfo是一样的，可以参考
        只区分自然人和法人，不区分自然人里的负责人和非负责人。任何自然人看这个组织界面都是【不可管理/编辑组织信息】
    """
    user = request.user
    valid, user_type, html_display = utils.check_user_type(request.user)

    me = utils.get_person_or_org(user, user_type)

    if name is None:  # 此时登陆的必需是法人账号，如果是自然人，则跳转welcome
        if user_type == "Person":
            return redirect("/welcome/")
        try:
            org = Organization.objects.activated().get(organization_id=user)
        except:
            return redirect("/welcome/")

        full_path = request.get_full_path()
        append_url = "" if (
            "?" not in full_path) else "?" + full_path.split("?")[1]

        return redirect("/orginfo/" + org.oname + append_url)

    try:  # 指定名字访问组织账号的，可以是自然人也可以是法人。在html里要注意区分！

        # 下面是组织信息

        org = Organization.objects.activated().get(oname=name)

    except:
        return redirect("/welcome/")

    organization_name = name
    organization_type_name = org.otype.otype_name
    org_avatar_path = utils.get_user_ava(org, "Organization")
    # org的属性 YQPoint 和 information 不在此赘述，直接在前端调用

    # 该学年、该学期、该组织的 活动的信息,分为 未结束continuing 和 已结束ended ，按时间顺序降序展现
    continuing_activity_list = (
        Activity.objects.activated()
        .filter(organization_id=org)
        .filter(
            status__in=[
                Activity.Status.REVIEWING,
                Activity.Status.APPLYING,
                Activity.Status.WAITING,
                Activity.Status.PROGRESSING,
            ]
        )
        .order_by("-start")
    )

    ended_activity_list = (
        Activity.objects.activated()
        .filter(organization_id=org)
        .filter(status__in=[Activity.Status.CANCELED, Activity.Status.END])
        .order_by("-start")
    )

    # 如果是用户登陆的话，就记录一下用户有没有加入该活动，用字典存每个活动的状态，再把字典存在列表里

    prepare_times = Activity.EndBeforeHours.prepare_times

    continuing_activity_list_participantrec = []

    for act in continuing_activity_list:
        dictmp = {}
        dictmp["act"] = act
        dictmp["endbefore"] = act.start - \
            timedelta(hours=prepare_times[act.endbefore])
        if user_type == "Person":

            existlist = Participant.objects.filter(activity_id_id=act.id).filter(
                person_id_id=me.id
            )

            if existlist:  # 判断是否非空
                dictmp["status"] = existlist[0].status
            else:
                dictmp["status"] = "无记录"
        continuing_activity_list_participantrec.append(dictmp)

    ended_activity_list_participantrec = []
    for act in ended_activity_list:
        dictmp = {}
        dictmp["act"] = act
        dictmp["endbefore"] = act.start - \
            timedelta(hours=prepare_times[act.endbefore])
        if user_type == "Person":
            existlist = Participant.objects.filter(activity_id_id=act.id).filter(
                person_id_id=me.id
            )
            if existlist:  # 判断是否非空
                dictmp["status"] = existlist[0].status
            else:
                dictmp["status"] = "无记录"
        ended_activity_list_participantrec.append(dictmp)

    # 判断我是不是老大, 首先设置为false, 然后如果有person_id和user一样, 就为True
    html_display["isboss"] = False

    # 组织成员list
    positions = Position.objects.activated().filter(org=org).order_by("pos")  # 升序
    member_list = []
    for p in positions:
        if p.person.person_id == user and p.pos == 0:
            html_display["isboss"] = True
        if p.show_post == True or p.pos == 0:
            member = {}
            member["person"] = p.person
            member["job"] = org.otype.get_name(p.pos)
            member["highest"] = True if p.pos == 0 else False

            member["avatar_path"] = utils.get_user_ava(
                member["person"], "Person")

            member_list.append(member)

    try:
        html_display["warn_code"] = int(
            request.GET.get("warn_code", 0))  # 是否有来自外部的消息
    except:
        return redirect("/welcome/")
    html_display["warn_message"] = request.GET.get(
        "warn_message", "")  # 提醒的具体内容

    modpw_status = request.GET.get("modinfo", None)
    if modpw_status is not None and modpw_status == "success":
        html_display["warn_code"] = 2
        html_display["warn_message"] = "修改组织信息成功!"

    # 补充左边栏信息

    # 判断是否为组织账户本身在登录
    html_display["is_myself"] = me == org

    # 再处理修改信息的回弹
    modpw_status = request.GET.get("modinfo", None)
    html_display["modpw_code"] = modpw_status is not None and modpw_status == "success"

    # 组织活动的信息

    # 补充一些呈现信息
    # 新版侧边栏, 顶栏等的呈现，采用 bar_display, 必须放在render前最后一步
    bar_display = utils.get_sidebar_and_navbar(request.user)
    bar_display["title_name"] = "组织主页"
    bar_display["navbar_name"] = "组织主页"

    # 转账后跳转
    origin = request.get_full_path()

    # 补充订阅该组织的按钮
    show_subscribe = False
    if user_type == "Person":
        show_subscribe = True
        subscribe_flag = True  # 默认在订阅列表中

        if organization_name in me.unsubscribe_list.values_list("oname", flat=True):
            subscribe_flag = False

    return render(request, "orginfo.html", locals())


@login_required(redirect_field_name="origin")
@utils.check_user_access(redirect_url="/logout/")
def homepage(request):
    valid, user_type, html_display = utils.check_user_type(request.user)
    is_person = True if user_type == "Person" else False
    me = utils.get_person_or_org(request.user, user_type)
    myname = me.name if is_person else me.oname

    # 直接储存在html_display中
    # profile_name = "个人主页" if is_person else "组织主页"
    # profile_url = "/stuinfo/" + myname if is_person else "/orginfo/" + myname

    html_display["is_myself"] = True

    try:
        html_display["warn_code"] = int(
            request.GET.get("warn_code", 0))  # 是否有来自外部的消息
    except:
        return redirect("/welcome/")
    html_display["warn_message"] = request.GET.get(
        "warn_message", "")  # 提醒的具体内容

    
    nowtime = datetime.now()
    # 今天第一次访问 welcome 界面，积分加 0.5
    if is_person:
        with transaction.atomic():
            np = NaturalPerson.objects.select_for_update().get(person_id=request.user)
            if np.last_time_login is None or np.last_time_login.date != nowtime.date:
                np.last_time_login = nowtime
                np.bonusPoint += 0.5
                np.save()



    # 今天开始进行的活动,且不展示结束的活动。按开始时间由近到远排序
    today_activity_list = (
        Activity.objects.activated()
        .filter(Q(start__year=nowtime.year) & Q(start__month=nowtime.month) & Q(start__day=nowtime.day))
        .filter(
            status__in=[
                Activity.Status.APPLYING,
                Activity.Status.WAITING,
                Activity.Status.PROGRESSING
            ]
        )
        .order_by("start")
    )
    # 今天可以报名的活动。按截止时间由近到远排序
    prepare_times = Activity.EndBeforeHours.prepare_times
    signup_rec = (
        Activity.objects.activated()
        .filter(status=Activity.Status.APPLYING)
    )
    today_signup_list = []
    for act in signup_rec:
        dictmp = {}
        dictmp["endbefore"] = act.start - \
            timedelta(hours=prepare_times[act.endbefore])
        dictmp["act"] = act
        today_signup_list.append(dictmp)
    today_signup_list.sort(key=lambda x: x["endbefore"])

    # 新版侧边栏, 顶栏等的呈现，采用 bar_display, 必须放在render前最后一步
    bar_display = utils.get_sidebar_and_navbar(request.user)
    bar_display["title_name"] = "Welcome Page"
    bar_display["navbar_name"] = "元培生活"


    return render(request, "welcome_page.html", locals())


@login_required(redirect_field_name="origin")
@utils.check_user_access(redirect_url="/logout/")
def account_setting(request):
    valid, user_type, html_display = utils.check_user_type(request.user)

    # 在这个页面 默认回归为自己的左边栏
    html_display["is_myself"] = True
    user = request.user
    me = utils.get_person_or_org(user, user_type)
    former_img = utils.get_user_ava(me, user_type)

    if user_type == "Person":
        info = NaturalPerson.objects.filter(person_id=user)
        userinfo = info.values()[0]

        useroj = NaturalPerson.objects.get(person_id=user)

        # print(json.loads(request.body.decode("utf-8")))
        if request.method == "POST" and request.POST:

            attr_dict = dict()

            attr_dict['nickname'] = request.POST['nickname']
            attr_dict['biography'] = request.POST["aboutBio"]
            attr_dict['telephone'] = request.POST["tel"]
            attr_dict['email'] = request.POST["email"]
            attr_dict['stu_major'] = request.POST["major"]
            #attr_dict['stu_grade'] = request.POST['grade'] 用户无法填写
            #attr_dict['stu_class'] = request.POST['class'] 用户无法填写
            attr_dict['stu_dorm'] = request.POST['dorm']

            ava = request.FILES.get("avatar")
            gender = request.POST['gender']

            show_dict = dict()

            show_dict['show_nickname'] = request.POST.get(
                'show_nickname') == 'on'
            show_dict['show_gender'] = request.POST.get('show_gender') == 'on'
            show_dict['show_tel'] = request.POST.get('show_tel') == 'on'
            show_dict['show_email'] = request.POST.get('show_email') == 'on'
            show_dict['show_major'] = request.POST.get('show_major') == 'on'
            show_dict['show_dorm'] = request.POST.get('show_dorm') == 'on'

            expr = bool(ava or (gender != useroj.get_gender_display()))
            expr += bool(sum(
                [(getattr(useroj, attr) != attr_dict[attr] and attr_dict[attr] != "") for attr in attr_dict.keys()]))
            expr += bool(sum([getattr(useroj, show_attr) != show_dict[show_attr]
                         for show_attr in show_dict.keys()]))

            if gender != useroj.gender:
                useroj.gender = NaturalPerson.Gender.MALE if gender == '男' else NaturalPerson.Gender.FEMALE
            for attr in attr_dict.keys():
                if getattr(useroj, attr) != attr_dict[attr] and attr_dict[attr] != "":
                    setattr(useroj, attr, attr_dict[attr])
            for show_attr in show_dict.keys():
                if getattr(useroj, show_attr) != show_dict[show_attr]:
                    setattr(useroj, show_attr, show_dict[show_attr])
            if ava is None:
                pass
            else:
                useroj.avatar = ava
            useroj.save()
            avatar_path = settings.MEDIA_URL + str(ava)
            if expr >= 1:
                upload_state = True
                return redirect("/stuinfo/?modinfo=success")
            # else: 没有更新 从下面统一返回
    else:
        info = Organization.objects.filter(organization_id=user)
        userinfo = info.values()[0]

        useroj = Organization.objects.get(organization_id=user)

        if request.method == "POST" and request.POST:

            attr_dict = dict()
            attr_dict['introduction'] = request.POST['introduction']

            ava = request.FILES.get("avatar")

            expr = bool(ava)
            expr += bool(sum(
                [(getattr(useroj, attr) != attr_dict[attr] and attr_dict[attr] != "") for attr in attr_dict.keys()]))

            for attr in attr_dict.keys():
                if getattr(useroj, attr) != attr_dict[attr] and attr_dict[attr] != "":
                    setattr(useroj, attr, attr_dict[attr])
            if ava is None:
                pass
            else:
                useroj.avatar = ava
            useroj.save()
            avatar_path = settings.MEDIA_URL + str(ava)
            if expr >= 1:
                upload_state = True
                return redirect("/orginfo/?modinfo=success")
            # else: 没有修改信息 统一从下面返回

    # 补充网页呈现所需信息
    # 新版侧边栏, 顶栏等的呈现，采用 bar_display, 必须放在render前最后一步
    bar_display = utils.get_sidebar_and_navbar(request.user)
    bar_display["title_name"] = "Account Setting"
    bar_display["navbar_name"] = "账户设置"
    bar_display["help_message"] = local_dict["help_message"]["账户设置"]

    if user_type == "Person":
        return render(request, "person_account_setting.html", locals())
    else:
        return render(request, "org_account_setting.html", locals())


def register(request):
    if request.user.is_superuser:
        if request.method == "POST" and request.POST:
            name = request.POST["name"]
            password = request.POST["password"]
            sno = request.POST["snum"]
            email = request.POST["email"]
            password2 = request.POST["password2"]
            stu_grade = request.POST["syear"]
            # gender = request.POST['sgender']
            if password != password2:
                render(request, "index.html")
            else:
                # user with same sno
                same_user = NaturalPerson.objects.filter(person_id=sno)
                if same_user:
                    render(request, "auth_register_boxed.html")
                same_email = NaturalPerson.objects.filter(email=email)
                if same_email:
                    render(request, "auth_register_boxed.html")

                # OK!
                user = User.objects.create(username=sno)
                user.set_password(password)
                user.save()

                new_user = NaturalPerson.objects.create(person_id=user)
                new_user.name = name
                new_user.email = email
                new_user.stu_grade = stu_grade
                new_user.save()
                return HttpResponseRedirect("/index/")
        return render(request, "auth_register_boxed.html")
    else:
        return HttpResponseRedirect("/index/")


# @login_required(redirect_field_name=None)
def logout(request):
    auth.logout(request)
    return HttpResponseRedirect("/index/")


"""
def org_spec(request, *args, **kwargs):
    arg = args[0]
    org_dict = local_dict['org']
    topic = org_dict[arg]
    org = Organization.objects.filter(oname=topic)
    pos = Position.objects.filter(Q(org=org) | Q(pos='部长') | Q(pos='老板'))
    try:
        pos = Position.objects.filter(Q(org=org) | Q(pos='部长') | Q(pos='老板'))
        boss_no = pos.values()[0]['person_id']#存疑，可能还有bug here
        boss = NaturalPerson.objects.get(person_id=boss_no).name
        job = pos.values()[0]['pos']
    except:
        person_incharge = '负责人'
    return render(request, 'org_spec.html', locals())
"""


def get_stu_img(request):
    print("in get stu img")
    stuId = request.GET.get("stuId")
    if stuId is not None:
        try:
            stu = NaturalPerson.objects.get(person_id=stuId)
            img_path = utils.get_user_ava(stu, "Person")
            return JsonResponse({"path": img_path}, status=200)
        except:
            return JsonResponse({"message": "Image not found!"}, status=404)
    return JsonResponse({"message": "User not found!"}, status=404)


@login_required(redirect_field_name="origin")
@utils.check_user_access(redirect_url="/logout/")
def search(request):
    """
        搜索界面的呈现逻辑
        分成搜索个人和搜索组织两个模块，每个模块的呈现独立开，有内容才呈现，否则不显示
        搜索个人：
            支持使用姓名搜索，支持对未设为不可见的昵称和专业搜索
            搜索结果的呈现采用内容/未公开表示，所有列表为people_filed
        搜索组织
            支持使用组织名、组织类型搜索、一级负责人姓名
            组织的呈现内容由拓展表体现，不在这个界面呈现具体成员
            add by syb:
            支持通过组织名、组织类型来搜索组织
            支持通过公开关系的个人搜索组织，即如果某自然人用户可以被上面的人员搜索检出，
            而且该用户选择公开其与组织的关系，那么该组织将在搜索界面呈现。
            搜索结果的呈现内容见organization_field
        搜索活动
            支持通过活动名、组织来搜索活动。只要可以搜索到组织，组织对应的活动就也可以被搜到
            搜索结果的呈现见activity_field
    """

    valid, user_type, html_display = utils.check_user_type(request.user)

    query = request.GET.get("Query", "")
    if query == "":
        return redirect("/welcome/")

    not_found_message = "找不到符合搜索的信息或相关内容未公开！"
    # 首先搜索个人, 允许搜索姓名或者公开的专业, 删去小名搜索
    people_list = NaturalPerson.objects.filter(

        Q(name__icontains=query)
        | (  # (Q(nickname__icontains=query) & Q(show_nickname=True)) |
            Q(stu_major__icontains=query) & Q(show_major=True)
        )
    )

    # 接下来准备呈现的内容
    # 首先是准备搜索个人信息的部分
    people_field = [
        "姓名",
        "年级",
        "班级",
        # "昵称",
        # "性别",
        "专业",
        # "邮箱",
        # "电话",
        # "宿舍",
        "状态",
    ]  # 感觉将年级和班级分开呈现会简洁很多

    # 搜索组织
    # 先查找query作为姓名包含在字段中的职务信息, 选的是post为true或者职务等级为0
    pos_list = Position.objects.activated().filter(
        Q(person__name__icontains=query) & (Q(show_post=True) | Q(pos=0))
    )
    # 通过组织名、组织类名、和上述的职务信息对应的组织信息
    organization_list = Organization.objects.filter(
        Q(oname__icontains=query)
        | Q(otype__otype_name__icontains=query)
        | Q(id__in=pos_list.values("org"))
    ).prefetch_related("position_set")

    org_display_list = []
    for org in organization_list:
        org_display_list.append(
            {
                "oname": org.oname,
                "otype": org.otype,
                "pos0": [
                    w["person__name"]
                    for w in list(
                        org.position_set.activated()
                        .filter(pos=0)
                        .values("person__name")
                    )
                ],
            }
        )

    # 组织要呈现的具体内容
    organization_field = ["组织名称", "组织类型", "负责人", "近期活动"]

    # 搜索活动
    activity_list = Activity.objects.filter(
        Q(title__icontains=query) | Q(organization_id__oname__icontains=query)
    )

    # 活动要呈现的内容
    activity_field = ["活动名称", "承办组织", "状态"]

    me = utils.get_person_or_org(request.user, user_type)
    html_display["is_myself"] = True

    # 新版侧边栏, 顶栏等的呈现，采用 bar_display, 必须放在render前最后一步
    bar_display = utils.get_sidebar_and_navbar(request.user)
    bar_display["title_name"] = "Search"
    bar_display["navbar_name"] = "信息搜索"  #

    return render(request, "search.html", locals())


def test(request):
    request.session["cookies"] = "hello, i m still here."
    return render(request, "all_org.html")


def forget_password(request):
    """
        忘记密码页（Pylance可以提供文档字符串支持）
        页面效果
        -------
        - 根据（邮箱）验证码完成登录，提交后跳转到修改密码界面
        - 本质是登录而不是修改密码
        - 如果改成支持验证码登录只需修改页面和跳转（记得修改函数和页面名）
        页面逻辑
        -------
        1. 发送验证码
            1.5 验证码冷却避免多次发送
        2. 输入验证码
            2.5 保留表单信息
        3. 错误提醒和邮件发送提醒
        实现逻辑
        -------
        - 通过脚本使按钮提供不同的`send_captcha`值，区分按钮
        - 通过脚本实现验证码冷却，页面刷新后重置冷却（避免过长等待影响体验）
        - 通过`session`保证安全传输验证码和待验证用户
        - 成功发送/登录后才在`session`中记录信息
        - 页面模板中实现消息提醒
            - `err_code`非零值代表错误，在页面中显示
            - `err_code`=`0`或`4`是预设的提醒值，额外弹出提示框
            - forget_password.html中可以进一步修改
        - 尝试发送验证码后总是弹出提示框，通知用户验证码的发送情况
        注意事项
        -------
        - 尝试忘记密码的不一定是本人，一定要做好隐私和逻辑处理
            - 用户邮箱应当部分打码，避免向非本人提供隐私数据！
        - 不发送消息时`err_code`应为`None`或不声明，不同于modpw
        - `err_code`=`4`时弹出
        - 连接设置的timeout为6s
        - 如果引入企业微信验证，建议将send_captcha分为'qywx'和'email'
    """
    if request.session.get("received_user"):
        username = request.session["received_user"]  # 自动填充，方便跳转后继续
    if request.method == "POST":
        username = request.POST["username"]
        send_captcha = request.POST["send_captcha"] == "yes"
        vertify_code = request.POST["vertify_code"]  # 用户输入的验证码

        user = User.objects.filter(username=username)
        if not user:
            err_code = 1
            err_message = "账号不存在"
        elif len(user) != 1:
            err_code = 1
            err_message = "账号不唯一，请联系管理员"
        else:
            user = User.objects.get(username=username)
            try:
                useroj = NaturalPerson.objects.get(person_id=user)  # 目前只支持自然人
            except:
                err_code = 1
                err_message = "暂不支持组织账号忘记密码！"
                return render(request, "forget_password.html", locals())
            isFirst = useroj.first_time_login
            if isFirst:
                err_code = 2
                err_message = "初次登录密码与账号相同！"
            elif send_captcha:
                email = useroj.email
                if not email or email.lower() == "none" or "@" not in email:
                    err_code = 3
                    err_message = "您没有设置邮箱，请联系管理员" + \
                                  "或发送姓名、学号和常用邮箱至gypjwb@pku.edu.cn进行修改"  # TODO:记得填
                else:
                    # randint包含端点，randrange不包含
                    captcha = random.randrange(1000000)
                    captcha = f"{captcha:06}"
                    msg = (
                        f"<h3><b>亲爱的{useroj.name}同学：</b></h3><br/>"
                        "您好！您的账号正在进行邮箱验证，本次请求的验证码为：<br/>"
                        f'<p style="color:orange">{captcha}'
                        '<span style="color:gray">(仅'
                        f'<a href="{request.build_absolute_uri()}">当前页面</a>'
                        '有效)</span></p>'
                        f'点击进入<a href="{request.build_absolute_uri("/")}">元培成长档案</a><br/>'
                        "<br/>"
                        "元培学院开发组<br/>" + datetime.now().strftime("%Y年%m月%d日")
                    )
                    post_data = {
                        "sender": "元培学院开发组",  # 发件人标识
                        "toaddrs": [email],  # 收件人列表
                        "subject": "YPPF登录验证",  # 邮件主题/标题
                        "content": msg,  # 邮件内容
                        # 若subject为空, 第一个\n视为标题和内容的分隔符
                        "html": True,  # 可选 如果为真则content被解读为html
                        "private_level": 0,  # 可选 应在0-2之间
                        # 影响显示的收件人信息
                        # 0级全部显示, 1级只显示第一个收件人, 2级只显示发件人
                        "secret": email_coder.encode(msg),  # content加密后的密文
                    }
                    post_data = json.dumps(post_data)
                    pre, suf = email.rsplit("@", 1)
                    if len(pre) > 5:
                        pre = pre[:2] + "*" * len(pre[2:-3]) + pre[-3:]
                    try:
                        response = requests.post(
                            email_url, post_data, timeout=6)
                        response = response.json()
                        if response["status"] != 200:
                            err_code = 4
                            err_message = f"未能向{pre}@{suf}发送邮件"
                            print("向邮箱api发送失败，原因：", response["data"]["errMsg"])
                        else:
                            # 记录验证码发给谁 不使用username防止被修改
                            request.session["received_user"] = username
                            request.session["captcha"] = captcha
                            err_code = 0
                            err_message = f"验证码已发送至{pre}@{suf}"
                    except:
                        err_code = 4
                        err_message = "邮件发送失败：超时"
            else:
                captcha = request.session.get("captcha", "")
                received_user = request.session.get("received_user", "")
                if len(captcha) != 6 or username != received_user:
                    err_code = 5
                    err_message = "请先发送验证码"
                elif vertify_code.upper() == captcha.upper():
                    auth.login(request, user)
                    request.session.pop("captcha")
                    request.session.pop("received_user")  # 成功登录后不再保留
                    request.session["username"] = username
                    request.session["forgetpw"] = "yes"
                    return redirect(reverse("modpw"))
                else:
                    err_code = 6
                    err_message = "验证码不正确"
    return render(request, "forget_password.html", locals())


@login_required(redirect_field_name="origin")
def modpw(request):
    '''
        可能在三种情况进入这个页面：首次登陆；忘记密码；或者常规的修改密码。
        在忘记密码时，可以允许不输入旧的密码
        在首次登陆时，现在写的也可以不输入旧的密码（我还没想好这样合不合适）
            以上两种情况都可以直接进行密码修改
        常规修改要审核旧的密码
    '''
    valid, user_type, html_display = utils.check_user_type(request.user)
    if not valid:
        return redirect("/index/")
    me = utils.get_person_or_org(request.user, user_type)
    isFirst = me.first_time_login
    # 在其他界面，如果isFirst为真，会跳转到这个页面
    # 现在，请使用@utils.check_user_access(redirect_url)包装器完成用户检查

    html_display["is_myself"] = True

    err_code = 0
    err_message = None
    forgetpw = request.session.get("forgetpw", "") == "yes"  # added by pht
    user = request.user
    username = user.username

    if request.method == "POST" and request.POST:
        oldpassword = request.POST["pw"]
        newpw = request.POST["new"]
        strict_check = False

        if oldpassword == newpw and strict_check and not (forgetpw or isFirst):
            err_code = 1
            err_message = "新密码不能与原密码相同"
        elif newpw == username and strict_check:
            err_code = 2
            err_message = "新密码不能与学号相同"
        elif newpw != oldpassword and (forgetpw or isFirst):  # added by pht
            err_code = 5
            err_message = "两次输入的密码不匹配"
        else:
            # 在1、忘记密码 2、首次登录 3、验证旧密码正确 的前提下，可以修改
            if forgetpw or isFirst:
                userauth = True
            else:
                userauth = auth.authenticate(
                    username=username, password=oldpassword)  # 验证旧密码是否正确
            if userauth:  # 可以修改
                try:  # modified by pht: if检查是错误的，不存在时get会报错
                    user.set_password(newpw)
                    user.save()
                    me.first_time_login = False
                    me.save()

                    if forgetpw:
                        request.session.pop("forgetpw")  # 删除session记录

                    urls = reverse("index") + "?modinfo=success"
                    return redirect(urls)
                except:  # modified by pht: 之前使用的if检查是错误的
                    err_code = 3
                    err_message = "学号不存在"
            else:
                err_code = 4
                err_message = "原始密码不正确"
    # 新版侧边栏, 顶栏等的呈现，采用 bar_display, 必须放在render前最后一步
    bar_display = utils.get_sidebar_and_navbar(request.user)
    # 补充一些呈现信息
    bar_display["title_name"] = "Modify Password"
    bar_display["navbar_name"] = "修改密码"
    return render(request, "modpw.html", locals())




# 用已有的搜索，加一个转账的想他转账的 field
# 调用的时候传一下 url 到 origin
# 搜索不希望出现学号，rid 为 User 的 index
@login_required(redirect_field_name="origin")
@utils.check_user_access(redirect_url="/logout/")
def transaction_page(request, rid=None):
    valid, user_type, html_display = utils.check_user_type(request.user)

    me = utils.get_person_or_org(request.user, user_type)
    html_display["is_myself"] = True

    # 新版侧边栏, 顶栏等的呈现，采用 bar_display, 必须放在render前最后一步
    # 如果希望前移，请联系YHT
    bar_display = utils.get_sidebar_and_navbar(request.user)
    # 补充一些呈现信息
    bar_display["title_name"] = "Transaction"
    bar_display["navbar_name"] = "发起转账"

    context = dict()
    if request.method == "POST":
        # 如果是post方法，从数据中读取rid
        rid = request.POST.get("rid")  # index

    # 同样首先进行合法性检查
    try:
        user = User.objects.get(id=rid)
        recipient = utils.get_person_or_org(user)
    except:
        urls = "/welcome/" + "?warn_code=1&warn_message=遭遇非法收款人!如有问题, 请联系管理员!"
        return redirect(urls)

    # 不要转给自己
    if int(rid) == request.user.id:
        urls = "/welcome/" + "?warn_code=1&warn_message=遭遇非法收款人!如有问题, 请联系管理员!"
        return redirect(urls)

    # 获取名字
    _, _, context = utils.check_user_type(user)
    context = utils.get_sidebar_and_navbar(user, context)
    name = recipient.name if context["user_type"] == "Person" else recipient.oname
    context["name"] = name
    context["rid"] = rid
    context["YQPoint"] = me.YQPoint

    # 储存返回跳转的url
    if context["user_type"] == "Person":

        context["return_url"] = (
            context["profile_url"] + context["name"] + "+" + context["rid"]
        )
    else:
        context["return_url"] = context["profile_url"] + context["name"]

    # 如果是post, 说明发起了一起转账
    # 到这里, rid没有问题, 接收方和发起方都已经确定
    if request.method == "POST":
        # 获取转账消息, 如果没有消息, 则为空
        transaction_msg = request.POST.get("msg", "")

        # 检查发起转账的数据
        try:
            amount = float(request.POST.get("amount", None))
            assert amount is not None
            assert amount > 0
        except:
            html_display["warn_code"] = 1
            html_display["warn_message"] = "转账金额为空或为负数, 请填写合法的金额!"

            return render(request, "transaction_page.html", locals())

        if int(amount * 10) / 10 != amount:
            html_display["warn_code"] = 1
            html_display["warn_message"] = "转账金额的最大精度为0.1, 请填写合法的金额!"

            return render(request, "transaction_page.html", locals())

        # 到这里, 参数的合法性检查完成了, 接下来应该是检查发起人的账户, 够钱就转
        try:
            with transaction.atomic():
                # 首先锁定用户
                if user_type == "Person":
                    payer = (
                        NaturalPerson.objects.activated()
                        .select_for_update()
                        .get(person_id=request.user)
                    )
                else:
                    payer = (
                        Organization.objects.activated()
                        .select_for_update()
                        .get(organization_id=request.user)
                    )

                # 接下来确定金额
                if payer.YQPoint < amount:
                    html_display["warn_code"] = 1
                    html_display["warn_message"] = (
                        "现存元气值余额为"
                        + str(payer.YQPoint)
                        + ", 不足以发起额度为"
                        + str(amount)
                        + "的转账!"
                    )
                else:
                    payer.YQPoint -= amount
                    record = TransferRecord.objects.create(
                        proposer=request.user,
                        recipient=user,
                        amount=amount,
                        message=transaction_msg,
                    )
                    record.save()
                    payer.save()
                    warn_message = "成功发起向" + name + "的转账! 元气值将在对方确认后到账。"

                    notification_create(
                        receiver=user,
                        sender=request.user,
                        typename=Notification.Type.NEEDDO,
                        title=Notification.Title.TRANSFER_CONFIRM,
                        content=transaction_msg,
                        URL="/myYQPoint/",
                        relate_TransferRecord=record,
                    )
                    # 跳转回主页, 首先先get主页位置
                    urls = (
                        context["return_url"]
                        + f"?warn_code=2&warn_message={warn_message}"
                    )
                    return redirect(urls)

        except:
            html_display["warn_code"] = 1
            html_display["warn_message"] = "出现无法预料的问题, 请联系管理员!"

    return render(request, "transaction_page.html", locals())


# 涉及表单，一般就用 post 吧
# 这边先扣，那边先不加，等确认加
# 预期这边成功之后，用企业微信通知接收方，调转到查看未接收记录的窗口
@require_POST
@login_required(redirect_field_name="origin")
def start_transaction(request):
    rid = request.POST.get("rid")  # index
    origin = request.POST.get("origin")
    amount = request.POST.get("amount")
    amount = float(amount)
    transaction_msg = request.POST.get("msg")
    name = request.POST.get("name")
    context = dict()
    context["origin"] = origin

    user = User.objects.get(id=rid)

    try:
        # 允许一位小数
        assert amount == int(float(amount) * 10) / 10
        assert amount > 0
    except:
        context[
            "msg"
        ] = "Unexpected amount. If you are not deliberately doing this, please contact the administrator to report this bug."
        return render(request, "msg.html", context)

    try:
        user = User.objects.get(id=rid)
    except:
        context[
            "msg"
        ] = "Unexpected recipient. If you are not deliberately doing this, please contact the administrator to report this bug."
        return render(request, "msg.html", context)

    try:
        payer = utils.get_person_or_org(request.user)
        with transaction.atomic():
            if payer.YQPoint >= float(amount):
                payer.YQPoint -= float(amount)
            else:
                raise ValueError
            # TODO 目前用的是 nickname，可能需要改成 name
            # 需要确认 create 是否会在数据库产生记录，如果不会是否会有主键冲突？
            record = TransferRecord.objects.create(
                proposer=request.user, recipient=user
            )
            record.amount = amount
            record.message = transaction_msg
            record.time = str(datetime.now())
            record.save()
            payer.save()

    except:
        context[
            "msg"
        ] = "Check if you have enough YQPoint. If so, please contact the administrator to report this bug."
        return render(request, "msg.html", context)

    context["msg"] = "Waiting the recipient to confirm the transaction."
    return render(request, "msg.html", context)


def confirm_transaction(request, tid=None, reject=None):
    context = dict()
    context["warn_code"] = 1  # 先假设有问题
    with transaction.atomic():
        try:
            record = TransferRecord.objects.select_for_update().get(
                id=tid, recipient=request.user
            )

        except Exception as e:

            context["warn_message"] = "交易遇到问题, 请联系管理员!" + str(e)
            return context

        if record.status != TransferRecord.TransferStatus.WAITING:
            context["warn_message"] = "交易已经完成, 请不要重复操作!"
            return context

        payer = record.proposer
        try:
            if hasattr(payer, "naturalperson"):
                payer = (
                    NaturalPerson.objects.activated()
                    .select_for_update()
                    .get(person_id=payer)
                )
            else:
                payer = Organization.objects.select_for_update().get(
                    organization_id=payer
                )
        except:
            context["warn_message"] = "交易对象不存在或已毕业, 请联系管理员!"
            return context

        recipient = record.recipient
        if hasattr(recipient, "naturalperson"):
            recipient = (
                NaturalPerson.objects.activated()
                .select_for_update()
                .get(person_id=recipient)
            )
        else:
            recipient = Organization.objects.select_for_update().get(
                organization_id=recipient
            )

        if reject is True:
            record.status = TransferRecord.TransferStatus.REFUSED
            payer.YQPoint += record.amount
            payer.save()
            context["warn_message"] = "拒绝转账成功!"
            notification_create(
                receiver=record.proposer,
                sender=record.recipient,
                typename=Notification.Type.NEEDREAD,
                title=Notification.Title.TRANSFER_FEEDBACK,
                content=f"{str(recipient)}拒绝了您的转账。",
                URL="/myYQPoint/",
            )
            notification_status_change(record.transfer_notification.get().id)
        else:
            record.status = TransferRecord.TransferStatus.ACCEPTED
            recipient.YQPoint += record.amount
            recipient.save()
            context["warn_message"] = "交易成功!"
            notification_create(
                receiver=record.proposer,
                sender=record.recipient,
                typename=Notification.Type.NEEDREAD,
                title=Notification.Title.TRANSFER_FEEDBACK,
                content=f"{str(recipient)}接受了您的转账。",
                URL="/myYQPoint/",
            )
            notification_status_change(record.transfer_notification.get().id)
        record.finish_time = datetime.now()  # 交易完成时间
        record.save()
        context["warn_code"] = 2

        return context

    context["warn_message"] = "交易遇到问题, 请联系管理员!"
    return context


def record2Display(record_list, user):  # 对应myYQPoint函数中的table_show_list
    lis = []
    amount = {"send": 0.0, "recv": 0.0}
    # 储存这个列表中所有record的元气值的和
    for record in record_list:
        lis.append({})

        # 确定类型
        record_type = "send" if record.proposer.username == user.username else "recv"

        # id
        lis[-1]["id"] = record.id

        # 时间
        lis[-1]["start_time"] = record.start_time.strftime("%m/%d %H:%M")
        if record.finish_time is not None:
            lis[-1]["finish_time"] = record.finish_time.strftime("%m/%d %H:%M")

        # 对象
        # 如果是给出列表，那么对象就是接收者

        obj_user = record.recipient if record_type == "send" else record.proposer
        lis[-1]["obj_direct"] = "To  " if record_type == "send" else "From"
        if hasattr(obj_user, "naturalperson"):  # 如果OneToOne Field在个人上
            lis[-1]["obj"] = obj_user.naturalperson.name
            lis[-1]["obj_url"] = "/stuinfo/" + \
                                 lis[-1]["obj"] + "+" + str(obj_user.id)
        else:
            lis[-1]["obj"] = obj_user.organization.oname
            lis[-1]["obj_url"] = "/orginfo/" + lis[-1]["obj"]

        # 金额
        lis[-1]["amount"] = record.amount
        amount[record_type] += record.amount

        # 留言
        lis[-1]["message"] = record.message
        lis[-1]["if_act_url"] = False
        if record.corres_act is not None:
            lis[-1]["message"] = "活动" + record.corres_act.title + "积分"
            # TODO 这里还需要补充一个活动跳转链接

        # 状态
        lis[-1]["status"] = record.get_status_display()

    # 对外展示为 1/10
    """
    统一在前端修改
    for key in amount:
        amount[key] = amount[key]/10
    """
    # 由于误差, 将amount调整为小数位数不超过2
    for key in amount.keys():
        amount[key] = round(amount[key], 1)
    return lis, amount


# modified by Kinnuch


@login_required(redirect_field_name="origin")
@utils.check_user_access(redirect_url="/logout/")
def myYQPoint(request):
    valid, user_type, html_display = utils.check_user_type(request.user)

    # 接下来处理POST相关的内容
    html_display["warn_code"] = 0
    if request.method == "POST":  # 发生了交易处理的事件
        try:  # 检查参数合法性
            post_args = request.POST.get("post_button")
            record_id, action = post_args.split(
                "+")[0], post_args.split("+")[1]
            assert action in ["accept", "reject"]
            reject = action == "reject"
        except:
            html_display["warn_code"] = 1
            html_display["warn_message"] = "交易遇到问题,请不要非法修改参数!"

        if html_display["warn_code"] == 0:  # 如果传入参数没有问题
            # 调用确认预约API
            context = confirm_transaction(request, record_id, reject)
            # 此时warn_code一定是1或者2，必定需要提示
            html_display["warn_code"] = context["warn_code"]
            html_display["warn_message"] = context["warn_message"]

    me = utils.get_person_or_org(request.user, user_type)
    html_display["is_myself"] = True

    to_send_set = TransferRecord.objects.filter(
        proposer=request.user, status=TransferRecord.TransferStatus.WAITING
    )

    to_recv_set = TransferRecord.objects.filter(
        recipient=request.user, status=TransferRecord.TransferStatus.WAITING
    )

    issued_send_set = TransferRecord.objects.filter(
        proposer=request.user,
        status__in=[
            TransferRecord.TransferStatus.ACCEPTED,
            TransferRecord.TransferStatus.REFUSED,
        ],
    )

    issued_recv_set = TransferRecord.objects.filter(
        recipient=request.user,
        status__in=[
            TransferRecord.TransferStatus.ACCEPTED,
            TransferRecord.TransferStatus.REFUSED,
        ],
    )

    issued_recv_set = TransferRecord.objects.filter(
        recipient=request.user,
        status__in=[
            TransferRecord.TransferStatus.ACCEPTED,
            TransferRecord.TransferStatus.REFUSED,
        ],
    )

    # to_set 按照开始时间降序排列
    to_set = to_send_set.union(to_recv_set).order_by("-start_time")
    # issued_set 按照完成时间及降序排列
    # 这里应当要求所有已经issued的记录是有执行时间的
    issued_set = issued_send_set.union(
        issued_recv_set).order_by("-finish_time")

    to_list, amount = record2Display(to_set, request.user)
    issued_list, _ = record2Display(issued_set, request.user)

    show_table = {
        "obj": "对象",
        "time": "时间",
        "amount": "金额",
        "message": "留言",
        "status": "状态",
    }

    # 新版侧边栏, 顶栏等的呈现，采用 bar_display, 必须放在render前最后一步
    bar_display = utils.get_sidebar_and_navbar(request.user)
    # 补充一些呈现信息
    bar_display["title_name"] = "My YQPoint"
    bar_display["navbar_name"] = "我的元气值"  #
    bar_display["help_message"] = local_dict["help_message"]["我的元气值"]

    return render(request, "myYQPoint.html", locals())


"""
页面逻辑：
1. 方法为 GET 时，展示一个活动的详情。
    a. 如果当前用户是个人，有立即报名/已报名的 button
    b. 如果当前用户是组织，并且是该活动的所有者，有修改和取消活动的 button
2. 方法为 POST 时，通过 option 确定操作
    a. 如果修改活动，跳转到 addActivity
    b. 如果取消活动，本函数处理
    c. 如果报名活动，本函数处理 ( 还未实现 )
# TODO
个人操作，包括报名与取消

----------------------------
活动逻辑
1. 活动开始前一小时，不能修改活动
2. 活动开始当天晚上之前，不能再取消活动 ( 目前用的 12 小时，感觉基本差不多 )
"""


@login_required(redirect_field_name="origin")
@utils.check_user_access(redirect_url="/logout/")
def viewActivity(request, aid=None):
    """
    aname = str(request.POST["aname"])  # 活动名称
    organization_id = request.POST["organization_id"]  # 组织id
    astart = request.POST["astart"]  # 默认传入的格式为 2021-07-21 21:00:00
    afinish = request.POST["afinish"]
    content = str(request.POST["content"])
    URL = str(request.POST["URL"])  # 活动推送链接
    QRcode = request.POST["QRcode"]  # 收取元气值的二维码
    aprice = request.POST["aprice"]  # 活动价格
    capacity = request.POST["capacity"]  # 活动举办的容量
    """

    try:
        aid = int(aid)
        activity = Activity.objects.get(id=aid)
        valid, user_type, html_display = utils.check_user_type(request.user)
        assert valid
    except:
        return redirect("/welcome/")

    me = utils.get_person_or_org(request.user, user_type)

    # 下面这些都是展示前端页面要用的
    title = activity.title
    org = activity.organization_id
    org_name = org.oname
    org_avatar_path = utils.get_user_ava(org, "Organization")
    org_type = OrganizationType.objects.get(otype_id=org.otype_id).otype_name
    start_time = activity.start
    end_time = activity.end
    prepare_times = Activity.EndBeforeHours.prepare_times
    apply_deadline = activity.apply_end
    introduction = activity.introduction
    show_url = True  # 前端使用量
    aURL = activity.URL
    if aURL is None:
        show_url = False
    aQRcode = activity.QRcode
    bidding = activity.bidding
    price = activity.YQPoint
    from_student = (activity.source == Activity.YQPointSource.STUDENT)
    current_participants = activity.current_participants
    status = activity.status
    capacity = activity.capacity
    if capacity == -1 or capacity == 10000:
        capacity = "INF"
    if activity.examine_teacher == me:
        examine = True
    # person 表示是否是个人而非组织
    person = False
    if user_type == "Person":
        '''
        老师能否报名活动？
        if me.identity == NaturalPerson.Identity.STUDENT:
            person = True
        '''
        person = True
        try:
            participant = Participant.objects.get(
                activity_id=activity, person_id=me.id
            )
            # pStatus 是参与状态
            pStatus = participant.status
        except:
            pStatus = "无记录"
        if pStatus == "放弃":
            pStatus = "无记录"
    # ownership 表示是否是这个活动的所有组织
    ownership = False
    if not person and org.organization_id == request.user:
        ownership = True

    # 新版侧边栏，顶栏等的呈现，采用bar_display，必须放在render前最后一步，但这里render太多了
    # TODO: 整理好代码结构，在最后统一返回
    bar_display = utils.get_sidebar_and_navbar(request.user)
    # 补充一些呈现信息
    bar_display["title_name"] = "活动信息"
    bar_display["navbar_name"] = "活动信息"

    # 处理 get 请求
    if request.method == "GET":
        return render(request, "activity_info.html", locals())

    html_display = dict()
    # 处理 post 请求
    # try:
    option = request.POST.get("option")
    if option == "cancel":
        # try:
        assert activity.status != Activity.Status.END
        assert activity.status != Activity.Status.CANCELED
        with transaction.atomic():
            activity = Activity.objects.select_for_update().get(id=aid)
            cancel_activity(request, activity)
            return redirect(f'/viewActivity/{aid}')
        '''
        except ActivityError as e:
            html_display["warn_code"] = 1
            html_display["warn_message"] = str(e)
            return render(request, "activity_info.html", locals())
        except:
            redirect("/welcome/")
        '''

    elif option == "edit":
        if (
                activity.status == activity.Status.APPLYING
                or activity.status == activity.Status.REVIEWING
        ):
            return redirect(f"/addActivities/?edit=True&aid={aid}")
        if activity.status == activity.Status.WAITING:
            if start_time + timedelta(hours=1) > datetime.now():
                html_display["warn_code"] = 1
                html_display["warn_message"] = f"活动即将开始, 不能修改活动。"
                return render(request, "activity_info.html", locals())
            return redirect(f"/addActivities/?edit=True&aid={aid}")
        else:
            html_display["warn_code"] = 1
            html_display["warn_message"] = f"活动状态为{activity.status}, 不能修改。"
            return render(request, "activity_info.html", locals())

    elif option == "apply":
        # try:
        with transaction.atomic():
            activity = Activity.objects.select_for_update().get(id=int(aid))
            applyActivity(request, activity)
            return redirect(f'/viewActivity/{aid}')
        '''
        except ActivityError as e:
            html_display["warn_message"] = str(e)
        except:
            redirect('/welcome/')
        '''
        return render(request, "activity_info.html", locals())


    elif option == "quit":
        # try:
        with transaction.atomic():
            activity = Activity.objects.select_for_update().get(id=aid)
            assert activity.status == Activity.Status.APPLYING or activity.status == Activity.Status.WAITING
            withdraw_activity(request, activity)
            return redirect(f'/viewActivity/{aid}')
        '''
        except ActivityError as e:
            html_display["warn_message"] = str(e)
        except:
            return redirect('/welcome/')
        '''


        return render(request, "activity_info.html", locals())

    elif option == "payment":
        return redirect('/addReimbursement/')

    else:
        html_display["warn_code"] = 1
        html_display["warn_message"] = "非法的 POST 请求。如果您不是故意操作，请联系管理员汇报此 Bug."
        return render(request, "activity_info.html", locals())

    """
    except:
        html_display["warn_code"] = 1
        html_display["warn_message"] = "非法预期的错误。请联系管理员汇报此 Bug."
        return render(request, "activity_info.html", locals())
    """


# 通过GET获得活动信息表下载链接
# GET参数?activityid=id&infotype=sign[&output=id,name,gender,telephone][&format=csv|excel]
# GET参数?activityid=id&infotype=qrcode
#   activity_id : 活动id
#   infotype    : sign or qrcode or 其他（以后可以拓展）
#     sign报名信息:
#       output  : [可选]','分隔的需要返回的的field名
#                 [默认]id,name,gender,telephone
#       format  : [可选]csv or excel
#                 [默认]csv
#     qrcode签到二维码
# example: http://127.0.0.1:8000/getActivityInfo?activityid=1&infotype=sign
# example: http://127.0.0.1:8000/getActivityInfo?activityid=1&infotype=sign&output=id,wtf
# example: http://127.0.0.1:8000/getActivityInfo?activityid=1&infotype=sign&format=excel
# example: http://127.0.0.1:8000/getActivityInfo?activityid=1&infotype=qrcode
# TODO: 前端页面待对接
@login_required(redirect_field_name="origin")
@utils.check_user_access(redirect_url="/logout/")
def getActivityInfo(request):
    valid, user_type, html_display = utils.check_user_type(request.user)

    # check activity existence
    activity_id = request.GET.get("activityid", None)
    try:
        activity = Activity.objects.get(id=activity_id)
    except:
        html_display["warn_code"] = 1
        html_display["warn_message"] = f"活动{activity_id}不存在"
        return render(request, "某个页面.html", locals())

    # check organization existance and ownership to activity
    organization = utils.get_person_or_org(request.user, "organization")
    if activity.organization_id != organization:
        html_display["warn_code"] = 1
        html_display["warn_message"] = f"{organization}不是活动的组织者"
        return render(request, "某个页面.html", locals())

    info_type = request.GET.get("infotype", None)
    if info_type == "sign":  # get registration information
        # make sure registration is over
        if activity.status == Activity.Status.REVIEWING:
            html_display["warn_code"] = 1
            html_display["warn_message"] = "活动正在审核"
            return render(request, "某个页面.html", locals())

        elif activity.status == Activity.Status.CANCELED:
            html_display["warn_code"] = 1
            html_display["warn_message"] = "活动已取消"
            return render(request, "某个页面.html", locals())

        elif activity.status == Activity.Status.APPLYING:
            html_display["warn_code"] = 1
            html_display["warn_message"] = "报名尚未截止"
            return render(request, "某个页面.html", locals())

        else:
            # get participants
            # are you sure it's 'Paticipant' not 'Participant' ??
            participants = Participant.objects.filter(activity_id=activity_id)
            participants = participants.filter(
                status=Participant.AttendStatus.APLLYSUCCESS
            )

            # get required fields
            output = request.GET.get("output", "id,name,gender,telephone")
            fields = output.split(",")

            # check field existence
            allowed_fields = ["id", "name", "gender", "telephone"]
            for field in fields:
                if not field in allowed_fields:
                    html_display["warn_code"] = 1
                    html_display["warn_message"] = f"不允许的字段名{field}"
                    return render(request, "某个页面.html", locals())

            filename = f"{activity_id}-{info_type}-{output}"
            content = map(
                lambda paticipant: map(
                    lambda key: paticipant[key], fields), participants
            )

            format = request.GET.get("format", "csv")
            if format == "csv":
                buffer = io.StringIO()
                csv.writer(buffer).writerows(content), buffer.seek(0)
                response = HttpResponse(buffer, content_type="text/csv")
                response["Content-Disposition"] = f"attachment; filename={filename}.csv"
                return response  # downloadable

            elif format == "excel":
                return HttpResponse(".xls Not Implemented")

            else:
                html_display["warn_code"] = 1
                html_display["warn_message"] = f"不支持的格式{format}"
                return render(request, "某个页面.html", locals())

    elif info_type == "qrcode":
        # checkin begins 1 hour ahead
        if datetime.now() < activity.start - timedelta(hours=1):
            html_display["warn_code"] = 1
            html_display["warn_message"] = "签到失败：签到未开始"
            return render(request, "某个页面.html", locals())

        else:
            checkin_url = f"/checkinActivity?activityid={activity.id}"
            origin_url = request.scheme + "://" + request.META["HTTP_HOST"]
            checkin_url = parse.urljoin(
                origin_url, checkin_url)  # require full path

            buffer = io.BytesIO()
            qr = qrcode.QRCode(version=1, box_size=10, border=5)
            qr.add_data(checkin_url), qr.make(fit=True)
            img = qr.make_image(fill_color="black", back_color="white")
            img.save(buffer, "jpeg"), buffer.seek(0)
            response = HttpResponse(buffer, content_type="img/jpeg")
            return response

    else:
        html_display["warn_code"] = 1
        html_display["warn_message"] = f"不支持的信息{info_type}"
        return render(request, "某个页面.html", locals())


# participant checkin activity
# GET参数?activityid=id
#   activity_id : 活动id
# example: http://127.0.0.1:8000/checkinActivity?activityid=1
# TODO: 前端页面待对接
@login_required(redirect_field_name="origin")
@utils.check_user_access(redirect_url="/logout/")
def checkinActivity(request):
    valid, user_type, html_display = utils.check_user_type(request.user)

    # check activity existence
    activity_id = request.GET.get("activityid", None)
    try:
        activity = Activity.objects.get(id=activity_id)
        if (
                activity.status != Activity.Status.WAITING
                and activity.status != Activity.Status.PROGRESSING
        ):
            html_display["warn_code"] = 1
            html_display["warn_message"] = f"签到失败：活动{activity.status}"
            return redirect("/viewActivities/")  # context incomplete
    except:
        msg = "活动不存在"
        origin = "/welcome/"
        return render(request, "msg.html", locals())

    # check person existance and registration to activity
    person = utils.get_person_or_org(request.user, "naturalperson")
    try:
        participant = Participant.objects.get(
            activity_id=activity_id, person_id=person.id
        )
        if participant.status == Participant.AttendStatus.APLLYFAILED:
            html_display["warn_code"] = 1
            html_display["warn_message"] = "您没有参与这项活动：申请失败"
        elif participant.status == Participant.AttendStatus.APLLYSUCCESS:
            #  其实我觉得这里可以增加一个让发起者设定签到区间的功能
            #    或是有一个管理界面，管理一个“签到开关”的值
            if datetime.now().date() < activity.end.date():
                html_display["warn_code"] = 1
                html_display["warn_message"] = "签到失败：签到未开始"
            elif datetime.now() >= activity.end:
                html_display["warn_code"] = 1
                html_display["warn_message"] = "签到失败：签到已结束"
            else:
                participant.status = Participant.AttendStatus.ATTENDED
                html_display["warn_code"] = 2
                html_display["warn_message"] = "签到成功"
        elif participant.status == Participant.AttendStatus.ATTENDED:
            html_display["warn_code"] = 1
            html_display["warn_message"] = "重复签到"
        elif participant.status == Participant.AttendStatus.CANCELED:
            html_display["warn_code"] = 1
            html_display["warn_message"] = "您没有参与这项活动：已取消"
        else:
            msg = f"不合理的参与状态：{participant.status}"
            origin = "/welcome/"
            return render(request, "msg.html", locals())
    except:
        html_display["warn_code"] = 1
        html_display["warn_message"] = "您没有参与这项活动：未报名"

    return redirect("/viewActivities/")  # context incomplete


# TODO 定时任务
"""
发起活动与修改活动页
---------------
页面逻辑：


该函数处理 GET, POST 两种请求

1. 使用 GET 方法时，如果存在 edit=True 参数，展示修改活动的界面，否则展示创建活动的界面。
    a. 创建活动的界面，placeholder 为 prompt
    b. 编辑活动的界面，表单的 placeholder 会被修改为活动的旧值。并且添加两个 hidden input，分别提交 edit=True 和活动的 id

2. 当请求方法为 POST 时，处理请求并修改数据库，如果没有问题，跳转到展示活动信息的界面
    a. 页面检查逻辑主要放到前端，出现不合法输入跳转到 welcome 界面
    b. 存在 edit 和 aid 参数时，为编辑操作。input 并不包含 model 所有 field 的数据，只对其中出现的进行修改

P.S. 
    编辑活动的页面，直接把 value 设成旧值而不是 placeholder 代码会简单很多。
    只是觉得 placeholder 好看很多所以没用 value。
    用 placeholder 在提交表单时会出现很多空值，check 函数需要特判，导致代码很臃肿......

    一种可行的修改方式是表单提交的时候用 JS 把 value 的值全换成 placeholder 内的值。
    好像也不是很优雅。
    时间那里的检查比较复杂，表单提交前使用 JS 进行了修改

"""

@login_required(redirect_field_name="origin")
@utils.check_user_access(redirect_url="/logout/")
def addActivities(request):
    valid, user_type, html_display = utils.check_user_type(request.user)
    if user_type == "Person":
        return redirect("/welcome/")  # test

    me = utils.get_person_or_org(request.user, user_type)
    html_display["is_myself"] = True

    # 新版侧边栏, 顶栏等的呈现，采用 bar_display, 必须放在render前最后一步
    # TODO: 整理结构，统一在结束时返回render
    bar_display = utils.get_sidebar_and_navbar(request.user)

    # 处理 POST 请求
    if request.method == "POST" and request.POST:

        # 看是否是 edit，如果是做一些检查
        edit = request.POST.get("edit")
        if edit is not None:

            # try:
            aid = int(request.POST['aid'])
            assert edit == "True"
            # 只能修改自己的活动
            with transaction.atomic():
                activity = Activity.objects.select_for_update().get(id=aid)
                org = get_person_or_org(request.user, 'Organization')
                assert activity.organization_id == org
                modify_activity(request, activity)
            return redirect(f"/viewActivity/{activity.id}")
            '''
            except:
                return redirect("/welcome/")
            '''
        else:
            '''
            # DEBUG:
            aid = create_activity(request)
            return redirect(f"/viewActivity/{aid}")
            '''
            try:
                aid = create_activity(request)
                return redirect(f"/viewActivity/{aid}")
            except:
                return redirect("/welcome/")




    # 处理 GET 请求
    elif request.method == "GET":

        edit = request.GET.get("edit")
        if edit is None or edit != "True":
            edit = False
            bar_display["title_name"] = "新建活动"
            bar_display["narbar_name"] = "新建活动"
        else:
            # 编辑状态下，填写 placeholder 为旧值
            edit = True
            commentable = True
            try:
                aid = int(request.GET["aid"])
                activity = Activity.objects.get(id=aid)
                org = get_person_or_org(request.user, 'Organization')
                assert activity.organization_id == org
                if activity.status == Activity.Status.REVIEWING:
                    pass
                elif activity.status == Activity.Status.APPLYING or activity.status == Activity.Status.WAITING:
                    accepted = True
                    assert datetime.now() + timedelta(hours=1) < activity.start
                else:
                    raise ValueError
            except:
                return redirect("/welcome/")

            title = activity.title
            budget = activity.budget
            location = activity.location
            start = activity.start.strftime("%m/%d/%Y %H:%M %p")
            end = activity.end.strftime("%m/%d/%Y %H:%M %p")
            apply_end = activity.apply_end.strftime("%m/%d/%Y %H:%M %p")
            introduction = activity.introduction
            url = activity.URL
            endbefore = activity.endbefore
            bidding = activity.bidding
            amount = activity.YQPoint
            signscheme = "先到先得"
            if bidding:
                signscheme = "投点参与"
            capacity = activity.capacity
            yq_source = "向学生收取"
            if activity.source == Activity.YQPointSource.COLLEGE:
                yq_source = "向学院申请"
            no_limit = False
            if capacity == 10000:
                no_limit = True
            examine_teacher = activity.examine_teacher.name
            bar_display["title_name"] = "修改活动"
            bar_display["narbar_name"] = "修改活动"
            status = activity.status
            if status != Activity.Status.REVIEWING:
                accepted = True

        html_display["today"] = datetime.now().strftime("%Y-%m-%d")
        bar_display = utils.get_sidebar_and_navbar(request.user)
        


        return render(request, "activity_add.html", locals())

    else:
        return redirect("/welcome/")

@login_required(redirect_field_name="origin")
def examineActivity(request, aid):

    valid, user_type, html_display = utils.check_user_type(request.user)
    if not valid:
        return redirect("/index/")
    if user_type == "Organization":
        return redirect("/welcome/")  # test
    me = utils.get_person_or_org(request.user)
    html_display["is_myself"] = True
    bar_display = utils.get_sidebar_and_navbar(request.user)

    if request.method == "GET":
        try:
            activity = Activity.objects.get(id=int(aid))
            assert activity.examine_teacher == me
        except:
            return redirect("/welcome/")

        examine = True

        title = activity.title
        budget = activity.budget
        location = activity.location
        apply_end = activity.apply_end.strftime("%m/%d/%Y %H:%M %p")
        start = activity.start.strftime("%m/%d/%Y %H:%M %p")
        end = activity.end.strftime("%m/%d/%Y %H:%M %p")
        introduction = activity.introduction
        url = activity.URL
        endbefore = activity.endbefore
        bidding = activity.bidding
        amount = activity.YQPoint
        signscheme = "先到先得"
        if bidding:
            signscheme = "投点参与"
        capacity = activity.capacity
        yq_source = "向学生收取"
        if activity.source == Activity.YQPointSource.COLLEGE:
            yq_source = "向学院申请"
        no_limit = False
        if capacity == 10000:
            no_limit = True
        examine_teacher = activity.examine_teacher.name
        bar_display["title_name"] = "审查活动"
        bar_display["narbar_name"] = "审查活动"

        html_display["today"] = datetime.now().strftime("%Y-%m-%d")
        bar_display = utils.get_sidebar_and_navbar(request.user)


        status = activity.status
        if activity.status != Activity.Status.REVIEWING:
            no_review = True


        return render(request, "activity_add.html", locals())

    elif request.method == "POST" and request.POST:
        # try:
        assert request.POST['examine'] == 'True'
        with transaction.atomic():
            activity = Activity.objects.select_for_update().get(id=int(request.POST['aid']))
            assert activity.status == Activity.Status.REVIEWING
            assert activity.examine_teacher == me
            accept_activity(request, activity)
        return redirect(f"/examineActivity/{request.POST['aid']}")
        '''
        except:
            return redirect("/welcome/")
        '''

    else:
        return redirect("/welcome/")




@login_required(redirect_field_name="origin")
@utils.check_user_access(redirect_url="/logout/")
def subscribeActivities(request):
    valid, user_type, html_display = utils.check_user_type(request.user)

    me = utils.get_person_or_org(request.user, user_type)
    html_display["is_myself"] = True
    org_list = list(Organization.objects.all())
    otype_list = list(OrganizationType.objects.all())
    unsubscribe_list = list(
        me.unsubscribe_list.values_list("organization_id__username", flat=True)
    )  # 获取不订阅列表（数据库里的是不订阅列表）
    subscribe_list = [
        org.organization_id.username for org in org_list if org.organization_id.username not in unsubscribe_list

    ]  # 获取订阅列表
    # 新版侧边栏, 顶栏等的呈现，采用 bar_display, 必须放在render前最后一步
    bar_display = utils.get_sidebar_and_navbar(request.user)
    # 补充一些呈现信息
    bar_display["title_name"] = "Subscribe"
    bar_display["navbar_name"] = "我的订阅"  #
    bar_display["help_message"] = local_dict["help_message"]["我的订阅"]

    subscribe_url = reverse("save_subscribe_status")
    return render(request, "activity_subscribe.html", locals())


@login_required(redirect_field_name="origin")
@utils.check_user_access(redirect_url="/logout/")
def save_subscribe_status(request):
    valid, user_type, html_display = utils.check_user_type(request.user)

    me = utils.get_person_or_org(request.user, user_type)
    params = json.loads(request.body.decode("utf-8"))
    print(params)
    with transaction.atomic():
        if "id" in params.keys():
            if params["status"]:
                me.unsubscribe_list.remove(
                    Organization.objects.get(
                        organization_id__username=params["id"])
                )
            else:
                me.unsubscribe_list.add(
                    Organization.objects.get(
                        organization_id__username=params["id"])
                )
        elif "otype" in params.keys():
            unsubscribed_list = me.unsubscribe_list.filter(
                otype__otype_id=params["otype"]
            )
            org_list = Organization.objects.filter(
                otype__otype_id=params['otype'])
            if params["status"]:  # 表示要订阅
                for org in unsubscribed_list:
                    me.unsubscribe_list.remove(org)
            else:  # 不订阅
                for org in org_list:
                    me.unsubscribe_list.add(org)
        me.save()

    return JsonResponse({"success": True})


@login_required(redirect_field_name="origin")
@utils.check_user_access(redirect_url="/logout/")
def apply_position(request, oid=None):
    """ apply for position in organization, including join, withdraw, transfer
    Args:
        - oid <str>: Organization ID in URL path, while actually is the ID of User.
        - apply_type <str>: Application type, including "JOIN", "WITHDRAW", "TRANSFER".
        - apply_pos <int>: Position applied for.
    Return:
        - Personal `/notification/` web page
    """
    valid, user_type, html_display = utils.check_user_type(request.user)
    if user_type != "Person":
        return redirect("/index/")

    me = utils.get_person_or_org(request.user, user_type)
    user = User.objects.get(id=int(oid))
    org = Organization.objects.get(organization_id=user)

    if request.method == "GET":
        apply_type = request.GET.get("apply_type", "JOIN")
        apply_pos = int(request.GET.get("apply_pos", 10))
    elif request.method == "POST":
        apply_type = request.POST.get("apply_type", "JOIN")
        apply_pos = int(request.POST.get("apply_pos", 10))

    try:
        apply_type = Position.objects.create_application(
            me, org, apply_type, apply_pos)
    except Exception as e:
        print(e)
        return redirect(f"/orginfo/{org.oname}?warn_code=1&warn_message={e}")

    contents = [f"{apply_type}申请已提交审核", f"{apply_type}申请审核"]
    notification_create(
        me.person_id,
        org.organization_id,
        Notification.Type.NEEDREAD,
        Notification.Title.POSITION_INFORM,
        contents[0],
        "/personnelMobilization/",

        publish_to_wechat=True,  # 不要复制这个参数，先去看函数说明
    )
    notification_create(
        org.organization_id,
        me.person_id,
        Notification.Type.NEEDDO,
        Notification.Title.POSITION_INFORM,
        contents[1],
        "/personnelMobilization/",

        publish_to_wechat=True,  # 不要复制这个参数，先去看函数说明
    )
    return redirect("/notifications/")


@login_required(redirect_field_name="origin")
@utils.check_user_access(redirect_url="/logout/")
def personnel_mobilization(request):
    valid, user_type, html_display = utils.check_user_type(request.user)
    if user_type != "Organization":
        return redirect("/index/")

    me = utils.get_person_or_org(request.user, user_type)
    html_display = {"is_myself": True}

    if request.method == "GET":  # 展示页面
        pending_status = Q(apply_status=Position.ApplyStatus.PENDING)
        issued_status = (
            Q(apply_status=Position.ApplyStatus.PASS)
            | Q(apply_status=Position.ApplyStatus.REJECT)
        )

        pending_list = me.position_set.filter(pending_status)
        for record in pending_list:
            record.job_name = me.otype.get_name(record.apply_pos)

        issued_list = me.position_set.filter(issued_status)
        for record in issued_list:
            record.job_name = me.otype.get_name(record.pos)

        # 新版侧边栏, 顶栏等的呈现，采用 bar_display, 必须放在render前最后一步
        bar_display = utils.get_sidebar_and_navbar(request.user)
        bar_display["title_name"] = "人事变动"
        bar_display["navbar_name"] = "人事变动"

        return render(request, "personnel_mobilization.html", locals())

    elif request.method == "POST":  # 审核申请
        params = json.loads(request.POST.get("confirm", None))
        if params is None:
            redirect(f"/orginfo/{me.oname}")

        with transaction.atomic():
            application = Position.objects.select_for_update().get(
                id=params["id"])
            apply_status = params["apply_status"]
            if apply_status == "PASS":
                if application.apply_type == Position.ApplyType.JOIN:
                    application.status = Position.Status.INSERVICE
                    application.pos = application.apply_pos
                elif application.apply_type == Position.ApplyType.WITHDRAW:
                    application.status = Position.Status.DEPART
                elif application.apply_type == Position.AppltType.TRANSFER:
                    application.pos = application.apply_pos
                application.apply_status = Position.ApplyStatus.PASS
            elif apply_status == "REJECT":
                application.apply_status = Position.ApplyStatus.REJECT
            application.save()

        notification_create(
            application.person.person_id,
            me.organization_id,
            Notification.Type.NEEDREAD,
            Notification.Title.POSITION_INFORM,
            f"{application.apply_type}申请{application.apply_status}",
            publish_to_wechat=True,  # 不要复制这个参数，先去看函数说明
        )

        # 查找已处理的该条人事对应的通知信息
        done_notification = Notification.objects.activated().get(typename=Notification.Type.NEEDDO,
                                                                 sender=application.person.person_id, receiver=me.organization_id)

        notification_status_change(done_notification.id)

        return redirect("/personnelMobilization/")


def notification2Display(notification_list):
    lis = []
    # 储存这个列表中所有record的元气值的和
    for notification in notification_list:
        lis.append({})

        # id
        lis[-1]["id"] = notification.id

        # 时间
        lis[-1]["start_time"] = notification.start_time.strftime("%m/%d %H:%M")
        if notification.finish_time is not None:
            lis[-1]["finish_time"] = notification.finish_time.strftime(
                "%m/%d %H:%M")

        # 留言
        lis[-1]["content"] = notification.content

        # 状态
        lis[-1]["status"] = notification.get_status_display()
        lis[-1]["URL"] = notification.URL
        lis[-1]["type"] = notification.get_typename_display()
        lis[-1]["title"] = notification.get_title_display()
        if notification.sender.username[0] == "z":
            lis[-1]["sender"] = Organization.objects.get(
                organization_id__username=notification.sender.username
            ).oname
        else:
            lis[-1]["sender"] = NaturalPerson.objects.get(
                person_id__username=notification.sender.username
            ).name
    return lis


def notification_status_change(notification_or_id, to_status=None):
    """
    调用该函数以完成一项通知。对于知晓类通知，在接收到用户点击按钮后的post表单，该函数会被调用。
    对于需要完成的待处理通知，需要在对应的事务结束判断处，调用该函数。
    notification_id是notification的主键:id
    to_status是希望这条notification转变为的状态，包括
        DONE = (0, "已处理")
        UNDONE = (1, "待处理")
        DELETE = (2, "已删除")
    若不给to_status传参，默认为状态翻转：已处理<->未处理
    """
    context = dict()
    context["warn_code"] = 1
    context["warn_message"] = "在修改通知状态的过程中发生错误，请联系管理员！"

    if isinstance(notification_or_id, Notification):
        notification_id = notification_or_id.id
    else:
        notification_id = notification_or_id

    if to_status is None:   # 表示默认的状态翻转操作
        if isinstance(notification_or_id, Notification):
            now_status = notification_or_id.status
        else:
            try:
                notification = Notification.objects.get(id=notification_id)
                now_status = notification.status
            except:
                context["warn_message"] = "该通知不存在！"
                return context
        if now_status == Notification.Status.DONE:
            to_status = Notification.Status.UNDONE
        elif now_status == Notification.Status.UNDONE:
            to_status = Notification.Status.DONE
        else:
            to_status = Notification.Status.DELETE
            # context["warn_message"] = "已删除的通知无法翻转状态！"
            # return context    # 暂时允许

    with transaction.atomic():
        try:
            notification = Notification.objects.select_for_update().get(id=notification_id)
        except:
            context["warn_message"] = "该通知不存在！"
            return context
        if notification.status == to_status:
            context["warn_code"] = 2
            context["warn_message"] = "通知状态无需改变！"
            return context
        if notification.status == Notification.Status.DELETE and notification.status != to_status:
            context["warn_code"] = 2
            context["warn_message"] = "不能修改已删除的通知！"
            return context
        if to_status == Notification.Status.DONE:
            notification.status = Notification.Status.DONE
            notification.finish_time = datetime.now()  # 通知完成时间
            notification.save()
            context["warn_code"] = 2
            context["warn_message"] = "您已成功阅读一条通知！"
        elif to_status == Notification.Status.UNDONE:
            notification.status = Notification.Status.UNDONE
            notification.save()
            context["warn_code"] = 2
            context["warn_message"] = "成功设置一条通知为未读！"
        elif to_status == Notification.Status.DELETE:
            notification.status = Notification.Status.DELETE
            notification.save()
            context["warn_code"] = 2
            context["warn_message"] = "成功删除一条通知！"
        return context


def notification_create(
        receiver, sender, typename, title, content, URL=None, relate_TransferRecord=None, *, publish_to_wechat=False
):
    """
    对于一个需要创建通知的事件，请调用该函数创建通知！
        receiver: org 或 nat_person，使用object.get获取的 user 对象
        sender: org 或 nat_person，使用object.get获取的 user 对象
        type: 知晓类 或 处理类
        title: 请在数据表中查找相应事件类型，若找不到，直接创建一个新的choice
        content: 输入通知的内容
        URL: 需要跳转到处理事务的页面

    注意事项：
        publish_to_wechat: bool 仅关键字参数
        - 你不应该输入这个参数，除非你清楚wechat_send.py的所有逻辑
        - 在最坏的情况下，可能会阻塞近10s
        - 简单来说，涉及订阅或者可能向多人连续发送类似通知时，都不要发送到微信
        - 在线程锁或原子锁内时，也不要发送

    现在，你应该在不急于等待的时候显式调用publish_notification(s)这两个函数，
        具体选择哪个取决于你创建的通知是一批类似通知还是单个通知
    """
    notification = Notification.objects.create(
        receiver=receiver,
        sender=sender,
        typename=typename,
        title=title,
        content=content,
        URL=URL,
        relate_TransferRecord=relate_TransferRecord,
    )
    if publish_to_wechat == True:
        if getattr(publish_notification, 'ENABLE_INSTANCE', False):
            publish_notification(notification)
        else:
            publish_notification(notification.id)
    return notification


@login_required(redirect_field_name="origin")
@utils.check_user_access(redirect_url="/logout/")
def notifications(request):
    valid, user_type, html_display = utils.check_user_type(request.user)

    # 接下来处理POST相关的内容

    if request.method == "GET" and request.GET:  # 外部错误信息
        try:
            warn_code = int(request.GET["warn_code"])
            assert warn_code in [1, 2]
            warn_message = str(request.GET.get("warn_message"))
            html_display["warn_code"] = warn_code
            html_display["warn_message"] = warn_message
        except:
            html_display["warn_code"] = 1
            html_display["warn_message"] = "非预期的GET参数"

    if request.method == "POST":  # 发生了通知处理的事件
        post_args = request.POST.get("post_button")
        if 'cancel' in post_args:
            notification_id = int(post_args.split("+")[0])
            notification_status_change(
                notification_id, Notification.Status.DELETE)
            html_display["warn_code"] = 2  # success
            html_display['warn_message'] = '您已成功删除一条通知！'
        else:
            notification_id = post_args
            context = notification_status_change(notification_id)
            html_display["warn_code"] = context["warn_code"]
            html_display["warn_message"] = context["warn_message"]
    me = utils.get_person_or_org(request.user, user_type)
    html_display["is_myself"] = True

    done_set = Notification.objects.activated().filter(
        receiver=request.user, status=Notification.Status.DONE
    )

    undone_set = Notification.objects.activated().filter(
        receiver=request.user, status=Notification.Status.UNDONE
    )

    done_list = notification2Display(
        list(done_set.union(done_set).order_by("-finish_time"))
    )
    undone_list = notification2Display(
        list(undone_set.union(undone_set).order_by("-start_time"))
    )

    # 新版侧边栏, 顶栏等的呈现，采用 bar_display, 必须放在render前最后一步
    bar_display = utils.get_sidebar_and_navbar(request.user, navbar_name="通知信箱")
    
    return render(request, "notifications.html", locals())

# 新建评论，


def addComment(request, comment_base):
    """
    传入POST得到的request和与评论相关联的实例即可
    返回值为1代表失败，返回2代表新建评论成功
    """
    context = dict()
    context['warn_code'] = 2
    if request.POST.get('comment_submit') is not None:  # 新建评论信息，并保存
        text = str(request.POST.get('comment'))
        # 检查图片合法性
        comment_images = request.FILES.getlist('comment_images')
        if text=="" and comment_images is None:
            context['warn_code'] = 1
            context['warn_message'] = "评论内容为空，无法评论！"
            return context
        if len(comment_images) > 0:
            for comment_image in comment_images:
                if utils.if_image(comment_image) == False:
                    context['warn_code'] = 1
                    context['warn_message'] = "上传的附件只支持图片格式。"
                    return context
        try:
            with transaction.atomic():
                new_comment = Comment.objects.create(
                    commentbase=comment_base, commentator=request.user, text=text)
                if len(comment_images) > 0:
                    for comment_image in comment_images:
                        CommentPhoto.objects.create(
                            image=comment_image, comment=new_comment)
                comment_base.save() # 每次save都会更新修改时间
        except:
            context['warn_code'] = 1
            context['warn_message'] = "评论失败，请联系管理员。"
        context['new_comment'] = new_comment
    return context


@login_required(redirect_field_name='origin')
@utils.check_user_access(redirect_url="/logout/")
def showNewOrganization(request):
    '''
    新建组织的聚合界面
    '''
    valid, user_type, html_display = utils.check_user_type(request.user)
    if user_type == "Organization":
        html_display["warn_code"] = 1
        html_display["warn_code"] = "请不要使用组织账号申请新组织！"
        return redirect("/welcome/" + 
                        '?warn_code={}&warn_message={}'.format(
                            html_display['warn_code'], html_display['warn_message']))

    is_auditor = False
    try:
        person = utils.get_person_or_org(request.user, user_type)
        if person.name == local_dict["audit_teacher"]["Funds"]:
            is_auditor = True
    except:
        pass
    if is_auditor:
        shown_instances = NewOrganization.objects.all()
    else:
        shown_instances = NewOrganization.objects.filter(pos=request.user)
    shown_instances = shown_instances.order_by('-modify_time', '-time')
    bar_display = utils.get_sidebar_and_navbar(request.user)
    bar_display["title_name"] = "新建组织"
    bar_display["navbar_name"] = "组织申请进度"
    return render(request, 'neworganization_show.html', locals())


# 新建组织 or 修改新建组织信息
@login_required(redirect_field_name='origin')
@utils.check_user_access(redirect_url="/logout/")
def addOrganization(request):
    """
    新建组织，首先是由check_neworg_request()检查输入的合法性，再存储申请信息到NewOrganization的一个实例中
    之后便是创建给对应审核老师的通知
    """
    TERMINATE_STATUSES = [  
                            NewOrganization.NewOrgStatus.CONFIRMED,
                            NewOrganization.NewOrgStatus.CANCELED,
                            NewOrganization.NewOrgStatus.REFUSED,
                            ]
    valid, user_type, html_display = utils.check_user_type(request.user)
    if user_type == "Organization":
        return redirect("/welcome/")  # test

    me = utils.get_person_or_org(request.user, user_type)
    html_display['is_myself'] = True
    former_img=utils.get_user_ava(None,"Organization")
    present = 0  # 前端需要，1代表能展示，0代表初始申请
    commentable=0# 前端需要，表示能否评论。
    edit = 0  # 前端需要，表示第一次申请后修改
    notification_id = -1
    # 0可以新建，一个可以查看，如果正在申请中，则可以新建评论，可以取消。两个表示的话，啥都可以。
    if request.GET.get('neworg_id') is not None:
        # 不是初次申请，而是修改或访问记录
        # 只要id正确，就能显示
        # 是否能够取消,
        # 检查是否为本人，
        try:
            id = int(request.GET.get('neworg_id'))  # 新建组织的ID
            preorg = NewOrganization.objects.get(id=id)
            notification_id = request.GET.get('notifi_id', -1)
            if notification_id != -1:
                # 说明是通过信箱进入的，检查加密
                notification_id = int(notification_id)  # 通知ID
                en_pw = str(request.GET.get('enpw'))
                if hash_coder.verify(str(id) + '新建组织' + str(notification_id),
                                    en_pw) == False:
                    raise Exception('新建组织加密验证未通过')
                notification = Notification.objects.get(id=notification_id)
                if notification.status == Notification.Status.DELETE:
                    raise Exception('不能通过已删除的通知查看组织申请信息！')
        except:
            html_display['warn_code'] = 1
            html_display['warn_message'] = "该URL被篡改，请输入正确的URL地址"
            return redirect('/notifications/' + '?warn_code={}&warn_message={}'.format(
                html_display['warn_code'], html_display['warn_message']))
        if preorg.pos != request.user:
            html_display['warn_code'] = 1
            html_display['warn_message'] = "您没有权力查看此通知"
            return redirect('/notifications/' + '?warn_code={}&warn_message={}'.format(
                html_display['warn_code'], html_display['warn_message']))
        if preorg.status not in TERMINATE_STATUSES: #正在申请中，可以评论。
            commentable = 1 #可以评论
            edit = 1        #也能修改，以后可以加个判断必须有nid才能修改
        present = 1         #id正确时总是能展示

    if present:  # 展示信息
        comments = preorg.comments.order_by("time")
        html_display['oname'] = preorg.oname
        html_display['otype_id'] = preorg.otype.otype_id    #
        html_display['otype_name'] = preorg.otype.otype_name  #
        html_display['pos'] = preorg.pos    #组织负责人的呈现 TODO:主页可点击头像 学号+姓名
        html_display['introduction'] = preorg.introduction#组织介绍
        html_display['application'] = preorg.application#组织申请信息
        html_display['status']=preorg.status #状态名字
<<<<<<< HEAD
        org_avatar_path=utils.get_user_ava(preorg, "Organization")#组织头像
    # 新版侧边栏, 顶栏等的呈现，采用 bar_display, 必须放在render前最后一步
    # TODO: 整理页面返回逻辑，统一返回render的地方
    bar_display = utils.get_sidebar_and_navbar(request.user)
    bar_display["title_name"] = "新建组织"
    bar_display["navbar_name"] = "新建组织"


    org_types=OrganizationType.objects.order_by("-otype_id").all()#当前组织类型，前端展示需要
=======
        org_avatar_path = utils.get_user_ava(preorg, "Organization")#组织头像
    org_types = OrganizationType.objects.order_by("-otype_id").all()#当前组织类型，前端展示需要
>>>>>>> 4f1e73a7

    if request.method == "POST" and request.POST:
        if request.POST.get('comment_submit') is not None:  # 新建评论信息，并保存
            context = addComment(request, preorg)
            if context['warn_code'] == 1:
                html_display['warn_code'] = 1
                html_display['warn_message'] = context['warn_code']
            else:
                try:  # 发送给评论通知
                    with transaction.atomic():
                        text = str(context['new_comment'].text)
<<<<<<< HEAD
                        if len(text) >= 32:
                            text = text[:31] + "……"
                        content = "“{oname}”的新建组织申请有了新的评论 ".format(
                                oname=preorg.oname)
                        if text!="":
                            content+=":”{text}“".format(text=text)
=======
                        if len(text) > 32:
                            text = text[:32] + "……"
                        content = "“{oname}”{otype_name}的新建申请有新的评论：“{text}”".format(
                                oname=preorg.oname, otype_name=preorg.otype.otype_name,text=text)
>>>>>>> 4f1e73a7
                        Auditor = preorg.otype.incharge.person_id    #审核老师
                        URL = ""
                        new_notification = notification_create(Auditor, request.user, Notification.Type.NEEDREAD,
                                                               Notification.Title.VERIFY_INFORM, content, URL)
                        en_pw = hash_coder.encode(str(preorg.id) + '新建组织' + str(new_notification.id))
                        URL = "/auditOrganization?neworg_id={id}&notifi_id={nid}&enpw={en_pw}".format(
                            id=preorg.id, nid=new_notification.id, en_pw=en_pw)
                        new_notification.URL = URL
                        new_notification.save()
                except:
                    html_display['warn_code'] = 1
                    html_display['warn_message'] = "创建发送给审核老师的评论通知失败。请联系管理员！"
                    return render(request, "organization_add.html", locals())
                # 微信通知
                if getattr(publish_notification, 'ENABLE_INSTANCE', False):
                    publish_notification(new_notification)
                else:
                    publish_notification(new_notification.id)
                html_display['warn_code'] = 2
                html_display['warn_message'] = "评论成功！"
                return render(request, "organization_add.html", locals())
        else:#取消+新建+修改
            #取消
            need_cancel=int(request.POST.get('cancel_submit',-1))
            if need_cancel==1:#1代表取消
                if edit:
                    with transaction.atomic():#修改状态为取消
                        preorg.status=NewOrganization.NewOrgStatus.CANCELED
                        preorg.save()
                    try:
                        with transaction.atomic():
                            content = "“{oname}”的新建组织申请已取消".format(
                                oname=preorg.oname)
                            # 在local_json.json新增审批人员信息,暂定为YPadmin
                            Auditor = preorg.otype.incharge.person_id    #审核老师
                            URL = ""
                            new_notification = notification_create(Auditor, request.user,
                                                                   Notification.Type.NEEDREAD,
                                                                   Notification.Title.VERIFY_INFORM, content,
                                                                   URL)
                            en_pw = hash_coder.encode(str(preorg.id) + '新建组织' +
                                                      str(new_notification.id))
                            URL = "/auditOrganization?neworg_id={id}&notifi_id={nid}&enpw={en_pw}".format(
                                id=preorg.id, nid=new_notification.id, en_pw=en_pw)
                            # URL = request.build_absolute_uri(URL)
                            new_notification.URL = URL
                            new_notification.save()
                    except:
                        html_display['warn_code'] = 1
                        html_display['warn_message'] = "创建给{auditor_name}老师的取消通知失败。请联系管理员。"\
                            .format(auditor_name=preorg.otype.incharge.name)
                        return render(request, "organization_add.html", locals())
                        # 微信通知
                    if getattr(publish_notification, 'ENABLE_INSTANCE', False):
                        publish_notification(new_notification)
                    else:
                        publish_notification(new_notification.id)
                    # 成功新建组织申请
                    html_display['warn_code'] = 2
                    html_display['warn_message'] = "已成功取消申请！"
                    return render(request, "organization_add.html", locals())
            #以下为修改
            # 参数合法性检查
            if edit :
                context = utils.check_neworg_request(request, preorg)  # check
            else:
                context = utils.check_neworg_request(request)  # check
            if context['warn_code'] != 0:
                html_display['warn_code'] = context['warn_code']
                html_display['warn_message'] = "新建组织申请失败。" + \
                    context['warn_msg']
                return render(request, "organization_add.html", locals())
            # 新建组织申请
            if edit == 0:
                try:
                    with transaction.atomic():
                        new_org = NewOrganization.objects.create(oname=context['oname'], otype=context['otype'],
                                                                 pos=context['pos'])
                        new_org.introduction = context['introduction']
                        if context['avatar'] is not None:
                            new_org.avatar = context['avatar']
                        new_org.application = context['application']
                        new_org.save()
                except:
                    html_display['warn_code'] = 1
                    html_display['warn_message'] = "创建预备组织信息失败。请检查输入or联系管理员"
                    return render(request, "organization_add.html", locals())

                try:
                    with transaction.atomic():
                        content = "新建组织申请：“{oname}”".format(oname=new_org.oname)
                        # 审核人员信息,暂定为各个otype的incharge
                        Auditor = new_org.otype.incharge.person_id    #审核老师
                        URL = ""
                        new_notification = notification_create(Auditor, request.user,
                                                               Notification.Type.NEEDDO,
                                                               Notification.Title.VERIFY_INFORM, content,
                                                               URL)
                        en_pw = hash_coder.encode(str(new_org.id) + '新建组织' +
                                                  str(new_notification.id))
                        URL = "/auditOrganization?neworg_id={id}&notifi_id={nid}&enpw={en_pw}".format(
                            id=new_org.id, nid=new_notification.id, en_pw=en_pw)
                        # URL = request.build_absolute_uri(URL)
                        new_notification.URL = URL
                        new_notification.save()
                except:
                    html_display['warn_code'] = 1
                    html_display['warn_message'] = "创建通知失败。请检查输入or联系管理员"
                    return render(request, "organization_add.html", locals())

                if getattr(publish_notification, 'ENABLE_INSTANCE', False):
                    publish_notification(new_notification)
                else:
                    publish_notification(new_notification.id)

                # 成功新建组织申请
                html_display['warn_code'] = 2
                html_display['warn_message'] = "申请已成功发送，请耐心等待{auditor_name}老师审批！"\
                    .format(auditor_name=new_org.otype.incharge.name)
                return render(request, "organization_add.html", locals())

            # 修改组织申请
            else:
                # 修改信息
                try:
                    with transaction.atomic():
                        preorg.oname = context['oname']
                        preorg.otype = context['otype']
                        preorg.introduction = context['introduction']

                        if context['avatar'] is not None:
                            preorg.avatar = context['avatar']
                        preorg.application = context['application']
                        preorg.save()
                except:
                    html_display['warn_code'] = 1
                    html_display['warn_message'] = "修改申请失败。请检查输入or联系管理员"
                    return render(request, "organization_add.html", locals())

                # 发送通知
                try:
                    with transaction.atomic():
                        content = "新建组织“{oname}”的材料已修改，请您继续审核！".format(oname=preorg.oname)
                        # 审核人员信息,暂定为各个otype的incharge
                        Auditor = preorg.otype.incharge.person_id  # 审核老师
                        URL = ""
                        new_notification = notification_create(Auditor, request.user,
                                                               Notification.Type.NEEDDO,
                                                               Notification.Title.VERIFY_INFORM, content,
                                                               URL)
                        en_pw = hash_coder.encode(str(preorg.id) + '新建组织' +
                                                  str(new_notification.id))
                        URL = "/auditOrganization?neworg_id={id}&notifi_id={nid}&enpw={en_pw}".format(
                            id=preorg.id, nid=new_notification.id, en_pw=en_pw)
                        # URL = request.build_absolute_uri(URL)
                        new_notification.URL = URL
                        new_notification.save()
                except:
                    html_display['warn_code'] = 1
                    html_display['warn_message'] = "创建通知失败。请检查输入or联系管理员"
                    return render(request, "organization_add.html", locals())
                # 成功新建组织申请
                html_display['warn_code'] = 2
                html_display['warn_message'] = "申请已成功修改，请耐心等待{auditor_name}老师审批！"\
                    .format(auditor_name=preorg.otype.incharge.name)
                if notification_id != -1:   # 注意状态
                    context = notification_status_change(notification_id, Notification.Status.DONE)
                    if context['warn_code'] != 0:
                        html_display['warn_message'] = context['warn_message']
                #微信通知
                if getattr(publish_notification, 'ENABLE_INSTANCE', False):
                    publish_notification(new_notification)
                else:
                    publish_notification(new_notification.id)

                return redirect('/notifications/' +
                                '?warn_code={}&warn_message={}'.format(
                                    html_display['warn_code'], html_display['warn_message']))


    # 新版侧边栏, 顶栏等的呈现，采用 bar_display, 必须放在render前最后一步
    bar_display = utils.get_sidebar_and_navbar(request.user)
    bar_display["title_name"] = "新建组织"
    bar_display["navbar_name"] = "新建组织"
    return render(request, "organization_add.html", locals())


# 修改和审批申请新建组织的信息，只用该函数即可
@login_required(redirect_field_name='origin')
@utils.check_user_access(redirect_url="/logout/")
def auditOrganization(request):
    """
    对于审核老师老师：第一次进入的审核，如果申请需要修改，则有之后的下一次审核等
    """
    TERMINATE_STATUSES = [
                            NewOrganization.NewOrgStatus.CONFIRMED,
                            NewOrganization.NewOrgStatus.CANCELED,
                            NewOrganization.NewOrgStatus.REFUSED,
                        ]
    valid, user_type, html_display = utils.check_user_type(request.user)

    me = utils.get_person_or_org(request.user, user_type)
    html_display['is_myself'] = True
    html_display['warn_code'] = 0
    commentable = 0
    notification_id = -1
    try:  # 获取申请信息
        id = int(request.GET.get('neworg_id', -1))  # 新建组织ID
        notification_id = int(request.GET.get('notifi_id', -1))  # 通知ID
        if id == -1 or notification_id == -1:
            raise Exception('URL参数不足')
        en_pw = str(request.GET.get('enpw'))
        if hash_coder.verify(str(id) + '新建组织' + str(notification_id),
                             en_pw) == False:
            html_display['warn_code'] = 1
            html_display['warn_message'] = "该URL被篡改，请输入正确的URL地址"
            return redirect('/notifications/' +
                            '?warn_code={}&warn_message={}'.format(
                                html_display['warn_code'], html_display['warn_message']))
        preorg = NewOrganization.objects.get(id=id)
        notification = Notification.objects.get(id=notification_id)
    except:
        html_display['warn_code'] = 1
        html_display['warn_message'] = "获取申请信息失败，请联系管理员。"
        return redirect('/notifications/' +
                        '?warn_code={}&warn_message={}'.format(
                            html_display['warn_code'], html_display['warn_message']))
        # 是否为审核老师
    if request.user != preorg.otype.incharge.person_id:
        return redirect('/notifications/')
<<<<<<< HEAD
=======
    if preorg.status not in TERMINATE_STATUSES:  # 正在申请中，可以评论。
        commentable = 1  # 可以评论
    if preorg.status in TERMINATE_STATUSES and notification.status==Notification.Status.UNDONE:
        #未读变已读
        notification_status_change(notification_id, Notification.Status.DONE)
>>>>>>> 4f1e73a7
    # 以下需要在前端呈现
    comments = preorg.comments.order_by('time')  # 加载评论
    html_display['oname'] = preorg.oname
    html_display['otype_name'] = preorg.otype.otype_name
    html_display['applicant'] = utils.get_person_or_org(preorg.pos)
    html_display["app_avatar_path"] = utils.get_user_ava(html_display['applicant'], "Person")
    html_display['introduction'] = preorg.introduction
    html_display['application'] = preorg.application
    org_avatar_path = utils.get_user_ava(preorg, "Organization")

    # 新版侧边栏, 顶栏等的呈现，采用 bar_display, 必须放在render前最后一步
    # TODO: 整理页面返回逻辑，统一返回render的地方
    bar_display = utils.get_sidebar_and_navbar(request.user)
    bar_display["title_name"] = "新建组织审核"
    bar_display["navbar_name"] = "新建组织审核"


    if request.method == "POST" and request.POST:
        if int(request.POST.get('comment_submit',-1))==1:  # 新建评论信息，并保存
            context = addComment(request, preorg)
            if context['warn_code'] == 1:
                html_display['warn_code'] = 1
                html_display['warn_message'] = context['warn_code']

            try:  # 发送给评论通知
                with transaction.atomic():
                    text = str(context['new_comment'].text)
<<<<<<< HEAD
                    if len(text)>=32:
                        text=text[:31]+"……"
                    content = "{teacher_name}老师给您的组织申请留有新的评论 ".format(
                         teacher_name=me.name)
                    if text != "":
                        content += ":“{text}”'".format(text=text)
=======
                    if len(text) > 32:
                        text=text[:32] + "……"
                    content = "{teacher_name}老师给您的组织申请留了新评论：“{text}”".format(
                         teacher_name=me.name, text=text)
>>>>>>> 4f1e73a7
                    receiver = preorg.pos  # 通知接收者
                    URL = ""
                    new_notification = notification_create(receiver, request.user, Notification.Type.NEEDREAD,
                                                           Notification.Title.VERIFY_INFORM, content, URL)
                    en_pw = hash_coder.encode(str(preorg.id) + '新建组织' +str(new_notification.id))
                    URL = "/addOrganization?neworg_id={id}&notifi_id={nid}&enpw={en_pw}".format(
                        id=preorg.id, nid=new_notification.id, en_pw=en_pw)
                    new_notification.URL = URL
                    new_notification.save()
            except:
                html_display['warn_code'] = 1
                html_display['warn_message'] = "创建发送给申请者的评论通知失败。请联系管理员！"
                return render(request, "organization_audit.html", locals())
            # 微信通知
            if getattr(publish_notification, 'ENABLE_INSTANCE', False):
                publish_notification(new_notification)
            else:
                publish_notification(new_notification.id)
            html_display['warn_code'] = 2
            html_display['warn_message'] = "评论成功！"
            return render(request, "organization_audit.html", locals())

        # 对于审核老师来说，有三种操作，通过，申请需要修改和拒绝
        else:
            submit = int(request.POST.get('submit', -1))
            if submit == 2:  # 通过
                try:
                    with transaction.atomic():  # 新建组织

                        username = utils.find_max_oname()  # 组织的代号最大值

                        user = User.objects.create(username=username)
                        password = utils.random_code_init()
                        user.set_password(password)  # 统一密码
                        user.save()

                        org = Organization.objects.create(
                            organization_id=user, otype=preorg.otype
                        )  # 实质创建组织
                        org.oname = preorg.oname
                        org.YQPoint = 0.0
                        org.introduction = preorg.introduction
                        org.avatar = preorg.avatar
                        org.save()

                        charger = utils.get_person_or_org(preorg.pos)  # 负责人
                        pos = Position.objects.create(person=charger, org=org,pos=0,status=Position.Status.INSERVICE)
                        pos.save()

                        preorg.status = preorg.NewOrgStatus.CONFIRMED
                        preorg.save()
                except:
                    html_display['warn_code'] = 1
                    html_display['warn_message'] = "创建组织失败。请联系管理员！"
                    return render(request, "organization_audit.html", locals())

                try:  # 发送给申请者的通过通知
                    with transaction.atomic():
                        content = "新建组织申请已通过，组织编号为 “{username}” ，初始密码为 “{password}” ，请尽快登录修改密码。" \
                                  "登录方式：(1)在负责人账户点击左侧“切换账号”；(2)从登录页面用组织编号或组织名称以及密码登录。" \
                            .format(username=username, password=password)
                        receiver = preorg.pos  # 通知接收者
                        URL = ""
                        # URL = request.build_absolute_uri(URL)
                        new_notification = notification_create(receiver, request.user, Notification.Type.NEEDREAD,
                                                               Notification.Title.VERIFY_INFORM, content, URL)
                        URL = "/addOrganization/?neworg_id={id}".format(id=preorg.id)
                        new_notification.URL=URL
                        new_notification.save()

                except:
                    html_display['warn_code'] = 1
                    html_display['warn_message'] = "创建发送给申请者的通知失败。请联系管理员！"
                    return render(request, "organization_audit.html", locals())
                # 成功新建组织
                html_display['warn_code'] = 2
                html_display['warn_message'] = "已通过新建“{oname}”的申请，该组织已创建！"\
                    .format(oname = preorg.oname)
                if notification_id!=-1:
                    context = notification_status_change(notification_id, Notification.Status.DONE)
                if context['warn_code'] != 2:
                    html_display['warn_message'] = context['warn_message']
                # 微信通知
                if getattr(publish_notification, 'ENABLE_INSTANCE', False):
                    publish_notification(new_notification)
                else:
                    publish_notification(new_notification.id)
                return render(request, "organization_audit.html", locals())
            elif submit == 3:  # 拒绝
                try:  # 发送给申请者的拒绝通知
                    with transaction.atomic():
                        preorg.status = NewOrganization.NewOrgStatus.REFUSED
                        preorg.save()
                        content = "很遗憾，新建组织“{oname}”的申请未通过！"\
                            .format(oname = preorg.oname)
                        receiver = preorg.pos  # 通知接收者
                        URL = ""
                        # URL = request.build_absolute_uri(URL)
                        new_notification = notification_create(receiver, request.user, Notification.Type.NEEDREAD,
                                                               Notification.Title.VERIFY_INFORM, content, URL)
                        URL = "/addOrganization/?neworg_id={id}".format(id=preorg.id)
                        new_notification.URL = URL
                        new_notification.save()

                except:
                    html_display['warn_code'] = 1
                    html_display['warn_message'] = "创建发送给申请者的通知失败。请联系管理员！"
                    return render(request, "organization_audit.html", locals())

                # 拒绝成功
                html_display['warn_code'] = 2
                html_display['warn_message'] = "已拒绝新建组织“{oname}“的申请！"\
                    .format(oname = preorg.oname)
                if notification_id != -1:
                    context = notification_status_change(notification_id, Notification.Status.DONE)
                # 微信通知
                if getattr(publish_notification, 'ENABLE_INSTANCE', False):
                    publish_notification(new_notification)
                else:
                    publish_notification(new_notification.id)
                return render(request, "organization_audit.html", locals())
            else:
                html_display['warn_code'] = 1
                html_display['warn_message'] = "提交出现无法处理的未知参数，请联系管理员。"
                return render(request, "organization_audit.html", locals())

    if preorg.status == NewOrganization.NewOrgStatus.PENDING:  # 正在申请中，可以评论。
        commentable = 1  # 可以评论
    TERMINATE_STATUSES=[NewOrganization.NewOrgStatus.CANCELED,NewOrganization.NewOrgStatus.CONFIRMED,
                        NewOrganization.NewOrgStatus.REFUSED ]
    if preorg.status in TERMINATE_STATUSES and notification.status==Notification.Status.UNDONE:
        #未读变已读
        notification_status_change(notification_id)

    # 新版侧边栏, 顶栏等的呈现，采用 bar_display, 必须放在render前最后一步
    bar_display = utils.get_sidebar_and_navbar(request.user)
    bar_display["title_name"] = "新建组织审核"
    bar_display["navbar_name"] = "新建组织审核"

    return render(request, "organization_audit.html", locals())


@login_required(redirect_field_name='origin')
@utils.check_user_access(redirect_url="/logout/")
def showReimbursement(request):
    '''
    报销信息的聚合界面
    对审核老师进行了特判
    '''
    valid, user_type, html_display = utils.check_user_type(request.user)
    is_auditor = False
    if user_type == "Person":
        try:
            person = utils.get_person_or_org(request.user, user_type)
            if person.name == local_dict["audit_teacher"]["Funds"]:
                is_auditor = True
        except:
            pass
        if not is_auditor:
            html_display["warn_code"] = 1
            html_display["warn_code"] = "请不要使用个人账号申请报销！"
            return redirect("/welcome/" + 
                            '?warn_code={}&warn_message={}'.format(
                                html_display['warn_code'], html_display['warn_message']))

    if is_auditor:
        shown_instances = Reimbursement.objects
    else:
        shown_instances = Reimbursement.objects.filter(pos=request.user)
    shown_instances = shown_instances.order_by('-modify_time', '-time')
    bar_display = utils.get_sidebar_and_navbar(request.user)
    bar_display["title_name"] = "报销信息"
    bar_display["navbar_name"] = "报销信息"
    return render(request, 'reimbursement_show.html', locals())


# 新建或修改报销信息
@login_required(redirect_field_name='origin')
@utils.check_user_access(redirect_url="/logout/")
def addReimbursement(request):
    """
    新建报销信息
    """
    TERMINATE_STATUSES = [
                            Reimbursement.ReimburseStatus.CONFIRMED,
                            Reimbursement.ReimburseStatus.CANCELED,
                            Reimbursement.ReimburseStatus.REFUSED,
                        ]
    valid, user_type, html_display = utils.check_user_type(request.user)
    if user_type == "Person":
        return redirect("/welcome/")  # test

    me = utils.get_person_or_org(request.user, user_type)
    html_display["is_myself"] = True
    html_display['warn_code'] = 0

    reimbursed_act_ids = Reimbursement.objects.all(
        ).exclude(status=Reimbursement.ReimburseStatus.CANCELED     # 未取消报销的
        ).exclude(status=Reimbursement.ReimburseStatus.REFUSED      # 未被拒绝的
        ).values_list('activity_id', flat=True)
    activities = Activity.objects.activated(    # 本学期的
        ).filter(organization_id=me             # 本部门组织的
        ).filter(status=Activity.Status.END     # 已结束的
        ).exclude(id__in=reimbursed_act_ids     # 还没有报销的
        )                                       # 这种写法是为了方便随时取消某个条件
    # 新版侧边栏, 顶栏等的呈现，采用
    #bar_display, 必须放在render前最后一步
    # TODO: 整理页面返回逻辑，统一返回render的地方
    bar_display = utils.get_sidebar_and_navbar(request.user)
    bar_display["title_name"] = "新建报销申请"
    bar_display["navbar_name"] = "新建报销申请"

    YQP = float(me.YQPoint)  # 组织剩余的元气值
    present = 0  # 前端需要，1代表能展示，0代表初始申请
    commentable = 0  # 前端需要，表示能否评论。
    edit = 0  # 前端需要，表示第一次申请后修改
    notification_id = -1

    if request.GET.get('reimb_id') is not None:
        # 不是初次申请，而是修改或访问记录
        # 只要id正确就能显示
        # 是否能够取消,
        # 检查是否为本人，
        notification_id = request.GET.get('notifi_id', -1)
        try:
            id = int(request.GET.get('reimb_id'))  # 报销信息的ID
            pre_reimb = Reimbursement.objects.get(id=id)
            if notification_id != -1:
                # 说明是通过信箱进入的，检查加密
                notification_id = int(request.GET.get('notifi_id'))  # 通知ID
                en_pw = str(request.GET.get('enpw'))
                if hash_coder.verify(str(id) + '新建报销' + str(notification_id),
                                    en_pw) == False:
                    raise Exception('报销加密验证未通过')
                notification = Notification.objects.get(id=notification_id)
                if notification.status == Notification.Status.DELETE:
                    raise Exception('不能通过已删除的通知查看报销信息！')
        except:
            html_display['warn_code'] = 1
            html_display['warn_message'] = "该URL被篡改，请输入正确的URL地址"
            return redirect('/notifications/' + '?warn_code={}&warn_message={}'.format(
                html_display['warn_code'], html_display['warn_message']))
        if pre_reimb.pos != request.user:   #判断是否为本人
            html_display['warn_code'] = 1
            html_display['warn_message'] = "您没有权力查看此通知"
            return redirect('/notifications/' + '?warn_code={}&warn_message={}'.format(
                html_display['warn_code'], html_display['warn_message']))
        if pre_reimb.status not in TERMINATE_STATUSES:  # 正在申请中，可以评论。
            commentable = 1  # 可以评论
            edit = 1  # 能展示也能修改
        present = 1  # 只要id正确就能显示

    if present:  # 第一次打开页面信息的准备工作,以下均为前端展示需要
        comments = pre_reimb.comments.order_by("time")
        html_display['audit_activity'] = pre_reimb.activity  # 正在报销的活动，避免被过滤掉
        html_display['amount'] = pre_reimb.amount           # 报销金额
        html_display['message'] = pre_reimb.message         # 备注信息
    username = local_dict["audit_teacher"]["Funds"]
    Auditor = User.objects.get(username=username)
    auditor_name=utils.get_person_or_org(Auditor).name
    if request.method == "POST" and request.POST:

        if request.POST.get('comment_submit') is not None:  # 新建评论信息，并保存
            context = addComment(request, pre_reimb)
            if context['warn_code'] == 1:
                html_display['warn_code'] = 1
                html_display['warn_message'] = context['warn_code']
            else:
                try:  # 发送给评论通知
                    with transaction.atomic():
                        text = str(context['new_comment'].text)
<<<<<<< HEAD
                        if len(text) >= 32:
                            text = text[:31] + "……"
                        content = "“{act_name}”的经费申请有了新的评论".format(
                                act_name=pre_reimb.activity.title)
                        if text!="":
                            content+=":”{text}“".format(text=text)
=======
                        if len(text) > 32:
                            text = text[:32] + "……"
                        content = "“{act_name}”的经费申请有了新的评论：“{text}”".format(
                                act_name=pre_reimb.activity.title,text=text)
>>>>>>> 4f1e73a7
                        URL = ""
                        new_notification = notification_create(Auditor, request.user, Notification.Type.NEEDREAD,
                                                               Notification.Title.VERIFY_INFORM, content, URL)
                        en_pw = hash_coder.encode(str(pre_reimb.id) + '新建报销' + str(new_notification.id))
                        URL = "/auditReimbursement?reimb_id={id}&notifi_id={nid}&enpw={en_pw}".format(
                            id=pre_reimb.id, nid=new_notification.id, en_pw=en_pw)
                        new_notification.URL = URL
                        new_notification.save()
                except:
                    html_display['warn_code'] = 1
                    html_display['warn_message'] = "创建发送给审核老师的评论通知失败。请联系管理员！"
                    return render(request, "reimbursement_add.html", locals())
                # 微信通知
                if getattr(publish_notification, 'ENABLE_INSTANCE', False):
                    publish_notification(new_notification)
                else:
                    publish_notification(new_notification.id)
                html_display['warn_code'] = 2
                html_display['warn_message'] = "评论成功！"
                return render(request, "reimbursement_add.html", locals())

        else:  # 取消+新建+修改
            # 取消
            need_cancel = int(request.POST.get('cancel_submit', -1))
            if need_cancel == 1:  # 1代表取消
                if edit:
                    with transaction.atomic():  # 修改状态为取消
                        pre_reimb.status = Reimbursement.ReimburseStatus.CANCELED
                        pre_reimb.save()
                    try:
                        with transaction.atomic():
                            content = "“{act_name}”的经费申请已取消".format(act_name=pre_reimb.activity.title)
                            URL = ""
                            new_notification = notification_create(Auditor, request.user,
                                                                   Notification.Type.NEEDREAD,
                                                                   Notification.Title.VERIFY_INFORM, content,
                                                                   URL)
                            en_pw = hash_coder.encode(str(pre_reimb.id) + '新建报销' +
                                                      str(new_notification.id))
                            URL = "/auditReimbursement?reimb_id={id}&notifi_id={nid}&enpw={en_pw}".format(
                                id=pre_reimb.id, nid=new_notification.id, en_pw=en_pw)
                            # URL = request.build_absolute_uri(URL)
                            new_notification.URL = URL
                            new_notification.save()
                    except:
                        html_display['warn_code'] = 1
                        html_display['warn_message'] = "创建给审核老师的取消通知失败。请联系管理员。"
                        return render(request, "reimbursement_add.html", locals())
                        # 微信通知
                    if getattr(publish_notification, 'ENABLE_INSTANCE', False):
                        publish_notification(new_notification)
                    else:
                        publish_notification(new_notification.id)
                    # 成功取消经费申请
                    html_display['warn_code'] = 2
                    html_display['warn_message'] = "已成功取消“{act_name}”的经费申请！".format(act_name=pre_reimb.activity.title)
                return render(request, "reimbursement_add.html", locals())

            # 活动实例
            try:
                reimb_act_id = int(request.POST.get('activity_id'))
                reimb_act = Activity.objects.get(id=reimb_act_id)
            except:
                html_display['warn_code'] = 1
                html_display['warn_message'] = "找不到该活动，请检查报销的活动的合法性！"
                return render(request, "reimbursement_add.html", locals())
            # YQP合法性的检查
            try:
                reimb_YQP = float(request.POST.get('YQP'))
                if reimb_YQP<0:
                    html_display['warn_code'] = 1
                    html_display['warn_message'] = "申请失败，报销的元气值不能为负值！"
                    return render(request, "reimbursement_add.html", locals())
                if reimb_YQP > YQP:
                    html_display['warn_code'] = 1
                    html_display['warn_message'] = "申请失败，报销的元气值不能超过组织当前元气值！"
                    return render(request, "reimbursement_add.html", locals())
            except:
                html_display['warn_code'] = 1
                html_display['warn_message'] = "元气值不能为空，请完整填写。"
                return render(request, "reimbursement_add.html", locals())
            # 报销材料图片的保存
            message = request.POST.get('message')  # 备注信息

            if edit == 0:

                try:  # 创建报销信息
                    images = request.FILES.getlist('images')
                    for image in images:
                        if utils.if_image(image) == False:
                            html_display['warn_code'] = 1
                            html_display['warn_message'] = "上传的附件只支持图片格式。"
                            return render(request, "reimbursement_add.html", locals())
                    with transaction.atomic():
                        new_reimb = Reimbursement.objects.create(
                            activity=reimb_act, amount=reimb_YQP, pos=request.user)
                        new_reimb.message = message
                        new_reimb.save()
                        # 创建评论保存图片
                        text = "以下默认为初始的报销材料"
                        reim_comment = Comment.objects.create(
                            commentbase=new_reimb, commentator=request.user)
                        reim_comment.text = text
                        reim_comment.save()
                        for payload in images:
                            CommentPhoto.objects.create(
                                image=payload, comment=reim_comment)
                except:
                    html_display['warn_code'] = 1
                    html_display['warn_message'] = "新建经费申请失败，请联系管理员！"
                    return render(request, "reimbursement_add.html", locals())

                try:  # 创建对应通知
                    with transaction.atomic():
                        content = "有{org_name}“{act_name}”新的经费申请！".format(
                            org_name=me.oname,act_name=new_reimb.activity.title)
                        URL = ""
                        new_notification = notification_create(Auditor, request.user,
                                                               Notification.Type.NEEDDO,
                                                               Notification.Title.VERIFY_INFORM, content,
                                                               URL)
                        en_pw = hash_coder.encode(str(new_reimb.id) + '新建报销' +
                                                  str(new_notification.id))
                        URL = "/auditReimbursement?reimb_id={id}&notifi_id={nid}&enpw={en_pw}".format(
                            id=new_reimb.id, nid=new_notification.id, en_pw=en_pw)
                        # URL = request.build_absolute_uri(URL)
                        new_notification.URL = URL
                        new_notification.save()
                except:
                    html_display['warn_code'] = 1
                    html_display['warn_message'] = "创建通知失败。请检查输入or联系管理员"
                    return render(request, "reimbursement_add.html", locals())
                # 微信通知
                if getattr(publish_notification, 'ENABLE_INSTANCE', False):
                    publish_notification(new_notification)
                else:
                    publish_notification(new_notification.id)
                # 成功发送报销申请
                html_display['warn_code'] = 2
                html_display['warn_message'] = "经费申请已成功发送，请耐心等待{auditor_name}老师审批！" \
                    .format(auditor_name=auditor_name)
                return render(request, "reimbursement_add.html", locals())

            else:  # 修改报销申请，只有图片和备注信息可以修改

                # 修改信息
                try:
                    with transaction.atomic():
                        pre_reimb.message = message
                        pre_reimb.amount = reimb_YQP
                        pre_reimb.save()
                except:
                    html_display['warn_code'] = 1
                    html_display['warn_message'] = "修改申请失败。请检查输入or联系管理员"
                    return render(request, "orgnization_add.html", locals())

                # 发送修改的申请通知
                try:
                    with transaction.atomic():
                        content = "有{org_name}“{act_name}”的经费申请已修改！".format(
                            org_name=me.oname, act_name=pre_reimb.activity.title)
                        # 在local_json.json新增审批人员信息,暂定为YPadmin
                        URL = ""
                        new_notification = notification_create(Auditor, request.user,
                                                               Notification.Type.NEEDDO,
                                                               Notification.Title.VERIFY_INFORM, content,
                                                               URL)

                        en_pw = hash_coder.encode(str(pre_reimb.id) + '新建报销' +
                                                  str(new_notification.id))
                        URL = "/auditReimbursement?reimb_id={id}&notifi_id={nid}&enpw={en_pw}".format(
                            id=pre_reimb.id, nid=new_notification.id, en_pw=en_pw)
                        # URL = request.build_absolute_uri(URL)
                        new_notification.URL = URL
                        new_notification.save()
                except:
                    html_display['warn_code'] = 1
                    html_display['warn_message'] = "创建通知失败。请检查输入or联系管理员"
                    return render(request, "reimbursement_add.html", locals())
                # 成功报销申请
                html_display['warn_code'] = 2
                html_display['warn_message'] = "经费申请已成功修改，请耐心等待{auditor_name}老师审批！"\
                    .format(auditor_name=auditor_name)
                if notification_id != -1:
                    context = notification_status_change(notification_id, Notification.Status.DONE)
                    if context['warn_code'] == 1:
                        html_display['warn_message'] = context['warn_message']
                # 发送微信消息
                if getattr(publish_notification, 'ENABLE_INSTANCE', False):
                    publish_notification(new_notification)
                else:
                    publish_notification(new_notification.id)
                return render(request, "reimbursement_add.html", locals())

        return render(request, "reimbursement_add.html", locals())
    # 新版侧边栏, 顶栏等的呈现，采用 bar_display, 必须放在render前最后一步
    bar_display = utils.get_sidebar_and_navbar(request.user)
    bar_display["title_name"] = "新建报销审核"
    bar_display["navbar_name"] = "新建报销审核"
    return render(request, "reimbursement_add.html", locals())


# 审核报销信息
@login_required(redirect_field_name='origin')
@utils.check_user_access(redirect_url="/logout/")
def auditReimbursement(request):
    """
    审核报销信息
    """
    TERMINATE_STATUSES = [
                            Reimbursement.ReimburseStatus.CONFIRMED,
                            Reimbursement.ReimburseStatus.CANCELED,
                            Reimbursement.ReimburseStatus.REFUSED,
                        ]
    valid, user_type, html_display = utils.check_user_type(request.user)
    if user_type == "Organization":
        return redirect("/welcome/")  # test
    me = utils.get_person_or_org(request.user, user_type)
    html_display["is_myself"] = True
    html_display['warn_code'] = 0
    html_display['warn_message'] = ""

    commentable = 0
    notification_id = -1
    # 检查是否为正确的审核老师
    if request.user.username != local_dict["audit_teacher"]["Funds"]:
        return redirect('/notifications/')
    try:  # 获取申请信息
        id = int(request.GET.get('reimb_id', -1))  # 报销信息的ID
        notification_id = int(request.GET.get('notifi_id', -1))  # 通知ID

        if id == -1 or notification_id == -1:
            html_display['warn_code'] = 1
            html_display['warn_message'] = "获取申请信息失败，请联系管理员。"
            return redirect('/notifications/' +
                            '?warn_code={}&warn_message={}'.format(
                                html_display['warn_code'], html_display['warn_message']))
        en_pw = str(request.GET.get('enpw'))
        if hash_coder.verify(str(id) + '新建报销' + str(notification_id),
                             en_pw) == False:
            html_display['warn_code'] = 1
            html_display['warn_message'] = "该URL被篡改，请输入正确的URL地址"
            return redirect('/notifications/' +
                            '?warn_code={}&warn_message={}'.format(
                                html_display['warn_code'], html_display['warn_message']))
        new_reimb = Reimbursement.objects.get(id=id)
        notification = Notification.objects.get(id=notification_id)
    except:
        html_display['warn_code'] = 1
        html_display['warn_message'] = "获取申请信息失败，请联系管理员。"
        return redirect('/notifications/' +'?warn_code={}&warn_message={}'.format(
                            html_display['warn_code'], html_display['warn_message']))

    # 新版侧边栏, 顶栏等的呈现，采用
    # bar_display, 必须放在render前最后一步
    # TODO: 整理页面返回逻辑，统一返回render的地方
    bar_display = utils.get_sidebar_and_navbar(request.user)
    bar_display["title_name"] = "报销审核"
    bar_display["navbar_name"] = "报销审核"
<<<<<<< HEAD

=======
    if new_reimb.status not in TERMINATE_STATUSES:  # 正在申请中，可以评论。
        commentable = 1  # 可以评论
    if new_reimb.status in TERMINATE_STATUSES and notification.status==Notification.Status.UNDONE:
        #未读变已读
        notification_status_change(notification_id, Notification.Status.DONE)
>>>>>>> 4f1e73a7
    # 以下前端展示
    comments = new_reimb.comments.order_by('time')  # 加载评论
    html_display['activity_title'] = new_reimb.activity.title
    html_display['amount'] = new_reimb.amount  # 报销金额
    html_display['message'] = new_reimb.message  # 备注信息
    html_display['oname'] = new_reimb.pos.organization.oname  # 组织姓名

    if request.method == "POST" and request.POST:

        if request.POST.get('comment_submit') is not None:  # 新建评论信息，并保存
            context = addComment(request, new_reimb)
            if context['warn_code'] == 1:
                html_display['warn_code'] = 1
                html_display['warn_message'] = context['warn_code']
            try:  # 发送给评论通知
                with transaction.atomic():
                    text = str(context['new_comment'].text)
<<<<<<< HEAD
                    if len(text)>=32:
                        text=text[:31]+"……"
                    content = "{teacher_name}老师给您的经费申请留有新的评论".format(
                         teacher_name=me.name)
                    if text != "":
                        content += ":”{text}“".format(text=text)
=======
                    if len(text) > 32:
                        text=text[:32]+"……"
                    content = "{teacher_name}老师给您的经费申请留了新评论：“{text}”".format(
                         teacher_name=me.name,text=text)
>>>>>>> 4f1e73a7
                    receiver = new_reimb.pos  # 通知接收者
                    URL = ""
                    new_notification = notification_create(receiver, request.user, Notification.Type.NEEDREAD,
                                                           Notification.Title.VERIFY_INFORM, content, URL)
                    en_pw = hash_coder.encode(str(new_reimb.id) + '新建报销' +str(new_notification.id))
                    URL = "/addReimbursement?reimb_id={id}&notifi_id={nid}&enpw={en_pw}".format(
                        id=new_reimb.id, nid=new_notification.id, en_pw=en_pw)
                    new_notification.URL = URL
                    new_notification.save()
            except:
                html_display['warn_code'] = 1
                html_display['warn_message'] = "创建发送给申请者的评论通知失败。请联系管理员！"
                return render(request, "reimbursement_comment.html", locals())
            # 微信通知
            if getattr(publish_notification, 'ENABLE_INSTANCE', False):
                publish_notification(new_notification)
            else:
                publish_notification(new_notification.id)
            html_display['warn_code'] = 2
            html_display['warn_message'] = "评论成功！"
            return render(request, "reimbursement_comment.html", locals())

        # 审核老师的两种操作：通过，和拒绝
        else:
            submit = int(request.POST.get('submit', -1))
            if submit == 2:  # 通过
                org = new_reimb.pos.organization

                try:
                    with transaction.atomic():
                        if org.YQPoint < new_reimb.amount:
                            html_display['warn_code'] = 1
                            html_display['warn_message'] = "当前组织没有足够的元气值。报销申请无法通过。"
                        else:  # 修改对应组织的元气值
                            org.YQPoint -= new_reimb.amount
                            org.save()
                            new_reimb.status = Reimbursement.ReimburseStatus.CONFIRMED
                            new_reimb.save()
                except:
                    html_display['warn_code'] = 1
                    html_display['warn_message'] = "修改元气值失败。报销申请无法通过，请联系管理员！"
                    return render(request, "reimbursement_comment.html", locals())

                try:  # 发送给申请者的通过通知或者是没有足够元气值的通知
                    with transaction.atomic():
                        if html_display['warn_code'] == 1:
                            content = "{act_name}的报销申请由于组织元气值不足无法通过，请补充元气值至{amount}以上再点击通知继续申请！".format(
                                act_name=new_reimb.activity.title,amount=new_reimb.amount)
                            typename = Notification.Type.NEEDDO
                            URL = ""
                        else:
                            content = "{act_name}的报销申请已通过，扣除元气值{amount}".format(
                                act_name=new_reimb.activity.title,amount=new_reimb.amount)
                            typename = Notification.Type.NEEDREAD
                            URL = ""
                            # URL = request.build_absolute_uri(URL)
                        receiver = new_reimb.pos  # 通知接收者
                        new_notification = notification_create(receiver, request.user,
                                                               typename,
                                                               Notification.Title.VERIFY_INFORM, content,
                                                               URL)

                        en_pw = hash_coder.encode(str(new_reimb.id) + '新建报销' +
                                                      str(new_notification.id))
                        URL = "/addReimbursement?reimb_id={id}&notifi_id={nid}&enpw={en_pw}".format(
                            id=new_reimb.id, nid=new_notification.id, en_pw=en_pw)
                            # URL = request.build_absolute_uri(URL)
                        new_notification.URL = URL
                        new_notification.save()
                except:
                    html_display['warn_code'] = 1
                    html_display['warn_message'] = "创建发送给申请者的通知失败。请联系管理员！"
                    return render(request, "reimbursement_comment.html", locals())
                if notification_id != -1:   # 注意考虑取消状态
                    context = notification_status_change(notification_id, Notification.Status.DONE)  # 修改通知状态
                # 成功发送通知
                html_display['warn_code'] = 2
                html_display['warn_message'] = "该组织的经费申请已通过！"
                if context['warn_code'] != 2:
                    html_display['warn_code'] = 1
                    html_display['warn_message'] += context['warn_message']
                # 微信通知
                if getattr(publish_notification, 'ENABLE_INSTANCE', False):
                    publish_notification(new_notification)
                else:
                    publish_notification(new_notification.id)
                return render(request, "reimbursement_comment.html", locals())
            elif submit == 3:  # 拒绝
                try:  # 发送给申请者的拒绝通知
                    with transaction.atomic():
                        new_reimb.status = Reimbursement.ReimburseStatus.REFUSED
                        new_reimb.save()
                        content = "很遗憾，{act_name}报销申请未通过！".format(act_name=new_reimb.activity.title)
                        receiver = new_reimb.pos  # 通知接收者
                        URL = "/showReimbursement/"  # 报销失败可能应该鼓励继续报销
                        # URL = request.build_absolute_uri(URL)
                        new_notification = notification_create(receiver, request.user, Notification.Type.NEEDREAD,
                                                               Notification.Title.VERIFY_INFORM, content, URL)

                except:
                    html_display['warn_code'] = 1
                    html_display['warn_message'] = "创建发送给申请者的通知失败。请联系管理员！"
                    return render(request, "reimbursement_comment.html", locals())
                if notification_id != -1:
                    context = notification_status_change(notification_id, Notification.Status.DONE)
                # 拒绝成功
                html_display['warn_code'] = 2
                html_display['warn_message'] = "已成功拒绝该组织的经费申请！"
                if context['warn_code'] == 1:
                    html_display['warn_code'] = 1
                    html_display['warn_message'] = context['warn_message']
                # 微信通知
                if getattr(publish_notification, 'ENABLE_INSTANCE', False):
                    publish_notification(new_notification)
                else:
                    publish_notification(new_notification.id)
                return render(request, "reimbursement_comment.html", locals())
            else:
                html_display['warn_code'] = 1
                html_display['warn_message'] = "出现未知参数，请联系管理员"
                return redirect('/notifications/' +
                                '?warn_code={}&warn_message={}'.format(
                                    html_display['warn_code'], html_display['warn_message']))

    if new_reimb.status == Reimbursement.ReimburseStatus.WAITING:  # 正在申请中，可以评论。
        commentable = 1  # 可以评论

    TERMINATE_STATUSES=[Reimbursement.ReimburseStatus.CANCELED,Reimbursement.ReimburseStatus.CONFIRMED,
                        Reimbursement.ReimburseStatus.REFUSED]
    if new_reimb.status in TERMINATE_STATUSES and notification.status==Notification.Status.UNDONE:
        #未读变已读
        notification_status_change(notification_id)
    # 新版侧边栏, 顶栏等的呈现，采用 bar_display, 必须放在render前最后一步
    bar_display = utils.get_sidebar_and_navbar(request.user)
    bar_display["title_name"] = "报销审核"
    bar_display["navbar_name"] = "报销审核"
    return render(request, "reimbursement_comment.html", locals())<|MERGE_RESOLUTION|>--- conflicted
+++ resolved
@@ -2754,7 +2754,6 @@
         html_display['introduction'] = preorg.introduction#组织介绍
         html_display['application'] = preorg.application#组织申请信息
         html_display['status']=preorg.status #状态名字
-<<<<<<< HEAD
         org_avatar_path=utils.get_user_ava(preorg, "Organization")#组织头像
     # 新版侧边栏, 顶栏等的呈现，采用 bar_display, 必须放在render前最后一步
     # TODO: 整理页面返回逻辑，统一返回render的地方
@@ -2764,10 +2763,6 @@
 
 
     org_types=OrganizationType.objects.order_by("-otype_id").all()#当前组织类型，前端展示需要
-=======
-        org_avatar_path = utils.get_user_ava(preorg, "Organization")#组织头像
-    org_types = OrganizationType.objects.order_by("-otype_id").all()#当前组织类型，前端展示需要
->>>>>>> 4f1e73a7
 
     if request.method == "POST" and request.POST:
         if request.POST.get('comment_submit') is not None:  # 新建评论信息，并保存
@@ -2779,19 +2774,12 @@
                 try:  # 发送给评论通知
                     with transaction.atomic():
                         text = str(context['new_comment'].text)
-<<<<<<< HEAD
                         if len(text) >= 32:
                             text = text[:31] + "……"
                         content = "“{oname}”的新建组织申请有了新的评论 ".format(
                                 oname=preorg.oname)
                         if text!="":
                             content+=":”{text}“".format(text=text)
-=======
-                        if len(text) > 32:
-                            text = text[:32] + "……"
-                        content = "“{oname}”{otype_name}的新建申请有新的评论：“{text}”".format(
-                                oname=preorg.oname, otype_name=preorg.otype.otype_name,text=text)
->>>>>>> 4f1e73a7
                         Auditor = preorg.otype.incharge.person_id    #审核老师
                         URL = ""
                         new_notification = notification_create(Auditor, request.user, Notification.Type.NEEDREAD,
@@ -3022,14 +3010,11 @@
         # 是否为审核老师
     if request.user != preorg.otype.incharge.person_id:
         return redirect('/notifications/')
-<<<<<<< HEAD
-=======
     if preorg.status not in TERMINATE_STATUSES:  # 正在申请中，可以评论。
         commentable = 1  # 可以评论
     if preorg.status in TERMINATE_STATUSES and notification.status==Notification.Status.UNDONE:
         #未读变已读
         notification_status_change(notification_id, Notification.Status.DONE)
->>>>>>> 4f1e73a7
     # 以下需要在前端呈现
     comments = preorg.comments.order_by('time')  # 加载评论
     html_display['oname'] = preorg.oname
@@ -3057,19 +3042,12 @@
             try:  # 发送给评论通知
                 with transaction.atomic():
                     text = str(context['new_comment'].text)
-<<<<<<< HEAD
                     if len(text)>=32:
                         text=text[:31]+"……"
                     content = "{teacher_name}老师给您的组织申请留有新的评论 ".format(
                          teacher_name=me.name)
                     if text != "":
                         content += ":“{text}”'".format(text=text)
-=======
-                    if len(text) > 32:
-                        text=text[:32] + "……"
-                    content = "{teacher_name}老师给您的组织申请留了新评论：“{text}”".format(
-                         teacher_name=me.name, text=text)
->>>>>>> 4f1e73a7
                     receiver = preorg.pos  # 通知接收者
                     URL = ""
                     new_notification = notification_create(receiver, request.user, Notification.Type.NEEDREAD,
@@ -3341,19 +3319,12 @@
                 try:  # 发送给评论通知
                     with transaction.atomic():
                         text = str(context['new_comment'].text)
-<<<<<<< HEAD
                         if len(text) >= 32:
                             text = text[:31] + "……"
                         content = "“{act_name}”的经费申请有了新的评论".format(
                                 act_name=pre_reimb.activity.title)
                         if text!="":
                             content+=":”{text}“".format(text=text)
-=======
-                        if len(text) > 32:
-                            text = text[:32] + "……"
-                        content = "“{act_name}”的经费申请有了新的评论：“{text}”".format(
-                                act_name=pre_reimb.activity.title,text=text)
->>>>>>> 4f1e73a7
                         URL = ""
                         new_notification = notification_create(Auditor, request.user, Notification.Type.NEEDREAD,
                                                                Notification.Title.VERIFY_INFORM, content, URL)
@@ -3613,15 +3584,11 @@
     bar_display = utils.get_sidebar_and_navbar(request.user)
     bar_display["title_name"] = "报销审核"
     bar_display["navbar_name"] = "报销审核"
-<<<<<<< HEAD
-
-=======
     if new_reimb.status not in TERMINATE_STATUSES:  # 正在申请中，可以评论。
         commentable = 1  # 可以评论
     if new_reimb.status in TERMINATE_STATUSES and notification.status==Notification.Status.UNDONE:
         #未读变已读
         notification_status_change(notification_id, Notification.Status.DONE)
->>>>>>> 4f1e73a7
     # 以下前端展示
     comments = new_reimb.comments.order_by('time')  # 加载评论
     html_display['activity_title'] = new_reimb.activity.title
@@ -3639,19 +3606,12 @@
             try:  # 发送给评论通知
                 with transaction.atomic():
                     text = str(context['new_comment'].text)
-<<<<<<< HEAD
                     if len(text)>=32:
                         text=text[:31]+"……"
                     content = "{teacher_name}老师给您的经费申请留有新的评论".format(
                          teacher_name=me.name)
                     if text != "":
                         content += ":”{text}“".format(text=text)
-=======
-                    if len(text) > 32:
-                        text=text[:32]+"……"
-                    content = "{teacher_name}老师给您的经费申请留了新评论：“{text}”".format(
-                         teacher_name=me.name,text=text)
->>>>>>> 4f1e73a7
                     receiver = new_reimb.pos  # 通知接收者
                     URL = ""
                     new_notification = notification_create(receiver, request.user, Notification.Type.NEEDREAD,
