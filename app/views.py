from django.dispatch.dispatcher import NO_RECEIVERS, receiver
from django.template.defaulttags import register
from app.models import (
    NaturalPerson,
    Position,
    Organization,
    OrganizationType,
    Position,
    Activity,
    TransferRecord,
<<<<<<< HEAD
    Participant,
=======
    Paticipant,
    Notification,
>>>>>>> 81e21201
)
import app.utils as utils
from app.forms import UserForm
from app.utils import MyMD5PasswordHasher, MySHA256Hasher, url_check, check_cross_site

from django.shortcuts import render, redirect
from django.http import HttpResponse, HttpResponseRedirect, JsonResponse
from django.contrib import auth, messages
from django.contrib.auth.models import User
from django.contrib.auth.decorators import login_required
from django.contrib.auth.hashers import make_password, check_password
from django.db import transaction
from django.db.models import Q
from django.conf import settings
from django.urls import reverse
from django.views.decorators.http import require_POST, require_GET

import json
from time import mktime
from datetime import date, datetime, timedelta
<<<<<<< HEAD
=======
from urllib import parse
>>>>>>> 81e21201
from boottest import local_dict
import re
import random
import requests  # 发送验证码
import io
import csv
import qrcode

email_url = local_dict["url"]["email_url"]
hash_coder = MySHA256Hasher(local_dict["hash"]["base_hasher"])
email_coder = MySHA256Hasher(local_dict["hash"]["email"])


@register.filter
def get_item(dictionary, key):
    return dictionary.get(key)


def get_person_or_org(user, user_type=None):
    if user_type is None:
        if hasattr(user, 'naturalperson'):
            return user.naturalperson
        else:
            return user.organization
    return (
        NaturalPerson.objects.get(person_id=user)
        if user_type == "Person"
        else Organization.objects.get(organization_id=user)
    )  #


def index(request):
    arg_origin = request.GET.get("origin")
    modpw_status = request.GET.get("modinfo")
    # request.GET['success'] = "no"
    arg_islogout = request.GET.get("is_logout")
    alert = request.GET.get('alert')
    html_display = dict()
    if request.method == "GET" and modpw_status is not None and modpw_status == "success":
        html_display["warn_code"] = 2
        html_display["warn_message"] = "修改密码成功!"
        auth.logout(request)
        return render(request, "index.html", locals())

    if alert is not None:
        html_display['warn_code'] = 1
        html_display['warn_message'] = "检测到恶意 URL，请与系统管理员进行联系。"
        auth.logout(request)
        return render(request, "index.html", locals())

    if arg_islogout is not None:
        if request.user.is_authenticated:
            auth.logout(request)
            return render(request, "index.html", locals())
    if arg_origin is None:  # 非外部接入
        if request.user.is_authenticated:
            return redirect("/welcome/")
            """
            valid, user_type , html_display = utils.check_user_type(request.user)
            if not valid:
                return render(request, 'index.html', locals())
            return redirect('/stuinfo') if user_type == "Person" else redirect('/orginfo')
            """
    # 恶意的 origin
    if not url_check(arg_origin):
<<<<<<< HEAD
        return redirect("/welcome/")

=======
        return redirect("/index/?alert=1")
>>>>>>> 81e21201

    if request.method == "POST" and request.POST:
        username = request.POST["username"]
        password = request.POST["password"]

        try:
            user = User.objects.filter(username=username)
            if len(user) == 0:
                org = Organization.objects.get(
                    oname=username)  # 如果get不到，就是账号不存在了
                user = org.organization_id
                username = user.username
            else:
                user = user[0]
        except:
            # if arg_origin is not None:
            #    redirect(f'/login/?origin={arg_origin}')
            html_display["warn_message"] = local_dict["msg"]["404"]
            html_display["warn_code"] = 1
            return render(request, "index.html", locals())
        userinfo = auth.authenticate(username=username, password=password)
        if userinfo:
            auth.login(request, userinfo)
            request.session["username"] = username
            if arg_origin is not None:

                if not check_cross_site(request, arg_origin):
<<<<<<< HEAD
                    alert_for_cross_site = True
                    alert_text = "当前账户不能进行地下室预约，请使用个人账户登录后预约"
                    return render(request, "welcome_page.html", locals())


=======
                    html_display['warn_code'] = 1
                    html_display['warn_message'] = "当前账户不能进行地下室预约，请使用个人账户登录后预约"
                    return render(request, "welcome_page.html", locals())

>>>>>>> 81e21201
                d = datetime.utcnow()
                t = mktime(datetime.timetuple(d))
                timeStamp = str(int(t))
                print("utc time: ", d)
                print(timeStamp)
                en_pw = hash_coder.encode(username + timeStamp)
                try:
                    userinfo = NaturalPerson.objects.get(person_id=username)
                    name = userinfo.name
                    return redirect(
                        arg_origin
                        + f"?Sid={username}&timeStamp={timeStamp}&Secret={en_pw}&name={name}"
                    )
                except:
                    return redirect(
                        arg_origin
                        + f"?Sid={username}&timeStamp={timeStamp}&Secret={en_pw}"
                    )
            else:
                # 先处理初次登录
                valid, user_type, html_display = utils.check_user_type(
                    request.user)
                if not valid:
                    return redirect("/logout/")
                me = get_person_or_org(userinfo, user_type)
                if me.first_time_login:
                    return redirect("/modpw/")

                return redirect("/welcome/")
                """
                valid, user_type , html_display = utils.check_user_type(request.user)
                if not valid:
                    return render(request, 'index.html', locals())
                return redirect('/stuinfo') if user_type == "Person" else redirect('/orginfo')
                """
        else:
            html_display['warn_code'] = 1
            html_display['warn_message'] = local_dict["msg"]["406"]

    # 非 post 过来的
    if arg_origin is not None:
        if request.user.is_authenticated:

<<<<<<< HEAD

            if not check_cross_site(request, arg_origin):
                alert_for_cross_site = True
                alert_text = "当前账户不能进行地下室预约，请使用个人账户登录后预约"
                print("?????????")
                return render(request, "welcome_page.html", locals())


=======
            if not check_cross_site(request, arg_origin):
                html_display = dict()
                html_display['warn_code'] = 1
                html_display['warn_message'] = "当前账户不能进行地下室预约，请使用个人账户登录后预约"
                return render(request, "welcome_page.html", locals())

>>>>>>> 81e21201
            d = datetime.utcnow()
            t = mktime(datetime.timetuple(d))
            timeStamp = str(int(t))
            print("utc time: ", d)
            print(timeStamp)
            username = request.session["username"]
            en_pw = hash_coder.encode(username + timeStamp)
            return redirect(
                arg_origin +
                f"?Sid={username}&timeStamp={timeStamp}&Secret={en_pw}"
            )

    return render(request, "index.html", locals())


# Return content
# Sname 姓名 Succeed 成功与否
wechat_login_coder = MyMD5PasswordHasher("wechat_login")


def miniLogin(request):
    try:
        assert request.method == "POST"
        username = request.POST["username"]
        password = request.POST["password"]
        secret_token = request.POST["secret_token"]
        assert wechat_login_coder.verify(username, secret_token) == True
        user = User.objects.get(username=username)

        userinfo = auth.authenticate(username=username, password=password)

        if userinfo:

            auth.login(request, userinfo)

            request.session["username"] = username
            en_pw = hash_coder.encode(request.session["username"])
            user_account = NaturalPerson.objects.get(person_id=username)
            return JsonResponse({"Sname": user_account.name, "Succeed": 1}, status=200)
        else:
            return JsonResponse({"Sname": username, "Succeed": 0}, status=400)
    except:
        return JsonResponse({"Sname": "", "Succeed": 0}, status=400)


@login_required(redirect_field_name="origin")
def stuinfo(request, name=None):
    """
        进入到这里的逻辑:
        首先必须登录，并且不是超级账户
        如果name是空
            如果是个人账户，那么就自动跳转个人主页"/stuinfo/myname"
            如果是组织账户，那么自动跳转welcome
        如果name非空但是找不到对应的对象
            自动跳转到welcome
        如果name有明确的对象
            如果不重名
                如果是自己，那么呈现并且有左边栏
                如果不是自己或者自己是组织，那么呈现并且没有侧边栏
            如果重名
                那么期望有一个"+"在name中，如果搜不到就跳转到Search/？Query=name让他跳转去
    """

    user = request.user
    valid, user_type, html_display = utils.check_user_type(request.user)
    if not valid:
        return redirect("/logout/")

    if name is None:
        if user_type == "Organization":
            return redirect("/welcome/")
        else:
            assert user_type == "Person"
            try:
                oneself = NaturalPerson.objects.activated().get(person_id=user)
            except:
                return redirect("/welcome/")
            full_path = request.get_full_path()
            append_url = "" if (
                "?" not in full_path) else "?" + full_path.split("?")[1]
            return redirect("/stuinfo/" + oneself.name + append_url)
    else:
        # 先对可能的加号做处理
        name_list = name.split("+")
        name = name_list[0]
        person = NaturalPerson.objects.activated().filter(name=name)
        if len(person) == 0:  # 查无此人
            return redirect("/welcome/")
        if len(person) == 1:  # 无重名
            person = person[0]
        else:  # 有很多人，这时候假设加号后面的是user的id
            if len(name_list) == 1:  # 没有任何后缀信息，那么如果是自己则跳转主页，否则跳转搜索
                if (
                        user_type == "Person"
                        and NaturalPerson.objects.activated().get(person_id=user).name == name
                ):
                    person = NaturalPerson.objects.activated().get(person_id=user)
                else:  # 不是自己，信息不全跳转搜索
                    return redirect("/search?Query=" + name)
            else:
                obtain_id = int(name_list[1])  # 获取增补信息
                get_user = User.objects.get(id=obtain_id)
                potential_person = NaturalPerson.objects.activated().get(person_id=get_user)
                assert potential_person in person
                person = potential_person

        is_myself = user_type == "Person" and person.person_id == user  # 用一个字段储存是否是自己
        html_display["is_myself"] = is_myself  # 存入显示

        # 处理被搜索人的信息，这里应该和“用户自己”区分开
        join_pos_id_list = Position.objects.activated().filter(
            Q(person=person) & Q(show_post=True))

        # html_display['join_org_list'] = Organization.objects.filter(org__in = join_pos_id_list.values('org'))               # 我属于的组织

        # 呈现信息
        # 首先是左边栏
        html_display = utils.get_user_left_narbar(
            person, is_myself, html_display)

        try:
            html_display["warn_code"] = int(request.GET.get(
                "warn_code", 0))  # 是否有来自外部的消息
        except:
            return redirect("/welcome/")
        html_display["warn_message"] = request.GET.get(
            "warn_message", "")  # 提醒的具体内容

        modpw_status = request.GET.get("modinfo", None)
        if modpw_status is not None and modpw_status == "success":
            html_display["warn_code"] = 2
            html_display["warn_message"] = "修改个人信息成功!"

        # 存储被查询人的信息
        context = dict()
        context["userinfo"] = person
        context["avatar_path"] = utils.get_user_ava(person, "Person")

        html_display["title_name"] = "User Profile"
        html_display["narbar_name"] = "个人主页"
        origin = request.get_full_path()

        return render(request, "stuinfo.html", locals())


@login_required(redirect_field_name="origin")
def request_login_org(request, name=None):  # 特指个人希望通过个人账户登入组织账户的逻辑
    """
        这个函数的逻辑是，个人账户点击左侧的管理组织直接跳转登录到组织账户
        首先检查登录的user是个人账户，否则直接跳转orginfo
        如果个人账户对应的是name对应的组织的最高权限人，那么允许登录，否则跳转回stuinfo并warning
    """
    user = request.user
    valid, user_type, html_display = utils.check_user_type(request.user)
    if not valid:
        return redirect("/logout/")
    if user_type == "Organization":
        return redirect("/orginfo/")
    try:
        me = NaturalPerson.objects.activated().get(person_id=user)
    except:  # 找不到合法的用户
        return redirect("/welcome/")
    if name is None:  # 个人登录未指定登入组织,属于不合法行为,弹回欢迎
        return redirect("/welcome/")
    else:  # 确认有无这个组织
        try:
            org = Organization.objects.get(oname=name)
        except:  # 找不到对应组织
            urls = "/stuinfo/" + me.name + "?warn_code=1&warn_message=找不到对应组织,请联系管理员!"
            return redirect(urls)
        try:
            position = Position.objects.activated().filter(org=org, person=me)
            assert len(position) == 1
            position = position[0]
            assert position.pos == 0
        except:
            urls = "/stuinfo/" + me.name + "?warn_code=1&warn_message=没有登录到该组织账户的权限!"
            return redirect(urls)
        # 到这里,是本人组织并且有权限登录
        auth.logout(request)
        auth.login(request, org.organization_id)  # 切换到组织账号
        if org.first_time_login:
            return redirect("/modpw/")
        return redirect("/orginfo/")


@login_required(redirect_field_name="origin")
def orginfo(request, name=None):
    """
        orginfo负责呈现组织主页，逻辑和stuinfo是一样的，可以参考
        只区分自然人和法人，不区分自然人里的负责人和非负责人。任何自然人看这个组织界面都是【不可管理/编辑组织信息】
    """
    user = request.user
    valid, user_type, html_display = utils.check_user_type(request.user)

    if not valid:
        return redirect("/logout/")

    me = get_person_or_org(user, user_type)

    if name is None:  # 此时登陆的必需是法人账号，如果是自然人，则跳转welcome
        if user_type == "Person":
            return redirect("/welcome/")
        try:
            org = Organization.objects.activated().get(organization_id=user)
        except:
            return redirect("/welcome/")
        return redirect("/orginfo/" + org.oname)

    try:  # 指定名字访问组织账号的，可以是自然人也可以是法人。在html里要注意区分！

        # 下面是组织信息

        org = Organization.objects.activated().get(oname=name)

    except:
        return redirect("/welcome/")
    
    organization_name = name
    organization_type_name = org.otype.otype_name
    org_avatar_path = utils.get_user_ava(org, "Organization")
    # org的属性 YQPoint 和 information 不在此赘述，直接在前端调用

    # 该学年、该学期、该组织的 活动的信息,分为 未结束continuing 和 已结束ended ，按时间顺序降序展现
    continuing_activity_list = Activity.objects.activated().filter(
            organization_id = org.organization_id_id
        ).filter(
            status__in = [Activity.Status.REVIEWING, Activity.Status.APPLYING, Activity.Status.WAITING, Activity.Status.PROGRESSING]
        ).order_by("-start")

    ended_activity_list = Activity.objects.activated().filter(
            organization_id = org.organization_id_id
        ).filter(
            status__in = [Activity.Status.CANCELED, Activity.Status.END]
        ).order_by("-start")

    # 如果是用户登陆的话，就记录一下用户有没有加入该活动，用字典存每个活动的状态，再把字典存在列表里
    continuing_activity_list_participantrec = []
    participant_status = ["申请中","申请失败","已报名","已参与","未参与","放弃"]
    for act in continuing_activity_list:
        dictmp = {}
        dictmp["act"] = act
        if user_type == "Person":
            existlist = Paticipant.objects.filter(activity_id_id = act.id).filter(person_id_id = me.person_id_id)
            if existlist: # 判断是否非空
                dictmp["status"] = participant_status[existlist[0].status]
            else :
                dictmp["status"] = "无记录"
        continuing_activity_list_participantrec.append(dictmp)

    
    # 判断我是不是老大, 首先设置为false, 然后如果有person_id和user一样, 就为True
    html_display["isboss"] = False

    # 组织成员list
    positions = Position.objects.activated().filter(org = org).order_by("pos") # 升序
    member_list = []
    for p in positions:
        if p.person.person_id == user and p.pos == 0:
                html_display["isboss"] = True
        if p.show_post == True or p.pos == 0:
            member = {}
            member["person"] = p.person
            member["job"] = org.otype.get_name(p.pos)
            member["highest"] = True if p.pos == 0 else False
            member["avatar_path"] = utils.get_user_ava(member['person'],'Person')
            member_list.append(member)

    

    try:
        html_display["warn_code"] = int(request.GET.get(
            "warn_code", 0))  # 是否有来自外部的消息
    except:
        return redirect("/welcome/")

    html_display["warn_message"] = request.GET.get(
        "warn_message", "")  # 提醒的具体内容

    modpw_status = request.GET.get("modinfo", None)
    if modpw_status is not None and modpw_status == "success":
        html_display["warn_code"] = 2
        html_display["warn_message"] = "修改个人信息成功!"

    

    # 补充左边栏信息
    
    # 判断是否为组织账户本身在登录
    html_display["is_myself"] = me == org

    # 再处理修改信息的回弹
    modpw_status = request.GET.get("modinfo", None)
    html_display["modpw_code"] = (
        modpw_status is not None and modpw_status == "success"
    )

    # 补充其余信息
    html_display = utils.get_org_left_narbar(
        org, html_display["is_myself"], html_display
    )

    # 组织活动的信息

    # 补充一些呈现信息
    html_display["title_name"] = "Org. Profile"
    html_display["narbar_name"] = "组织主页"

    # 转账后跳转
    origin = request.get_full_path()

    # 补充订阅该组织的按钮
    show_subscribe = False
    if user_type == "Person":
        show_subscribe = True
        subscribe_flag = True   # 默认在订阅列表中
        if organization_name in me.subscribe_list.values_list('oname', flat=True):
            subscribe_flag = False

    return render(request, "orginfo.html", locals())


@login_required(redirect_field_name="origin")
def homepage(request):
    valid, user_type, html_display = utils.check_user_type(request.user)
    is_person = True if user_type == "Person" else False
    if not valid:
        return redirect("/logout/")
    me = get_person_or_org(request.user, user_type)
    if me.first_time_login:
        return redirect("/modpw/")
    myname = me.name if is_person else me.oname

    # 直接储存在html_display中
    # profile_name = "个人主页" if is_person else "组织主页"
    # profile_url = "/stuinfo/" + myname if is_person else "/orginfo/" + myname

    html_display['is_myself'] = True
    if user_type == 'Person':
        html_display = utils.get_user_left_narbar(
            me, html_display['is_myself'], html_display)
    else:
        html_display = utils.get_org_left_narbar(
            me, html_display['is_myself'], html_display)

    try:
        html_display["warn_code"] = int(request.GET.get(
            "warn_code", 0))  # 是否有来自外部的消息
    except:
        return redirect("/welcome/")
    html_display["warn_message"] = request.GET.get(
        "warn_message", "")  # 提醒的具体内容

    # 补充一些呈现信息
    html_display["title_name"] = "Welcome Page"
    html_display["narbar_name"] = "近期要闻"  #
    return render(request, "welcome_page.html", locals())


@login_required(redirect_field_name="origin")
def account_setting(request):
    valid, user_type, html_display = utils.check_user_type(request.user)
    if not valid:
        return redirect("/logout/")

    # 在这个页面 默认回归为自己的左边栏
    html_display["is_myself"] = True
    user = request.user
    info = NaturalPerson.objects.filter(person_id=user)
    userinfo = info.values()[0]

    useroj = NaturalPerson.objects.get(person_id=user)

    former_img = html_display["avatar_path"]

    if request.method == "POST" and request.POST:
        aboutbio = request.POST["aboutBio"]
        tel = request.POST["tel"]
        email = request.POST["email"]
        Major = request.POST["major"]
        ava = request.FILES.get("avatar")
        expr = bool(tel or Major or email or aboutbio or ava)
        if aboutbio != "":
            useroj.biography = aboutbio
        if Major != "":
            useroj.stu_major = Major
        if email != "":
            useroj.email = email
        if tel != "":
            useroj.telephone = tel
        if ava is None:
            pass
        else:
            useroj.avatar = ava
        useroj.save()
        avatar_path = settings.MEDIA_URL + str(ava)
        if expr == False:
            return render(request, "user_account_setting.html", locals())

        else:
            upload_state = True
            return redirect("/stuinfo/?modinfo=success")

    # 补充网页呈现所需信息
    html_display["title_name"] = "Account Setting"
    html_display["narbar_name"] = "账户设置"

    # 然后是左边栏
    html_display = utils.get_user_left_narbar(
        useroj, html_display["is_myself"], html_display
    )

    return render(request, "user_account_setting.html", locals())


def register(request):
    if request.user.is_superuser:
        if request.method == "POST" and request.POST:
            name = request.POST["name"]
            password = request.POST["password"]
            sno = request.POST["snum"]
            email = request.POST["email"]
            password2 = request.POST["password2"]
            stu_grade = request.POST["syear"]
            # gender = request.POST['sgender']
            if password != password2:
                render(request, "index.html")
            else:
                # user with same sno
                same_user = NaturalPerson.objects.filter(person_id=sno)
                if same_user:
                    render(request, "auth_register_boxed.html")
                same_email = NaturalPerson.objects.filter(email=email)
                if same_email:
                    render(request, "auth_register_boxed.html")

                # OK!
                user = User.objects.create(username=sno)
                user.set_password(password)
                user.save()

                new_user = NaturalPerson.objects.create(person_id=user)
                new_user.name = name
                new_user.email = email
                new_user.stu_grade = stu_grade
                new_user.save()
                return HttpResponseRedirect("/index/")
        return render(request, "auth_register_boxed.html")
    else:
        return HttpResponseRedirect("/index/")


# @login_required(redirect_field_name=None)
def logout(request):
    auth.logout(request)
    return HttpResponseRedirect("/index/")


"""
def org_spec(request, *args, **kwargs):
    arg = args[0]
    org_dict = local_dict['org']
    topic = org_dict[arg]
    org = Organization.objects.filter(oname=topic)
    pos = Position.objects.filter(Q(org=org) | Q(pos='部长') | Q(pos='老板'))
    try:
        pos = Position.objects.filter(Q(org=org) | Q(pos='部长') | Q(pos='老板'))
        boss_no = pos.values()[0]['person_id']#存疑，可能还有bug here
        boss = NaturalPerson.objects.get(person_id=boss_no).name
        job = pos.values()[0]['pos']
    except:
        person_incharge = '负责人'
    return render(request, 'org_spec.html', locals())
"""


def get_stu_img(request):
    print("in get stu img")
    stuId = request.GET.get("stuId")
    if stuId is not None:
        try:
            stu = NaturalPerson.objects.get(person_id=stuId)
            img_path = utils.get_user_ava(stu, 'Person')
            return JsonResponse({"path": img_path}, status=200)
        except:
            return JsonResponse({"message": "Image not found!"}, status=404)
    return JsonResponse({"message": "User not found!"}, status=404)


def search(request):
    """
        搜索界面的呈现逻辑
        分成搜索个人和搜索组织两个模块，每个模块的呈现独立开，有内容才呈现，否则不显示
        搜索个人：
            支持使用姓名搜索，支持对未设为不可见的昵称和专业搜索
            搜索结果的呈现采用内容/未公开表示，所有列表为people_filed
        搜索组织
            支持使用组织名、组织类型搜索、一级负责人姓名
            组织的呈现内容由拓展表体现，不在这个界面呈现具体成员
            add by syb:
            支持通过组织名、组织类型来搜索组织
            支持通过公开关系的个人搜索组织，即如果某自然人用户可以被上面的人员搜索检出，
            而且该用户选择公开其与组织的关系，那么该组织将在搜索界面呈现。
            搜索结果的呈现内容见organization_field
        搜索活动
            支持通过活动名、组织来搜索活动。只要可以搜索到组织，组织对应的活动就也可以被搜到
            搜索结果的呈现见activity_field
    """

    valid, user_type, html_display = utils.check_user_type(request.user)
    if not valid:
        return redirect("/logout/")

    '''
    is_person = True if user_type == "Person" else False
    me = get_person_or_org(request.user, user_type)
    html_display["is_myself"] = True
    if is_person:
        html_display = utils.get_user_left_narbar(
            me, html_display["is_myself"], html_display
        )
    else:
        html_display = utils.get_org_left_narbar(
            me, html_display["is_myself"], html_display
        )
    '''

    query = request.GET.get("Query", "")
    if query == "":
        return redirect("/welcome/")

    not_found_message = "找不到符合搜索的信息或相关内容未公开！"
    # 首先搜索个人, 允许搜索姓名或者公开的专业, 删去小名搜索
    people_list = NaturalPerson.objects.filter(
        Q(name__icontains=query) | #(Q(nickname__icontains=query) & Q(show_nickname=True)) |
        (Q(stu_major__icontains=query) & Q(show_major=True)))
    # 接下来准备呈现的内容
    # 首先是准备搜索个人信息的部分
    people_field = [
        "姓名",
        "年级",
        "班级",
        #"昵称",
        #"性别",
        "专业",
        #"邮箱",
        #"电话",
        #"宿舍",
        "状态",
    ]  # 感觉将年级和班级分开呈现会简洁很多

    # 搜索组织
    # 先查找query作为姓名包含在字段中的职务信息, 选的是post为true或者职务等级为0
    pos_list = Position.objects.activated().filter(
        Q(person__name__icontains=query) & (Q(show_post=True) | Q(pos=0)))
    # 通过组织名、组织类名、和上述的职务信息对应的组织信息
    organization_list = Organization.objects.filter(
        Q(oname__icontains=query) | Q(otype__otype_name__icontains=query) | Q(id__in = pos_list.values('org'))).prefetch_related("position_set")

    org_display_list = []
    for org in organization_list:
        org_display_list.append({
            "oname": org.oname,
            "otype":org.otype,
            "pos0": [w['person__name'] for w in list(org.position_set.activated().filter(pos=0).values("person__name"))]
        })

    # 组织要呈现的具体内容
    organization_field = ["组织名称", "组织类型", "负责人", "近期活动"]

    # 搜索活动
    activity_list = Activity.objects.filter(Q(title__icontains=query) |
                                            Q(organization_id__oname__icontains=query))

    # 活动要呈现的内容
    activity_field = ['活动名称', '承办组织', '状态']

    me = get_person_or_org(request.user, user_type)
    html_display['is_myself'] = True
    if user_type == 'Person':
        html_display = utils.get_user_left_narbar(
            me, html_display['is_myself'], html_display)
    else:
        html_display = utils.get_org_left_narbar(
            me, html_display['is_myself'], html_display)
    # 补充一些呈现信息
    html_display["title_name"] = "Search"
    html_display["narbar_name"] = "信息搜索"  #

    return render(request, "search.html", locals())


def test(request):
    request.session["cookies"] = "hello, i m still here."
    return render(request, "all_org.html")


def forget_password(request):
    """
        忘记密码页（Pylance可以提供文档字符串支持）
        页面效果
        -------
        - 根据（邮箱）验证码完成登录，提交后跳转到修改密码界面
        - 本质是登录而不是修改密码
        - 如果改成支持验证码登录只需修改页面和跳转（记得修改函数和页面名）
        页面逻辑
        -------
        1. 发送验证码
            1.5 验证码冷却避免多次发送
        2. 输入验证码
            2.5 保留表单信息
        3. 错误提醒和邮件发送提醒
        实现逻辑
        -------
        - 通过脚本使按钮提供不同的`send_captcha`值，区分按钮
        - 通过脚本实现验证码冷却，页面刷新后重置冷却（避免过长等待影响体验）
        - 通过`session`保证安全传输验证码和待验证用户
        - 成功发送/登录后才在`session`中记录信息
        - 页面模板中实现消息提醒
            - `err_code`非零值代表错误，在页面中显示
            - `err_code`=`0`或`4`是预设的提醒值，额外弹出提示框
            - forget_password.html中可以进一步修改
        - 尝试发送验证码后总是弹出提示框，通知用户验证码的发送情况
        注意事项
        -------
        - 尝试忘记密码的不一定是本人，一定要做好隐私和逻辑处理
            - 用户邮箱应当部分打码，避免向非本人提供隐私数据！
        - 不发送消息时`err_code`应为`None`或不声明，不同于modpw
        - `err_code`=`4`时弹出
        - 连接设置的timeout为6s
        - 如果引入企业微信验证，建议将send_captcha分为'qywx'和'email'
    """
    if request.method == "POST":
        username = request.POST["username"]
        send_captcha = request.POST["send_captcha"] == "yes"
        vertify_code = request.POST["vertify_code"]  # 用户输入的验证码

        user = User.objects.filter(username=username)
        if not user:
            err_code = 1
            err_message = "账号不存在"
        else:
            user = User.objects.get(username=username)
            useroj = NaturalPerson.objects.get(person_id=user)  # 目前似乎保证是自然人
            isFirst = useroj.first_time_login
            if isFirst:
                err_code = 2
                err_message = "初次登录密码与账号相同！"
            elif send_captcha:
                email = useroj.email
                if not email or email.lower() == "none" or "@" not in email:
                    err_code = 3
                    err_message = "您没有设置邮箱，请发送姓名、学号和常用邮箱至gypjwb@pku.edu.cn进行修改"  # 记得填
                else:
                    # randint包含端点，randrange不包含
                    captcha = random.randrange(1000000)
                    captcha = f"{captcha:06}"
                    msg = (
                        f"<h3><b>亲爱的{useroj.name}同学：</b></h3><br/>"
                        "您好！您的账号正在进行邮箱验证，本次请求的验证码为：<br/>"
                        f'<p style="color:orange">{captcha}'
                        '<span style="color:gray">(仅当前页面有效)</span></p>'
                        '点击进入<a href="https://yppf.yuanpei.life">元培成长档案</a><br/>'
                        "<br/><br/><br/>"
                        "元培学院开发组<br/>" + datetime.now().strftime("%Y年%m月%d日")
                    )
                    post_data = {
                        "toaddrs": [email],  # 收件人列表
                        "subject": "YPPF登录验证",  # 邮件主题/标题
                        "content": msg,  # 邮件内容
                        # 若subject为空, 第一个\n视为标题和内容的分隔符
                        "html": True,  # 可选 如果为真则content被解读为html
                        "private_level": 0,  # 可选 应在0-2之间
                        # 影响显示的收件人信息
                        # 0级全部显示, 1级只显示第一个收件人, 2级只显示发件人
                        "secret": email_coder.encode(msg),  # content加密后的密文
                    }
                    post_data = json.dumps(post_data)
                    pre, suf = email.rsplit("@", 1)
                    if len(pre) > 5:
                        pre = pre[:2] + "*" * len(pre[2:-3]) + pre[-3:]
                    try:
                        response = requests.post(
                            email_url, post_data, timeout=6)
                        response = response.json()
                        if response["status"] != 200:
                            err_code = 4
                            err_message = f"未能向{pre}@{suf}发送邮件"
                        else:
                            # 记录验证码发给谁 不使用username防止被修改
                            request.session["received_user"] = username
                            request.session["captcha"] = captcha
                            err_code = 0
                            err_message = f"验证码已发送至{pre}@{suf}"
                    except:
                        err_code = 4
                        err_message = "邮件发送失败：超时"
            else:
                captcha = request.session.get("captcha", "")
                received_user = request.session.get("received_user", "")
                if len(captcha) != 6 or username != received_user:
                    err_code = 5
                    err_message = "请先发送验证码"
                elif vertify_code.upper() == captcha.upper():
                    auth.login(request, user)
                    request.session.pop("captcha")
                    request.session["username"] = username
                    request.session["forgetpw"] = "yes"
                    return redirect(reverse("modpw"))
                else:
                    err_code = 6
                    err_message = "验证码不正确"
    return render(request, "forget_password.html", locals())


@login_required(redirect_field_name="origin")
def modpw(request):
    valid, user_type, html_display = utils.check_user_type(request.user)
    if not valid:
        return redirect('/index/')
    me = get_person_or_org(request.user, user_type)
    html_display['is_myself'] = True
    if user_type == 'Person':
        html_display = utils.get_user_left_narbar(
            me, html_display['is_myself'], html_display)
    else:
        html_display = utils.get_org_left_narbar(
            me, html_display['is_myself'], html_display)

    # 补充一些呈现信息
    html_display["title_name"] = "Modify Password"
    html_display["narbar_name"] = "修改密码"

    err_code = 0
    err_message = None
    forgetpw = request.session.get("forgetpw", "") == "yes"  # added by pht
    user = request.user
    username = user.username

    isFirst = me.first_time_login
    if request.method == "POST" and request.POST:
        oldpassword = request.POST["pw"]
        newpw = request.POST["new"]
        strict_check = False

        if oldpassword == newpw and strict_check and not forgetpw:  # modified by pht
            err_code = 1
            err_message = "新密码不能与原密码相同"
        elif newpw == username and strict_check:
            err_code = 2
            err_message = "新密码不能与学号相同"
        elif newpw != oldpassword and forgetpw:  # added by pht
            err_code = 5
            err_message = "两次输入的密码不匹配"
        else:
            userauth = auth.authenticate(
                username=username, password=oldpassword)
            if forgetpw:  # added by pht: 这是不好的写法，可改进
                userauth = True
            if userauth:
                try:  # modified by pht: if检查是错误的，不存在时get会报错
                    user.set_password(newpw)
                    user.save()
                    me.first_time_login = False
                    me.save()

                    if forgetpw:
                        request.session.pop("forgetpw")  # 删除session记录

                    urls = reverse("index") + "?modinfo=success"
                    return redirect(urls)
                except:  # modified by pht: 之前使用的if检查是错误的
                    err_code = 3
                    err_message = "学号不存在"
            else:
                err_code = 4
                err_message = "原始密码不正确"
    return render(request, "modpw.html", locals())


# 调用的时候最好用 try
# 调用者把 activity_id 作为参数传过来
def applyActivity(request, activity_id, willingness):
    context = dict()
    context['success'] = False
    with transaction.atomic():
        try:
            activity = Activity.objects.select_for_update().get(id=activity_id)
            payer = NaturalPerson.objects.select_for_update().get(person_id=request.user)
        except:
            context['msg'] = "Can not find activity. If you are not deliberately do it, please contact the administrator to report this bug."
            return context
        '''
        assert len(activity) == 1
        assert len(payer) == 1
        activity = activity[0]
        payer = payer[0]
        '''
        if activity.status != Activity.Astatus.APPLYING:
            context['msg'] = "The activity is not open for applying."
            return context

        try:
            participant = Participant.objects.get(
                activity_id=activity, person_id=payer
            )
            context[
                "msg"
            ] = "You have already participated in the activity. If you are not deliberately do it, please contact the administrator to report this bug."
            return context
        except:
            pass
        organization_id = activity.organization_id_id
        orgnization = Organization.objects.select_for_update().get(
            organization_id=organization_id
        )
        '''
        assert len(orgnization) == 1
        orgnization = orgnization[0]
        '''

        if not activity.bidding:
            amount = float(activity.YQPoint)
            # transaction，直接减没事
            if activity.current_participants < activity.capacity:
                activity.current_participants += 1
            else:
                context["msg"] = "Failed to fetch the ticket."
                return context
        else:
            amount = willingness
            # 依然增加，此时current_participants统计的是报名的人数，是可以比总人数多的
            activity.current_participants += 1

        try:
            assert amount == int(amount * 10) / 10
        except:
            context['msg'] = "Not supported precision"

        if payer.YQPoint < amount:
            context['msg'] = 'Not enough YQPoint in account'
            return context

        payer.YQPoint -= amount

        record = TransferRecord.objects.create(
            proposer=request.user, recipient=orgnization.organization_id
        )
        record.amount = amount
        record.message = f"Participate Activity {activity.title}"
        orgnization.YQPoint += float(amount)
        record.status = TransferRecord.TransferStatus.ACCEPTED

        record.time = str(datetime.now())
        record.corres_act = activity

        participant = Participant.objects.create(
            activity_id=activity, person_id=payer
        )
        if not activity.bidding:
            participant.status = Participant.AttendStatus.APLLYSUCCESS

        participant.save()
        record.save()
        payer.save()
        activity.save()
        orgnization.save()

    context["msg"] = "Successfully participate the activity."
    context['success'] = True
    return context


# 用已有的搜索，加一个转账的想他转账的 field
# 调用的时候传一下 url 到 origin
# 搜索不希望出现学号，rid 为 User 的 index
@login_required(redirect_field_name="origin")
def transaction_page(request, rid=None):
    valid, user_type, html_display = utils.check_user_type(request.user)
    if not valid:
        return redirect('/index/')
    me = get_person_or_org(request.user, user_type)
    html_display['is_myself'] = True
    if user_type == 'Person':
        html_display = utils.get_user_left_narbar(
            me, html_display['is_myself'], html_display)
    else:
        html_display = utils.get_org_left_narbar(
            me, html_display['is_myself'], html_display)

    # 补充一些呈现信息
    html_display["title_name"] = "Transaction"
    html_display["narbar_name"] = "发起转账"

    context = dict()
    if request.method == "POST":
        # 如果是post方法，从数据中读取rid
        rid = request.POST.get("rid")  # index

    # 同样首先进行合法性检查
    try:
        user = User.objects.get(id=rid)
        recipient = get_person_or_org(user)
    except:
        urls = "/welcome/" + "?warn_code=1&warn_message=遭遇非法收款人!如有问题, 请联系管理员!"
        return redirect(urls)

    # 不要转给自己
    if int(rid) == request.user.id:
        urls = "/welcome/" + "?warn_code=1&warn_message=遭遇非法收款人!如有问题, 请联系管理员!"
        return redirect(urls)

    # 获取名字
    _, _, context = utils.check_user_type(user)
    name = recipient.name if context["user_type"] == "Person" else recipient.oname
    context["name"] = name
    context["rid"] = rid
    context["YQPoint"] = me.YQPoint

    # 储存返回跳转的url
    if context["user_type"] == "Person":
        context["return_url"] = context["profile_url"] + \
            context["name"] + "+" + context["rid"]
    else:
        context["return_url"] = context["profile_url"] + context["name"]

    # 如果是post, 说明发起了一起转账
    # 到这里, rid没有问题, 接收方和发起方都已经确定
    if request.method == "POST":
        # 获取转账消息, 如果没有消息, 则为空
        transaction_msg = request.POST.get("msg", "")

        # 检查发起转账的数据
        try:
            amount = float(request.POST.get("amount", None))
            assert amount is not None
            assert amount > 0
        except:
            html_display["warn_code"] = 1
            html_display["warn_message"] = "转账金额为空或为负数, 请填写合法的金额!"
            return render(request, "transaction_page.html", locals())

        if int(amount * 10) / 10 != amount:
            html_display["warn_code"] = 1
            html_display["warn_message"] = "转账金额的最大精度为0.1, 请填写合法的金额!"
            return render(request, "transaction_page.html", locals())

        # 到这里, 参数的合法性检查完成了, 接下来应该是检查发起人的账户, 够钱就转
        try:
            with transaction.atomic():
                # 首先锁定用户
                if user_type == "Person":
                    payer = NaturalPerson.objects.activated(
                    ).select_for_update().get(person_id=request.user)
                else:
                    payer = Organization.objects.activated().select_for_update().get(
                        organization_id=request.user)

                # 接下来确定金额
                if payer.YQPoint < amount:
                    html_display["warn_code"] = 1
                    html_display["warn_message"] = "现存元气值余额为" + \
                        str(payer.YQPoint) + ", 不足以发起额度为" + \
                        str(amount) + "的转账!"
                else:
                    payer.YQPoint -= amount
                    record = TransferRecord.objects.create(
                        proposer=request.user, recipient=user, amount=amount, message=transaction_msg
                    )
                    record.save()
                    payer.save()
                    warn_message = "成功发起向" + name + "的转账! 元气值将在对方确认后到账。"

                    # TODO 发送微信消息

                    # 跳转回主页, 首先先get主页位置
                    urls = context["return_url"] + \
                        f"?warn_code=2&warn_message={warn_message}"
                    return redirect(urls)

        except:
            html_display["warn_code"] = 1
            html_display["warn_message"] = "出现无法预料的问题, 请联系管理员!"

    return render(request, "transaction_page.html", locals())


# 涉及表单，一般就用 post 吧
# 这边先扣，那边先不加，等确认加
# 预期这边成功之后，用企业微信通知接收方，调转到查看未接收记录的窗口
@require_POST
@login_required(redirect_field_name="origin")
def start_transaction(request):
    rid = request.POST.get("rid")  # index
    origin = request.POST.get("origin")
    amount = request.POST.get("amount")
    amount = float(amount)
    transaction_msg = request.POST.get("msg")
    name = request.POST.get("name")
    context = dict()
    context["origin"] = origin

    user = User.objects.get(id=rid)

    try:
        # 允许一位小数
        assert amount == int(float(amount) * 10)/10
        assert amount > 0
    except:
        context[
            "msg"
        ] = "Unexpected amount. If you are not deliberately doing this, please contact the administrator to report this bug."
        return render(request, "msg.html", context)

    try:
        user = User.objects.get(id=rid)
    except:
        context[
            "msg"
        ] = "Unexpected recipient. If you are not deliberately doing this, please contact the administrator to report this bug."
        return render(request, "msg.html", context)

    try:
        payer = get_person_or_org(request.user)
        with transaction.atomic():
            if payer.YQPoint >= float(amount):
                payer.YQPoint -= float(amount)
            else:
                raise ValueError
            # TODO 目前用的是 nickname，可能需要改成 name
            # 需要确认 create 是否会在数据库产生记录，如果不会是否会有主键冲突？
            record = TransferRecord.objects.create(
                proposer=request.user, recipient=user
            )
            record.amount = amount
            record.message = transaction_msg
            record.time = str(datetime.now())
            record.save()
            payer.save()

            # TODO 发送微信消息

    except:
        context[
            "msg"
        ] = "Check if you have enough YQPoint. If so, please contact the administrator to report this bug."
        return render(request, "msg.html", context)

    context["msg"] = "Waiting the recipient to confirm the transaction."
    return render(request, "msg.html", context)


def confirm_transaction(request, tid=None, reject=None):
    context = dict()
    context['warn_code'] = 1    # 先假设有问题
    with transaction.atomic():
        try:
            record = TransferRecord.objects.select_for_update().get(
                id=tid, recipient=request.user)

        except Exception as e:

            context[
                "warn_message"
            ] = "交易遇到问题, 请联系管理员!" + str(e)
            return context

        if record.status != TransferRecord.TransferStatus.WAITING:
            context[
                "warn_message"
            ] = "交易已经完成, 请不要重复操作!"
            return context

        payer = record.proposer
        try:
            if hasattr(payer, 'naturalperson'):
                payer = NaturalPerson.objects.activated().select_for_update().get(person_id=payer)
            else:
                payer = Organization.objects.select_for_update().get(organization_id=payer)
        except:
            context['warn_message'] = "交易对象不存在或已毕业, 请联系管理员!"
            return context

        recipient = record.recipient
        if hasattr(recipient, 'naturalperson'):
            recipient = NaturalPerson.objects.activated(
            ).select_for_update().get(person_id=recipient)
        else:
            recipient = Organization.objects.select_for_update().get(organization_id=recipient)

        if reject is True:
            record.status = TransferRecord.TransferStatus.REFUSED
            payer.YQPoint += record.amount
            payer.save()
            context['warn_message'] = "拒绝转账成功!"
        else:
            record.status = TransferRecord.TransferStatus.ACCEPTED
            recipient.YQPoint += record.amount
            recipient.save()
            context['warn_message'] = "交易成功!"
        record.finish_time = datetime.now()  # 交易完成时间
        record.save()
        context["warn_code"] = 2

        return context

    context['warn_message'] = "交易遇到问题, 请联系管理员!"
    return context


def record2Display(record_list, user):  # 对应myYQPoint函数中的table_show_list
    lis = []
    amount = {'send': 0.0,
              'recv': 0.0}
    # 储存这个列表中所有record的元气值的和
    for record in record_list:
        lis.append({})

        # 确定类型
        record_type = 'send' if record.proposer.username == user.username else 'recv'

        # id
        lis[-1]['id'] = record.id

        # 时间
        lis[-1]['start_time'] = record.start_time.strftime("%m/%d %H:%M")
        if record.finish_time is not None:
            lis[-1]['finish_time'] = record.finish_time.strftime("%m/%d %H:%M")

        # 对象
        # 如果是给出列表，那么对象就是接收者
        obj_user = record.recipient if record_type == 'send' else record.proposer
        lis[-1]['obj_direct'] = 'To  ' if record_type == 'send' else 'From'
        if hasattr(obj_user, 'naturalperson'):  # 如果OneToOne Field在个人上
            lis[-1]['obj'] = obj_user.naturalperson.name
            lis[-1]['obj_url'] = '/stuinfo/' + \
                lis[-1]['obj'] + "+" + str(obj_user.id)
        else:
            lis[-1]['obj'] = obj_user.organization.oname
            lis[-1]['obj_url'] = '/orginfo/' + lis[-1]['obj']

        # 金额
        lis[-1]['amount'] = record.amount
        amount[record_type] += record.amount

        # 留言
        lis[-1]['message'] = record.message
        lis[-1]['if_act_url'] = False
        if record.corres_act is not None:
            lis[-1]['message'] = '活动' + record.corres_act.title + '积分'
            # TODO 这里还需要补充一个活动跳转链接

        # 状态
        lis[-1]['status'] = record.get_status_display()

    # 对外展示为 1/10
    '''
    统一在前端修改
    for key in amount:
        amount[key] = amount[key]/10
    '''
    # 由于误差, 将amount调整为小数位数不超过2
    for key in amount.keys():
        amount[key] = round(amount[key], 1)
    return lis, amount


# modified by Kinnuch

@login_required(redirect_field_name='origin')
def myYQPoint(request):
    valid, user_type, html_display = utils.check_user_type(request.user)
    if not valid:
        return redirect('/logout/')

    # 接下来处理POST相关的内容
    html_display['warn_code'] = 0
    if request.method == "POST":  # 发生了交易处理的事件
        try:  # 检查参数合法性
            post_args = request.POST.get("post_button")
            record_id, action = post_args.split(
                "+")[0], post_args.split("+")[1]
            assert action in ['accept', 'reject']
            reject = (action == 'reject')
        except:
            html_display['warn_code'] = 1
            html_display['warn_message'] = "交易遇到问题,请不要非法修改参数!"

        if html_display['warn_code'] == 0:  # 如果传入参数没有问题
            # 调用确认预约API
            context = confirm_transaction(request, record_id, reject)
            # 此时warn_code一定是1或者2，必定需要提示
            html_display['warn_code'] = context['warn_code']
            html_display['warn_message'] = context['warn_message']

    me = get_person_or_org(request.user, user_type)
    html_display['is_myself'] = True
    if user_type == 'Person':
        html_display = utils.get_user_left_narbar(
            me, html_display['is_myself'], html_display)
    else:
        html_display = utils.get_org_left_narbar(
            me, html_display['is_myself'], html_display)
    # 补充一些呈现信息
    html_display["title_name"] = "My YQPoint"
    html_display["narbar_name"] = "我的元气值"  #

    to_send_set = TransferRecord.objects.filter(
        proposer=request.user, status=TransferRecord.TransferStatus.WAITING)

    to_recv_set = TransferRecord.objects.filter(
        recipient=request.user, status=TransferRecord.TransferStatus.WAITING)

    issued_send_set = TransferRecord.objects.filter(proposer=request.user, status__in=[
        TransferRecord.TransferStatus.ACCEPTED, TransferRecord.TransferStatus.REFUSED])

    issued_recv_set = TransferRecord.objects.filter(recipient=request.user, status__in=[
        TransferRecord.TransferStatus.ACCEPTED, TransferRecord.TransferStatus.REFUSED])

    # to_set 按照开始时间降序排列
    to_set = to_send_set.union(to_recv_set).order_by("-start_time")
    # issued_set 按照完成时间及降序排列
    # 这里应当要求所有已经issued的记录是有执行时间的
    issued_set = issued_send_set.union(
        issued_recv_set).order_by("-finish_time")

    to_list, amount = record2Display(to_set, request.user)
    issued_list, _ = record2Display(issued_set, request.user)

    '''
    to_send_list, to_send_amount = record2Display(record_list=TransferRecord.objects.filter(
        proposer=request.user, status=TransferRecord.TransferStatus.WAITING),
        record_type='send')
    to_recv_list, to_recv_amount = record2Display(record_list=TransferRecord.objects.filter(
        recipient=request.user, status=TransferRecord.TransferStatus.WAITING),
        record_type='recv')
    issued_send_list, _ = record2Display(record_list=TransferRecord.objects.filter(proposer=request.user, status__in=[
        TransferRecord.TransferStatus.ACCEPTED, TransferRecord.TransferStatus.REFUSED]),
        record_type='send')
    issued_recv_list, _ = record2Display(record_list=TransferRecord.objects.filter(recipient=request.user, status__in=[
        TransferRecord.TransferStatus.ACCEPTED, TransferRecord.TransferStatus.REFUSED]),
        record_type='recv')
    to_list = to_recv_list + to_send_list
    issued_list = issued_recv_list + issued_send_list
    # to_list 按照发起时间倒序排列
    to_list = sorted(to_list, key=lambda x: x['finish_time'], reverse=...)
    # issued_list 按照处理时间倒序排列
    '''

    show_table = {
        'obj': '对象',
        'time': '时间',
        'amount': '金额',
        'message': '留言',
        'status': '状态'
    }

    return render(request, 'myYQPoint.html', locals())

@login_required(redirect_field_name='origin')
def showActivities(request):

    # TODO 改一下前端，感觉一条一条的更好看一点？ 以及链接到下面的 viewActivity
    notes = [
        {"title": "活动名称1", "Date": "11/01/2019",
            "Address": ["B107A", "B107B"]},
        {"title": "活动名称2", "Date": "11/02/2019", "Address": ["B108A"]},
        {"title": "活动名称3", "Date": "11/02/2019", "Address": ["B108A"]},
        {"title": "活动名称4", "Date": "11/02/2019", "Address": ["B108A"]},
        {"title": "活动名称5", "Date": "11/02/2019", "Address": ["B108A"]},
    ]

    penerson = True  # 人/法人

    return render(request, "notes.html", locals())


@login_required(redirect_field_name='origin')
def viewActivity(request, aid=None):
    """
    aname = str(request.POST["aname"])  # 活动名称
    organization_id = request.POST["organization_id"]  # 组织id
    astart = request.POST["astart"]  # 默认传入的格式为 2021-07-21 21:00:00
    afinish = request.POST["afinish"]
    content = str(request.POST["content"])
    URL = str(request.POST["URL"])  # 活动推送链接
    QRcode = request.POST["QRcode"]  # 收取元气值的二维码
    aprice = request.POST["aprice"]  # 活动价格
    capacity = request.POST["capacity"]  # 活动举办的容量
    """
    try:
        aid = int(aid)
        activity = Activity.objects.get(id=aid)
    except:
        return redirect('/showActivities/')


    title = activity.title
    org = activity.organization_id
    org_name = org.oname
    start_time = activity.start
    end_time = activity.end
    prepare_times = [1, 24, 72, 168]
    apply_deadline = activity.start - timedelta(hours=prepare_times[activity.endbefore])
    introduction = activity.introduction
    aURL = activity.URL

    bidding = activity.bidding
    price = activity.YQPoint
    current_participants = activity.current_participants
    capacity = activity.capacity
    if capacity == -1 or capacity == 10000:
        capacity = "INF"
    status = activity.status

    valid, user_type, html_display = utils.check_user_type(request.user)
    if not valid:
        return redirect('/showActivities/')
    person = False
    if user_type == "Person":
        person = True
        try:
            participant = Participant.objects.get(activity_id=activity, person_id=request.user)
            pStatus = participant.status
        except:
            # 未参与
            pStatus = -1
    ownership = False
    if not person and org.organization_id == request.user:
        ownership = True


    if request.method == "GET":
        return render(request, "activity_info.html", locals())
    html_display = dict()
    if request.POST is None:
        html_display['warn_code'] = 1
        html_display['warn_message'] = "非法的 POST 请求。如果您不是故意操作，请联系管理员汇报此 Bug."
        return render(request, "activity_info.html", locals())


    # 处理 post 请求
    try:
        option = request.POST.get("option")
        if option == "cancel": 
            if activity.status == activity.Status.CANCELED or activity.status == activity.Status.END:
                html_display['warn_code'] = 1
                html_display['warn_message'] = "当前活动已取消或结束。"
                return render(request, "activity_info.html", locals())

            if activity.status == activity.Status.PROGRESSING:
                if activity.start + timedelta(hours=12) < datetime.now():
                    html_display['warn_code'] = 1
                    html_display['warn_message'] = "活动已进行 12 小时以上，不能取消。"
                    return render(request, "activity_info.html", locals())

            with transaction.atomic():
                org = Organization.objects.select_for_update().get(organization_id=request.user)
                if bidding:
                    participants = Participant.objects.select_for_update().filter(status=Participant.AttendStatus.APLLYING)
                else:
                    participants = Participant.objects.select_for_update().filter(status=Participant.AttendStatus.APLLYSUCCESS)
                records = TransferRecord.objects.select_for_update().filter(status=TransferRecord.TransferStatus.ACCEPTED, corres_act=activity)
                sumYQPoint = 0.0
                for record in records:
                    sumYQPoint += record.amount
                if org.YQPoint < sumYQPoint:
                    html_display['warn_code'] = 1
                    html_display['warn_message'] = "没有足够的元气值退回给已参与的同学，无法取消活动。"
                    return render(request, "activity_info.html", locals())
                else:
                    org.YQPoint -= sumYQPoint
                    org.save()
                    for record in records:
                        proposer = record.proposer
                        proposer = NaturalPerson.objects.select_for_update().get(person_id=proposer)
                        proposer.YQPoint += record.amount
                        record.status = TransferRecord.TransferStatus.REFUND
                        proposer.save()
                        record.save()
                    for participant in participants:
                        participant.status = Participant.AttendStatus.APLLYFAILED
                        participant.save()
                activity.status = activity.Status.CANCELED
                activity.save()
            html_display['warn_code'] = 2
            html_display['warn_message'] = "成功取消活动。"
            # TODO 第一次点只会提醒已经成功取消活动，但是活动状态还是进行中，看看怎么修一下
            return render(request, "activity_info.html", locals())
        elif option == "edit":
            if activity.status == activity.Status.APPLYING or activity.status == activity.Status.REVIEWING:
                return redirect(f'/addActivities/?edit=True&aid={aid}')
            else:
                html_display['warn_code'] = 1
                html_display['warn_message'] = f"活动状态为{activity.status}, 不能修改。"
                return render(request, "activity_info.html", locals())

        else:
            html_display['warn_code'] = 1
            html_display['warn_message'] = "非法的 POST 请求。如果您不是故意操作，请联系管理员汇报此 Bug."
            return render(request, "activity_info.html", locals())


    except:
        html_display['warn_code'] = 1
        html_display['warn_message'] = "非法预期的错误。请联系管理员汇报此 Bug."
        return render(request, "activity_info.html", locals())



# 通过GET获得活动信息表下载链接
# GET参数?activityid=id&infotype=sign[&output=id,name,gender,telephone][&format=csv|excel]
# GET参数?activityid=id&infotype=qrcode
#   activity_id : 活动id
#   infotype    : sign or qrcode or 其他（以后可以拓展）
#     sign报名信息:
#       output  : [可选]','分隔的需要返回的的field名
#                 [默认]id,name,gender,telephone
#       format  : [可选]csv or excel
#                 [默认]csv
#     qrcode签到二维码
# example: http://127.0.0.1:8000/getActivityInfo?activityid=1&infotype=sign
# example: http://127.0.0.1:8000/getActivityInfo?activityid=1&infotype=sign&output=id,wtf
# example: http://127.0.0.1:8000/getActivityInfo?activityid=1&infotype=sign&format=excel
# example: http://127.0.0.1:8000/getActivityInfo?activityid=1&infotype=qrcode
# TODO: 前端页面待对接
@login_required(redirect_field_name='origin')
def getActivityInfo(request):
    valid, user_type, html_display = utils.check_user_type(request.user)
    if not valid:
        return redirect('/index/')

    # check activity existence
    activity_id = request.GET.get('activityid', None)
    try:
        activity = Activity.objects.get(id=activity_id)
    except:
        html_display['warn_code'] = 1
        html_display['warn_message'] = f'活动{activity_id}不存在'
        return render(request, '某个页面.html', locals())

    # check organization existance and ownership to activity
    organization = get_person_or_org(request.user, 'organization')
    if activity.organization_id != organization:
        html_display['warn_code'] = 1
        html_display['warn_message'] = f'{organization}不是活动的组织者'
        return render(request, '某个页面.html', locals())

    info_type = request.GET.get('infotype', None)
    if info_type == 'sign':  # get registration information
        # make sure registration is over
        if activity.status == Activity.Status.REVIEWING:
            html_display['warn_code'] = 1
            html_display['warn_message'] = '活动正在审核'
            return render(request, '某个页面.html', locals())

        elif activity.status == Activity.Status.CANCELED:
            html_display['warn_code'] = 1
            html_display['warn_message'] = '活动已取消'
            return render(request, '某个页面.html', locals())

        elif activity.status == Activity.Status.APPLYING:
            html_display['warn_code'] = 1
            html_display['warn_message'] = '报名尚未截止'
            return render(request, '某个页面.html', locals())

<<<<<<< HEAD
        # get participants
        # are you sure it's 'Participant' not 'Participant' ??
        participants = Participant.objects.filter(activity_id=activity_id)
        participants = participants.filter(
            status=Participant.AttendStatus.APLLYSUCCESS)

        # get required fields
        output = request.GET.get('output', 'id,name,gender,telephone')
        fields = output.split(',')
=======
        else:
            # get participants
            # are you sure it's 'Paticipant' not 'Participant' ??
            paticipants = Paticipant.objects.filter(activity_id=activity_id)
            paticipants = paticipants.filter(
                status=Paticipant.AttendStatus.APLLYSUCCESS)

            # get required fields
            output = request.GET.get('output', 'id,name,gender,telephone')
            fields = output.split(',')

            # check field existence
            allowed_fields = ['id', 'name', 'gender', 'telephone']
            for field in fields:
                if not field in allowed_fields:
                    html_display['warn_code'] = 1
                    html_display['warn_message'] = f'不允许的字段名{field}'
                    return render(request, '某个页面.html', locals())

            filename = f'{activity_id}-{info_type}-{output}'
            content = map(lambda paticipant: map(
                lambda key: paticipant[key], fields), paticipants)

            format = request.GET.get('format', 'csv')
            if format == 'csv':
                buffer = io.StringIO()
                csv.writer(buffer).writerows(content), buffer.seek(0)
                response = HttpResponse(buffer, content_type='text/csv')
                response['Content-Disposition'] = f'attachment; filename={filename}.csv'
                return response  # downloadable

            elif format == 'excel':
                return HttpResponse('.xls Not Implemented')
>>>>>>> 81e21201

            else:
                html_display['warn_code'] = 1
                html_display['warn_message'] = f'不支持的格式{format}'
                return render(request, '某个页面.html', locals())

<<<<<<< HEAD
        filename = f'{activity_id}-{info_type}-{output}'
        content = map(lambda participant: map(
            lambda key: participant[key], fields), participants)
=======
    elif info_type == 'qrcode':
        # checkin begins 1 hour ahead
        if datetime.now() < activity.start - timedelta(hours=1):
            html_display['warn_code'] = 1
            html_display['warn_message'] = '签到失败：签到未开始'
            return render(request, '某个页面.html', locals())
>>>>>>> 81e21201

        else:
            checkin_url = f'/checkinActivity?activityid={activity.id}'
            origin_url = request.scheme + '://' + request.META['HTTP_HOST']
            checkin_url = parse.urljoin(
                origin_url, checkin_url)  # require full path

            buffer = io.BytesIO()
            qr = qrcode.QRCode(version=1, box_size=10, border=5)
            qr.add_data(checkin_url), qr.make(fit=True)
            img = qr.make_image(fill_color='black', back_color='white')
            img.save(buffer, 'jpeg'), buffer.seek(0)
            response = HttpResponse(buffer, content_type='img/jpeg')
            return response

    else:
        html_display['warn_code'] = 1
        html_display['warn_message'] = f'不支持的信息{info_type}'
        return render(request, '某个页面.html', locals())


# participant checkin activity
# GET参数?activityid=id
#   activity_id : 活动id
# example: http://127.0.0.1:8000/checkinActivity?activityid=1
# TODO: 前端页面待对接
@login_required(redirect_field_name='origin')
def checkinActivity(request):
    valid, user_type, html_display = utils.check_user_type(request.user)
    if not valid:
        return redirect('/index/')

    # check activity existence
    activity_id = request.GET.get('activityid', None)
    try:
        activity = Activity.objects.get(id=activity_id)
        if activity.status != Activity.Status.WAITING and activity.status != Activity.Status.PROGRESSING:
            html_display['warn_code'] = 1
            html_display['warn_message'] = f'签到失败：活动{activity.status}'
            return redirect('/viewActivities/')  # context incomplete
    except:
        msg = '活动不存在'
        origin = '/welcome/'
        return render(request, 'msg.html', locals())

    # check person existance and registration to activity
    person = get_person_or_org(request.user, 'naturalperson')
    try:
        participant = Participant.objects.get(
            activity_id=activity_id, person_id=person.id)
        if participant.status == Participant.AttendStatus.APLLYFAILED:
            html_display['warn_code'] = 1
            html_display['warn_message'] = '您没有参与这项活动：申请失败'
        elif participant.status == Participant.AttendStatus.APLLYSUCCESS:
            #  其实我觉得这里可以增加一个让发起者设定签到区间的功能
            #    或是有一个管理界面，管理一个“签到开关”的值
            if datetime.now().date() < activity.end.date():
                html_display['warn_code'] = 1
                html_display['warn_message'] = '签到失败：签到未开始'
            elif datetime.now() >= activity.end:
                html_display['warn_code'] = 1
                html_display['warn_message'] = '签到失败：签到已结束'
            else:
                participant.status = Participant.AttendStatus.ATTENDED
                html_display['warn_code'] = 2
                html_display['warn_message'] = '签到成功'
        elif participant.status == Participant.AttendStatus.ATTENDED:
            html_display['warn_code'] = 1
            html_display['warn_message'] = '重复签到'
        elif participant.status == Participant.AttendStatus.CANCELED:
            html_display['warn_code'] = 1
            html_display['warn_message'] = '您没有参与这项活动：已取消'
        else:
            msg = f'不合理的参与状态：{participant.status}'
            origin = '/welcome/'
            return render(request, 'msg.html', locals())
    except:
        html_display['warn_code'] = 1
        html_display['warn_message'] = '您没有参与这项活动：未报名'

    return redirect('/viewActivities/')  # context incomplete


# 发起活动
# TODO 定时任务
@login_required(redirect_field_name='origin')
def addActivities(request):

    valid, user_type, html_display = utils.check_user_type(request.user)
    if not valid:
        return redirect('/index/')
    if user_type == 'Person':
        return redirect('/welcome/')  # test
    me = get_person_or_org(request.user)
    html_display['is_myself'] = True
    html_display = utils.get_org_left_narbar(
        me, html_display['is_myself'], html_display)

    if request.method == "POST" and request.POST:

        edit = request.POST.get("edit")
        if edit is not None:
            aid = request.POST.get("aid")
            try:
                aid = int(aid)
                assert edit == "True"
            except:
                html_display['warn_code'] = 1
                html_display['warn_message'] = "非预期的 POST 参数，如果非故意操作，请联系管理员。"
                edit = False
                return render(request, "activity_add.html", locals())

        org = get_person_or_org(request.user, user_type)
        # 和 app.Activity 数据库交互，需要从前端获取以下表单数据
        context = dict()
        context = utils.check_ac_request(request)  # 合法性检查
        if context['warn_code'] != 0:
            html_display['warn_code'] = context['warn_code']
<<<<<<< HEAD
            html_display['warn_message'] = "创建/修改活动失败。" + context['warn_msg']
            edit = False
=======
            html_display['warn_message'] = context['warn_message']
            # warn_code!=0失败
>>>>>>> 81e21201
            return render(request, "activity_add.html", locals())


        with transaction.atomic():
            if edit is not None:
                new_act = Activity.objects.select_for_update().get(id=aid)
            else:
                new_act = Activity.objects.create(
                    title=context['aname'], organization_id=org)  # 默认状态是审核中
                if context['signschema'] == 1:
                    new_act.bidding = True
                    new_act.budget = context['budget']
                if not context['need_check']:
                    new_act.status = Activity.Status.APPLYING

            try:
                # 不一定需要改这些内容，edit 情况下
                new_act.content = context['content']
                new_act.endbefore = context['prepare_scheme']
                new_act.start = context['act_start']
                new_act.end = context['act_end']
                new_act.URL = context['URL']
                new_act.location = context['location']
                # new_act.QRcode = QRcode
                new_act.YQPoint = context['aprice']
                new_act.capacity = context['capacity']
            except:
                pass
            new_act.save()
        if context['warn_code'] == 0:
            return redirect(f"/viewActivity/{new_act.id}")
        return render(request, "activity_add.html", locals())  # warn_code==0


    edit = request.GET.get("edit")
    if edit is None or edit != "True":
        edit = False
        title = "活动名称"
        location = "活动地点"
        start = "开始时间"
        end = "结束时间"
        capacity = "人数限制"

        introduction = "(必填)简介会随活动基本信息一同推送至订阅者的微信"
        url = "(可选)填写活动推送的链接"
    else:
        edit = True
        try:
            aid = request.GET['aid']
            aid = int(aid)
        except:
            html_display['warn_code'] = 1
            html_display['warn_message'] = "非预期的 GET 参数，如果非故意操作，请联系管理员。"
            edit = False
            return render(request, "activity_add.html", locals())
        activity = Activity.objects.get(id=aid)
        title = activity.title
        budget = activity.budget
        location = activity.location
        start = activity.start.strftime("%m/%d/%Y %H:%M %p")
        end = activity.end.strftime("%m/%d/%Y %H:%M %p")

        introduction = activity.introduction
        url = activity.URL
        endbefore = activity.endbefore
        bidding = activity.bidding
        amount = activity.YQPoint
        signscheme = "先到先得"
        if bidding:
            signscheme = "投点参与"
        capacity = activity.capacity
        no_limit = False
        if capacity == 10000:
            no_limit = True



    # 补充一些实用的信息
    html_display["today"] = datetime.now().strftime("%Y-%m-%d")

    return render(request, "activity_add.html", locals())


@login_required(redirect_field_name='origin')
def subscribeActivities(request):
    valid, user_type, html_display = utils.check_user_type(request.user)
    if not valid:
        return redirect('/index/')
    me = get_person_or_org(request.user, user_type)
    html_display['is_myself'] = True
    if user_type == 'Person':
        html_display = utils.get_user_left_narbar(
            me, html_display['is_myself'], html_display)
    else:
        html_display = utils.get_org_left_narbar(
            me, html_display['is_myself'], html_display)

    # 补充一些呈现信息
    html_display["title_name"] = "Subscribe"
    html_display["narbar_name"] = "我的订阅"  #

    org_list = Organization.objects.all()
    org_name = list(set(list(Organization.objects.values_list(
        'organization_id__username', flat=True))))
    otype_list = sorted(list(
        set(list(Organization.objects.values_list('otype__otype_name', flat=True)))))
    # 给otype.otype_name排序，不然每次都不一样（后续可以写一个获取所有otype的接口，规定一个排序规则）
    unsubscribe_list = list(me.subscribe_list.values_list(
        "organization_id__username", flat=True))  # 获取不订阅列表（数据库里的是不订阅列表）
    subscribe_list = [
        name for name in org_name if name not in unsubscribe_list]    # 获取订阅列表

    subscribe_url = reverse('save_subscribe_status')
    return render(request, "activity_subscribe.html", locals())


@login_required(redirect_field_name='origin')
def save_subscribe_status(request):
    valid, user_type, html_display = utils.check_user_type(request.user)
    if not valid:
        return redirect('/index/')
    me = get_person_or_org(request.user, user_type)
    params = json.loads(request.body.decode("utf-8"))
    with transaction.atomic():
        if 'id' in params.keys():
            if params['status']:
                me.subscribe_list.remove(Organization.objects.get(
                    organization_id__username=params['id']))
            else:
                me.subscribe_list.add(Organization.objects.get(
                    organization_id__username=params['id']))
        elif 'otype' in params.keys():
            unsubscribed_list = me.subscribe_list.filter(
                otype__otype_name=params['otype'])
            org_list = Organization.objects.all()
            if params['status']:  # 表示要订阅
                for org in unsubscribed_list:
                    me.subscribe_list.remove(org)
            else:  # 不订阅
                for org in org_list:
                    me.subscribe_list.add(org)
        me.save()

    return JsonResponse({"success": True})


def notification2Display(notification_list):
    lis = []
    # 储存这个列表中所有record的元气值的和
    for notification in notification_list:
        lis.append({})

        # id
        lis[-1]['id'] = notification.id

        # 时间
        lis[-1]['start_time'] = notification.start_time.strftime("%m/%d %H:%M")
        if notification.finish_time is not None:
            lis[-1]['finish_time'] = notification.finish_time.strftime(
                "%m/%d %H:%M")

        # 留言
        lis[-1]['content'] = notification.content

        # 状态
        lis[-1]['status'] = notification.get_status_display()
        lis[-1]['URL'] = notification.URL
        lis[-1]['type'] = notification.get_type_display()
        lis[-1]['title'] = notification.get_title_display()
        if notification.sender.username[0] == 'z':
            lis[-1]['sender'] = Organization.objects.get(organization_id__username=notification.sender.username).oname
        else:
            lis[-1]['sender'] = NaturalPerson.objects.get(person_id__username=notification.sender.username).name
    return lis


def notification_status_change(notification_id):
    '''
    调用该函数以完成一项通知。对于知晓类通知，在接收到用户点击按钮后的post表单，该函数会被调用。
    对于需要完成的待处理通知，需要在对应的事务结束判断处，调用该函数。
    '''
    context = dict()
    context['warn_code'] = 1
    with transaction.atomic():
        notification = Notification.objects.select_for_update().get(id=notification_id)
        if notification.status == Notification.NotificationStatus.UNDONE:
            notification.status = Notification.NotificationStatus.DONE
            notification.finish_time = datetime.now()  # 通知完成时间
            notification.save()
            context['warn_code'] = 2
            context['warn_message'] = '您已成功阅读一条通知！'
        elif notification.status == Notification.NotificationStatus.DONE:
            notification.status = Notification.NotificationStatus.UNDONE
            notification.save()
            context['warn_code'] = 2
            context['warn_message'] = '成功设置一条通知为未读！'
        return context
    context['warn_message'] = '在阅读通知的过程中发生错误，请联系管理员！'
    return context


def notification_create(receiver, type, title, content, URL):
    '''
    对于一个需要创建通知的事件，请调用该函数创建通知！
        receiver: org 或 nat_person，使用object.get获取的对象
        type: 知晓类 或 处理类
        title: 请在数据表中查找相应事件类型，若找不到，直接创建一个新的choice
        content: 输入通知的内容
        URL: 需要跳转到处理事务的页面
    '''
    Notification.objects.create(
        receiver=receiver, type=type, title=title, content=content, URL=URL)


@login_required(redirect_field_name='origin')
def notifications(request):
    valid, user_type, html_display = utils.check_user_type(request.user)
    if not valid:
        return redirect('/index/')
    # 接下来处理POST相关的内容

    if request.method == "POST":  # 发生了通知处理的事件
        post_args = request.POST.get("post_button")
        notification_id = post_args
        context = notification_status_change(notification_id)
        html_display['warn_code'] = context['warn_code']
        html_display['warn_message'] = context['warn_message']
    me = get_person_or_org(request.user, user_type)
    html_display['is_myself'] = True
    if user_type == 'Person':
        html_display = utils.get_user_left_narbar(
            me, html_display['is_myself'], html_display)
    else:
        html_display = utils.get_org_left_narbar(
            me, html_display['is_myself'], html_display)

    html_display["title_name"] = "Notifications"
    html_display["narbar_name"] = "通知信箱"

    done_set = Notification.objects.filter(
        receiver=request.user, status=Notification.NotificationStatus.DONE)

    undone_set = Notification.objects.filter(
        receiver=request.user, status=Notification.NotificationStatus.UNDONE
    )

    done_list = notification2Display(
        list(done_set.union(done_set).order_by("-finish_time")))
    undone_list = notification2Display(
        list(undone_set.union(undone_set).order_by("-start_time")))

    return render(request, "notifications.html", locals())<|MERGE_RESOLUTION|>--- conflicted
+++ resolved
@@ -8,12 +8,8 @@
     Position,
     Activity,
     TransferRecord,
-<<<<<<< HEAD
     Participant,
-=======
-    Paticipant,
     Notification,
->>>>>>> 81e21201
 )
 import app.utils as utils
 from app.forms import UserForm
@@ -34,10 +30,7 @@
 import json
 from time import mktime
 from datetime import date, datetime, timedelta
-<<<<<<< HEAD
-=======
 from urllib import parse
->>>>>>> 81e21201
 from boottest import local_dict
 import re
 import random
@@ -103,12 +96,7 @@
             """
     # 恶意的 origin
     if not url_check(arg_origin):
-<<<<<<< HEAD
-        return redirect("/welcome/")
-
-=======
         return redirect("/index/?alert=1")
->>>>>>> 81e21201
 
     if request.method == "POST" and request.POST:
         username = request.POST["username"]
@@ -136,18 +124,10 @@
             if arg_origin is not None:
 
                 if not check_cross_site(request, arg_origin):
-<<<<<<< HEAD
-                    alert_for_cross_site = True
-                    alert_text = "当前账户不能进行地下室预约，请使用个人账户登录后预约"
-                    return render(request, "welcome_page.html", locals())
-
-
-=======
                     html_display['warn_code'] = 1
                     html_display['warn_message'] = "当前账户不能进行地下室预约，请使用个人账户登录后预约"
                     return render(request, "welcome_page.html", locals())
 
->>>>>>> 81e21201
                 d = datetime.utcnow()
                 t = mktime(datetime.timetuple(d))
                 timeStamp = str(int(t))
@@ -191,23 +171,12 @@
     if arg_origin is not None:
         if request.user.is_authenticated:
 
-<<<<<<< HEAD
-
-            if not check_cross_site(request, arg_origin):
-                alert_for_cross_site = True
-                alert_text = "当前账户不能进行地下室预约，请使用个人账户登录后预约"
-                print("?????????")
-                return render(request, "welcome_page.html", locals())
-
-
-=======
             if not check_cross_site(request, arg_origin):
                 html_display = dict()
                 html_display['warn_code'] = 1
                 html_display['warn_message'] = "当前账户不能进行地下室预约，请使用个人账户登录后预约"
                 return render(request, "welcome_page.html", locals())
 
->>>>>>> 81e21201
             d = datetime.utcnow()
             t = mktime(datetime.timetuple(d))
             timeStamp = str(int(t))
@@ -1674,17 +1643,6 @@
             html_display['warn_message'] = '报名尚未截止'
             return render(request, '某个页面.html', locals())
 
-<<<<<<< HEAD
-        # get participants
-        # are you sure it's 'Participant' not 'Participant' ??
-        participants = Participant.objects.filter(activity_id=activity_id)
-        participants = participants.filter(
-            status=Participant.AttendStatus.APLLYSUCCESS)
-
-        # get required fields
-        output = request.GET.get('output', 'id,name,gender,telephone')
-        fields = output.split(',')
-=======
         else:
             # get participants
             # are you sure it's 'Paticipant' not 'Participant' ??
@@ -1718,25 +1676,18 @@
 
             elif format == 'excel':
                 return HttpResponse('.xls Not Implemented')
->>>>>>> 81e21201
 
             else:
                 html_display['warn_code'] = 1
                 html_display['warn_message'] = f'不支持的格式{format}'
                 return render(request, '某个页面.html', locals())
 
-<<<<<<< HEAD
-        filename = f'{activity_id}-{info_type}-{output}'
-        content = map(lambda participant: map(
-            lambda key: participant[key], fields), participants)
-=======
     elif info_type == 'qrcode':
         # checkin begins 1 hour ahead
         if datetime.now() < activity.start - timedelta(hours=1):
             html_display['warn_code'] = 1
             html_display['warn_message'] = '签到失败：签到未开始'
             return render(request, '某个页面.html', locals())
->>>>>>> 81e21201
 
         else:
             checkin_url = f'/checkinActivity?activityid={activity.id}'
@@ -1855,13 +1806,8 @@
         context = utils.check_ac_request(request)  # 合法性检查
         if context['warn_code'] != 0:
             html_display['warn_code'] = context['warn_code']
-<<<<<<< HEAD
             html_display['warn_message'] = "创建/修改活动失败。" + context['warn_msg']
             edit = False
-=======
-            html_display['warn_message'] = context['warn_message']
-            # warn_code!=0失败
->>>>>>> 81e21201
             return render(request, "activity_add.html", locals())
 
 
