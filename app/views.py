from app.models import (
    NaturalPerson,
    Position,
    Organization,
    OrganizationType,
    Position,
    Activity,
    TransferRecord,
    Paticipant,
)
import app.utils as utils
from app.forms import UserForm
from app.data_import import load, load_orgtype, load_org
from app.utils import MyMD5PasswordHasher, MySHA256Hasher

from django.shortcuts import render, redirect
from django.http import HttpResponseRedirect, JsonResponse
from django.contrib import auth, messages
from django.contrib.auth.models import User
from django.contrib.auth.decorators import login_required
from django.contrib.auth.hashers import make_password, check_password
from django.db import transaction
from django.db.models import Q
from django.conf import settings
from django.urls import reverse
from django.views.decorators.http import require_POST, require_GET

import json
from time import mktime
from datetime import datetime
from boottest import local_dict
import re
import random, requests  # 发送验证码

email_url = local_dict["url"]["email_url"]
hash_coder = MySHA256Hasher(local_dict["hash"]["base_hasher"])
email_coder = MySHA256Hasher(local_dict["hash"]["email"])

def load_org_data(request):
    if request.user.is_superuser:
        load_type = request.GET.get('loadtype', None)
        message = '加载失败！'
        if load_type is None:
            message = '没有得到loadtype参数:[org或type]'
        elif load_type == 'type':
            load_orgtype()
            message = "load type成功！"
        elif load_type == 'org':
            load_org()
            message = 'load org成功！'
    else:
        message = '请先以超级账户登录后台后再操作！'
    return render(request, 'debugging.html',locals())


def get_person_or_org(user, user_type):
    return (
        NaturalPerson.objects.get(person_id=user)
        if user_type == "Person"
        else Organization.objects.get(oid=user)
    )  #


def index(request):
    arg_origin = request.GET.get("origin")
    modpw_status = request.GET.get("success")
    # request.GET['success'] = "no"
    arg_islogout = request.GET.get("is_logout")
    if arg_islogout is not None:
        if request.user.is_authenticated:
            auth.logout(request)
            return render(request, "index.html", locals())
    if arg_origin is None:  # 非外部接入
        if request.user.is_authenticated:
            return redirect("/welcome/")
            """
            valid, user_type , html_display = utils.check_user_type(request)
            if not valid:
                return render(request, 'index.html', locals())
            return redirect('/stuinfo') if user_type == "Person" else redirect('/orginfo')
            """
    if request.method == "POST" and request.POST:
        username = request.POST["username"]
        password = request.POST["password"]

        try:
            user = User.objects.get(username=username)
        except:
            # if arg_origin is not None:
            #    redirect(f'/login/?origin={arg_origin}')
            message = local_dict["msg"]["404"]
            invalid = True
            return render(request, "index.html", locals())
        userinfo = auth.authenticate(username=username, password=password)
        if userinfo:
            auth.login(request, userinfo)
            request.session["username"] = username
            if arg_origin is not None:
                # 加时间戳
                # 以及可以判断一下 arg_origin 在哪
                # 看看是不是 '/' 开头就行
                d = datetime.utcnow()
                t = mktime(datetime.timetuple(d))
                timeStamp = str(int(t))
                print("utc time: ", d)
                print(timeStamp)
                en_pw = hash_coder.encode(username + timeStamp)
                try:
                    userinfo = NaturalPerson.objects.get(person_id=username)
                    name = userinfo.pname
                    return redirect(
                        arg_origin
                        + f"?Sid={username}&timeStamp={timeStamp}&Secret={en_pw}&name={name}"
                    )
                except:
                    return redirect(
                        arg_origin
                        + f"?Sid={username}&timeStamp={timeStamp}&Secret={en_pw}"
                    )
            else:
                # 先处理初次登录
                valid, user_type, html_display = utils.check_user_type(request)
                if not valid:
                    return redirect("/logout/")
                me = get_person_or_org(userinfo, user_type)
                if me.firstTimeLogin:
                    return redirect("/modpw/")

                return redirect("/welcome/")
                """
                valid, user_type , html_display = utils.check_user_type(request)
                if not valid:
                    return render(request, 'index.html', locals())
                return redirect('/stuinfo') if user_type == "Person" else redirect('/orginfo')
                """
        else:
            invalid = True
            message = local_dict["msg"]["406"]

    # 非 post 过来的
    if arg_origin is not None:
        if request.user.is_authenticated:
            d = datetime.utcnow()
            t = mktime(datetime.timetuple(d))
            timeStamp = str(int(t))
            print("utc time: ", d)
            print(timeStamp)
            username = request.session["username"]
            en_pw = hash_coder.encode(username + timeStamp)
            return redirect(
                arg_origin + f"?Sid={username}&timeStamp={timeStamp}&Secret={en_pw}"
            )

    return render(request, "index.html", locals())


# Return content
# Sname 姓名 Succeed 成功与否
wechat_login_coder = MyMD5PasswordHasher("wechat_login")


def miniLogin(request):
    try:
        assert request.method == "POST"
        username = request.POST["username"]
        password = request.POST["password"]
        secret_token = request.POST["secret_token"]
        assert wechat_login_coder.verify(username, secret_token) == True
        user = User.objects.get(username=username)

        userinfo = auth.authenticate(username=username, password=password)

        if userinfo:

            auth.login(request, userinfo)

            request.session["username"] = username
            en_pw = hash_coder.encode(request.session["username"])
            user_account = NaturalPerson.objects.get(person_id=username)
            return JsonResponse({"Sname": user_account.pname, "Succeed": 1}, status=200)
        else:
            return JsonResponse({"Sname": username, "Succeed": 0}, status=400)
    except:
        return JsonResponse({"Sname": "", "Succeed": 0}, status=400)


@login_required(redirect_field_name="origin")
def stuinfo(request, name=None):
    """
        进入到这里的逻辑:
        首先必须登录，并且不是超级账户
        如果name是空
            如果是个人账户，那么就自动跳转个人主页"/stuinfo/myname"
            如果是组织账户，那么自动跳转welcome
        如果name非空但是找不到对应的对象
            自动跳转到welcome
        如果name有明确的对象
            如果不重名
                如果是自己，那么呈现并且有左边栏
                如果不是自己或者自己是组织，那么呈现并且没有侧边栏
            如果重名
                那么期望有一个"+"在name中，如果搜不到就跳转到Search/？Query=name让他跳转去
    """


<<<<<<< HEAD
        if name is None:
            if user_type == "Organization":
                return redirect("/welcome/")
            else:
                assert user_type == "Person"
                try:
                    oneself = NaturalPerson.objects.activated().get(person_id=user)
                except:
                    return redirect("/welcome/")
                return redirect("/stuinfo/" + oneself.pname)
=======
    user = request.user
    valid, user_type, html_display = utils.check_user_type(request)
    if not valid:
        return redirect("/logout/")

    if name is None:
        if user_type == "Organization":
            return redirect("/welcome/")
>>>>>>> 0b1a1d7c
        else:
            assert user_type == "Person"
            try:
                oneself = NaturalPerson.objects.activated().get(pid=user)
            except:
                return redirect("/welcome/")
<<<<<<< HEAD
            if len(person) == 1:  # 无重名
                person = person[0]
            else:  # 有很多人，这时候假设加号后面的是user的id
                if len(name_list) == 1:  # 没有任何后缀信息，那么如果是自己则跳转主页，否则跳转搜索
                    if (
                        user_type == "Person"
                        and NaturalPerson.objects.activated().get(person_id=user).pname
                        == name
                    ):
                        person = NaturalPerson.objects.activated().get(person_id=user)
                    else:  # 不是自己，信息不全跳转搜索
                        return redirect("/search?Query=" + name)
                else:
                    obtain_id = int(name_list[1])  # 获取增补信息
                    get_user = User.objects.get(id=obtain_id)
                    potential_person = NaturalPerson.objects.activated().get(
                        person_id=get_user
                    )
                    assert potential_person in person
                    person = potential_person

            is_myself = user_type == "Person" and person.person_id == user  # 用一个字段储存是否是自己
            html_display["is_myself"] = is_myself  # 存入显示
=======
            return redirect("/stuinfo/" + oneself.pname)
    else:
        # 先对可能的加号做处理
        name_list = name.split("+")
        name = name_list[0]
        person = NaturalPerson.objects.activated().filter(pname=name)
        if len(person) == 0:  # 查无此人
            return redirect("/welcome/")
        if len(person) == 1:  # 无重名
            person = person[0]
        else:  # 有很多人，这时候假设加号后面的是user的id
            if len(name_list) == 1:  # 没有任何后缀信息，那么如果是自己则跳转主页，否则跳转搜索
                if (
                        user_type == "Person"
                        and NaturalPerson.objects.activated().get(pid=user).pname
                        == name
                ):
                    person = NaturalPerson.objects.activated().get(pid=user)
                else:  # 不是自己，信息不全跳转搜索
                    return redirect("/search?Query=" + name)
            else:
                obtain_id = int(name_list[1])  # 获取增补信息
                get_user = User.objects.get(id=obtain_id)
                potential_person = NaturalPerson.objects.activated().get(
                    pid=get_user
                )
                assert potential_person in person
                person = potential_person

        is_myself = user_type == "Person" and person.pid == user  # 用一个字段储存是否是自己
        html_display["is_myself"] = is_myself  # 存入显示
>>>>>>> 0b1a1d7c

        # 处理被搜索人的信息，这里应该和“用户自己”区分开
        join_pos_id_list = Position.objects.activated().filter(person=person)

        # html_display['join_org_list'] = Organization.objects.filter(org__in = join_pos_id_list.values('org'))               # 我属于的组织

        # 呈现信息
        # 首先是左边栏
        html_display = utils.get_user_left_narbar(person, is_myself, html_display)

<<<<<<< HEAD
            modpw_status = request.GET.get("modinfo", None)
            html_display["modpw_code"] = (
                modpw_status is not None and modpw_status == "success"
            )
            html_display["warn_code"] = request.GET.get("warn_code", 0)  # 是否有来自外部的消息
            html_display["warn_message"] = request.GET.get(
                "warn_message", ""
            )  # 提醒的具体内容
=======
        modpw_status = request.GET.get("modinfo", None)
        html_display["modpw_code"] = (
                modpw_status is not None and modpw_status == "success"
        )
        html_display["warn_code"] = request.GET.get("warn_code", 0)  # 是否有来自外部的消息
        html_display["warn_message"] = request.GET.get(
            "warn_message", ""
        )  # 提醒的具体内容
>>>>>>> 0b1a1d7c

        html_display["userinfo"] = person

        html_display["title_name"] = "User Profile"
        html_display["narbar_name"] = "个人主页"

        return render(request, "stuinfo.html", locals())
    


@login_required(redirect_field_name="origin")
def request_login_org(request, name=None):  # 特指个人希望通过个人账户登入组织账户的逻辑
    """
        这个函数的逻辑是，个人账户点击左侧的管理组织直接跳转登录到组织账户
        首先检查登录的user是个人账户，否则直接跳转orginfo
        如果个人账户对应的是name对应的组织的最高权限人，那么允许登录，否则跳转回stuinfo并warning
    """
    user = request.user
    valid, user_type, html_display = utils.check_user_type(request)
    if not valid:
        return redirect("/logout/")
    if user_type == "Organization":
        return redirect("/orginfo/")
    try:
        me = NaturalPerson.objects.activated().get(person_id=user)
    except:  # 找不到合法的用户
        return redirect("/welcome/")
    if name is None:  # 个人登录未指定登入组织,属于不合法行为,弹回欢迎
        return redirect("/welcome/")
    else:  # 确认有无这个组织
        try:
            org = Organization.objects.get(oname=name)
        except:  # 找不到对应组织
            urls = "/stuinfo/" + me.pname + "?warn_code=1&warn_message=找不到对应组织,请联系管理员!"
            return redirect(urls)
        try:
            position = Position.objects.activated().filter(org=org, person=me)
            assert len(position) == 1
            position = position[0]
            assert position.pos == 0
        except:
            urls = "/stuinfo/" + me.pname + "?warn_code=1&warn_message=没有登录到该组织账户的权限!"
            return redirect(urls)
        # 到这里,是本人组织并且有权限登录
        auth.logout(request)
        auth.login(request, org.oid)  # 切换到组织账号
        if org.firstTimeLogin:
            return redirect("/modpw/")
        return redirect("/orginfo/")


@login_required(redirect_field_name="origin")
def orginfo(request, name=None):
    """
        orginfo负责呈现组织主页，逻辑和stuinfo是一样的，可以参考
        只区分自然人和法人，不区分自然人里的负责人和非负责人。任何自然人看这个组织界面都是【不可管理/编辑组织信息】
    """
    user = request.user
    valid, user_type, html_display = utils.check_user_type(request)
    me = get_person_or_org(user, user_type)

    if not valid:
        return redirect("/logout/")

    if name is None:  # 此时登陆的必需是法人账号，如果是自然人，则跳转welcome
        if user_type == "Person":
            return redirect("/welcome/")
        try:
            org = Organization.objects.activated().get(oid=user)
        except:
            return redirect("/welcome/")
        return redirect("/orginfo/" + org.oname)

    try:  # 指定名字访问组织账号的，可以是自然人也可以是法人。在html里要注意区分！

        # 下面是组织信息

        org = Organization.objects.activated().get(oname=name)
        organization_name = name
        organization_type_name = org.otype.otype_name
        # org的属性 YQPoint 和 information 不在此赘述，直接在前端调用

    except:
        return redirect("/welcome/")

        # 这一部分是负责人boss的信息
        boss = Position.objects.activated().get(org=org, pos=0).person
        # boss = NaturalPerson.objects.activated().get(person_id = bossid)
        boss_display = {}

        boss_display["bossname"] = boss.pname
        boss_display["year"] = boss.pyear
        boss_display["major"] = boss.pmajor
        boss_display["email"] = boss.pemail
        boss_display["tel"] = boss.ptel

        # jobpos = Position.objects.activated().get(person=boss, org = org).pos
        boss_display["job"] = org.otype.ojob_name_list[0]

        # 补充左边栏信息
        # 判断是否是负责人，如果是，在html的sidebar里要加上一个【切换账号】的按钮
        html_display["isboss"] = (
            True if (user_type == "Person" and boss.person_id == user) else False
        )
        # 判断是否为组织账户本身在登录
        html_display["is_myself"] = me == org

        # 再处理修改信息的回弹
        modpw_status = request.GET.get("modinfo", None)
        html_display["modpw_code"] = (
            modpw_status is not None and modpw_status == "success"
        )

        # 补充其余信息
        html_display = utils.get_org_left_narbar(
            org, html_display["is_myself"], html_display
        )

        # 组织活动的信息

    

    # 补充一些呈现信息
    html_display["title_name"] = "Org. Profile"
    html_display["narbar_name"] = "组织主页"
    return render(request, "orginfo.html", locals())


@login_required(redirect_field_name="origin")
def homepage(request):
    valid, user_type, html_display = utils.check_user_type(request)
    is_person = True if user_type == "Person" else False
    if not valid:
        return redirect("/logout/")
    me = get_person_or_org(request.user, user_type)
    myname = me.pname if is_person else me.oname

    # 直接储存在html_display中
    # profile_name = "个人主页" if is_person else "组织主页"
    # profile_url = "/stuinfo/" + myname if is_person else "/orginfo/" + myname

    # 补充一些呈现信息
    html_display["title_name"] = "Welcome Page"
    html_display["narbar_name"] = "近期要闻"  #
    return render(request, "welcome_page.html", locals())


@login_required(redirect_field_name="origin")
def account_setting(request):
    valid, user_type, html_display = utils.check_user_type(request)
    if not valid:
        return redirect("/logout/")

    # 在这个页面 默认回归为自己的左边栏
    html_display["is_myself"] = True
    user = request.user
    info = NaturalPerson.objects.filter(person_id=user)
    userinfo = info.values()[0]

    useroj = NaturalPerson.objects.get(person_id=user)

    former_img = html_display["avatar_path"]

    if request.method == "POST" and request.POST:
        aboutbio = request.POST["aboutBio"]
        tel = request.POST["tel"]
        email = request.POST["email"]
        Major = request.POST["major"]
        ava = request.FILES.get("avatar")
        expr = bool(tel or Major or email or aboutbio or ava)
        if aboutbio != "":
            useroj.pBio = aboutbio
        if Major != "":
            useroj.pmajor = Major
        if email != "":
            useroj.pemail = email
        if tel != "":
            useroj.ptel = tel
        if ava is None:
            pass
        else:
            useroj.avatar = ava
        useroj.save()
        avatar_path = settings.MEDIA_URL + str(ava)
        if expr == False:
            return render(request, "user_account_setting.html", locals())

        else:
            upload_state = True
            return redirect("/stuinfo/?modinfo=success")

    # 补充网页呈现所需信息
    html_display["title_name"] = "Account Setting"
    html_display["narbar_name"] = "账户设置"

    # 然后是左边栏
    html_display = utils.get_user_left_narbar(
        useroj, html_display["is_myself"], html_display
    )

    return render(request, "user_account_setting.html", locals())


def register(request):
    if request.user.is_superuser:
        if request.method == "POST" and request.POST:
            name = request.POST["name"]
            password = request.POST["password"]
            sno = request.POST["snum"]
            email = request.POST["email"]
            password2 = request.POST["password2"]
            pyear = request.POST["syear"]
            # pgender = request.POST['sgender']
            if password != password2:
                render(request, "index.html")
            else:
                # user with same sno
                same_user = NaturalPerson.objects.filter(person_id=sno)
                if same_user:
                    render(request, "auth_register_boxed.html")
                same_email = NaturalPerson.objects.filter(pemail=email)
                if same_email:
                    render(request, "auth_register_boxed.html")

                # OK!
                user = User.objects.create(username=sno)
                user.set_password(password)
                user.save()

                new_user = NaturalPerson.objects.create(person_id=user)
                new_user.pname = name
                new_user.pemail = email
                new_user.pyear = pyear
                new_user.save()
                return HttpResponseRedirect("/index/")
        return render(request, "auth_register_boxed.html")
    else:
        return HttpResponseRedirect("/index/")


# @login_required(redirect_field_name=None)
def logout(request):
    auth.logout(request)
    return HttpResponseRedirect("/index/")


"""
def org_spec(request, *args, **kwargs):
    arg = args[0]
    org_dict = local_dict['org']
    title = org_dict[arg]
    org = Organization.objects.filter(oname=title)
    pos = Position.objects.filter(Q(org=org) | Q(pos='部长') | Q(pos='老板'))
    try:
        pos = Position.objects.filter(Q(org=org) | Q(pos='部长') | Q(pos='老板'))
        boss_no = pos.values()[0]['person_id']#存疑，可能还有bug here
        boss = NaturalPerson.objects.get(person_id=boss_no).pname
        job = pos.values()[0]['pos']
    except:
        person_incharge = '负责人'
    return render(request, 'org_spec.html', locals())
"""


def get_stu_img(request):
    print("in get stu img")
    stuId = request.GET.get("stuId")
    if stuId is not None:
        try:
            print(stuId)
            img_path = NaturalPerson.objects.get(person_id=stuId).avatar
            if str(img_path) == "":
                img_path = settings.MEDIA_URL + "avatar/codecat.jpg"
            else:
                img_path = settings.MEDIA_URL + str(img_path)
            print(img_path)
            return JsonResponse({"path": img_path}, status=200)
        except:
            return JsonResponse({"message": "Image not found!"}, status=404)
    return JsonResponse({"message": "User not found!"}, status=404)


def search(request):
    """
        搜索界面的呈现逻辑
        分成搜索个人和搜索组织两个模块，每个模块的呈现独立开，有内容才呈现，否则不显示
        搜索个人：
            支持使用姓名搜索，支持对未设为不可见的昵称和专业搜索
            搜索结果的呈现采用内容/未公开表示，所有列表为people_filed
        搜索组织
            支持使用组织名、组织类型搜索、一级负责人姓名
            组织的呈现内容由拓展表体现，不在这个界面呈现具体成员
    """
    try:

        valid, user_type, html_display = utils.check_user_type(request)
        if not valid:
            return redirect("/logout/")

        is_person = True if user_type == "Person" else False
        me = get_person_or_org(request.user, user_type)
        html_display["is_myself"] = True
        if is_person:
            html_display = utils.get_user_left_narbar(
                me, html_display["is_myself"], html_display
            )
        else:
            html_display = utils.get_org_left_narbar(
                me, html_display["is_myself"], html_display
            )
        # syb: 以上一段目前不注释掉运行还会报错，我去查查为什么;好像是position类里面缺一些相关的设置
        # 或许我一会儿补一下下面报错的描述

        query = request.GET.get("Query", "")
        if query == "":
            return redirect("/welcome/")

        # 首先搜索个人
        people_list = NaturalPerson.objects.filter(
            Q(pname__icontains=query) | (Q(pnickname__icontains=query) & Q(show_nickname=True)) |
            (Q(pmajor__icontains=query) & Q(show_major=True)))
            
        # 接下来准备呈现的内容
        # 首先是准备搜索个人信息的部分
        people_field = ['姓名', '年级', '班级', '昵称',
                        '性别', '专业', '邮箱', '电话', '宿舍', '状态']  # 感觉将年级和班级分开呈现会简洁很多

        return render(request, "search.html", locals())
    except Exception as e:
        print(f"Error was found in app/views.py, function search.\nError description: {str(e)}\n")
        auth.logout(request)
        return redirect("/index/")


def test(request):
    request.session["cookies"] = "hello, i m still here."
    return render(request, "all_org.html")


def forget_password(request):
    """
        忘记密码页（Pylance可以提供文档字符串支持）

        页面效果
        -------
        - 根据（邮箱）验证码完成登录，提交后跳转到修改密码界面
        - 本质是登录而不是修改密码
        - 如果改成支持验证码登录只需修改页面和跳转（记得修改函数和页面名）

        页面逻辑
        -------
        1. 发送验证码
            1.5 验证码冷却避免多次发送
        2. 输入验证码
            2.5 保留表单信息
        3. 错误提醒和邮件发送提醒

        实现逻辑
        -------
        - 通过脚本使按钮提供不同的`send_captcha`值，区分按钮
        - 通过脚本实现验证码冷却，页面刷新后重置冷却（避免过长等待影响体验）
        - 通过`session`保证安全传输验证码和待验证用户
        - 成功发送/登录后才在`session`中记录信息
        - 页面模板中实现消息提醒
            - `err_code`非零值代表错误，在页面中显示
            - `err_code`=`0`或`4`是预设的提醒值，额外弹出提示框
            - forget_password.html中可以进一步修改
        - 尝试发送验证码后总是弹出提示框，通知用户验证码的发送情况

        注意事项
        -------
        - 尝试忘记密码的不一定是本人，一定要做好隐私和逻辑处理
            - 用户邮箱应当部分打码，避免向非本人提供隐私数据！
        - 不发送消息时`err_code`应为`None`或不声明，不同于modpw
        - `err_code`=`4`时弹出
        - 连接设置的timeout为6s
        - 如果引入企业微信验证，建议将send_captcha分为'qywx'和'email'
    """
    if request.method == "POST":
        username = request.POST["username"]
        send_captcha = request.POST["send_captcha"] == "yes"
        vertify_code = request.POST["vertify_code"]  # 用户输入的验证码

        user = User.objects.filter(username=username)
        if not user:
            err_code = 1
            err_message = "账号不存在"
        else:
            user = User.objects.get(username=username)
            useroj = NaturalPerson.objects.get(person_id=user)  # 目前似乎保证是自然人
            isFirst = useroj.firstTimeLogin
            if isFirst:
                err_code = 2
                err_message = "初次登录密码与账号相同！"
            elif send_captcha:
                email = useroj.pemail
                if not email or email.lower() == "none" or "@" not in email:
                    err_code = 3
                    err_message = "您没有设置邮箱，请发送姓名、学号和常用邮箱至gypjwb@pku.edu.cn进行修改"  # 记得填
                else:
                    captcha = random.randrange(1000000)  # randint包含端点，randrange不包含
                    captcha = f"{captcha:06}"
                    msg = (
                        f"<h3><b>亲爱的{useroj.pname}同学：</b></h3><br/>"
                        "您好！您的账号正在进行邮箱验证，本次请求的验证码为：<br/>"
                        f'<p style="color:orange">{captcha}'
                        '<span style="color:gray">(仅当前页面有效)</span></p>'
                        '点击进入<a href="https://yppf.yuanpei.life">元培成长档案</a><br/>'
                        "<br/><br/><br/>"
                        "元培学院开发组<br/>" + datetime.now().strftime("%Y年%m月%d日")
                    )
                    post_data = {
                        "toaddrs": [email],  # 收件人列表
                        "subject": "YPPF登录验证",  # 邮件主题/标题
                        "content": msg,  # 邮件内容
                        # 若subject为空, 第一个\n视为标题和内容的分隔符
                        "html": True,  # 可选 如果为真则content被解读为html
                        "private_level": 0,  # 可选 应在0-2之间
                        # 影响显示的收件人信息
                        # 0级全部显示, 1级只显示第一个收件人, 2级只显示发件人
                        "secret": email_coder.encode(msg),  # content加密后的密文
                    }
                    post_data = json.dumps(post_data)
                    pre, suf = email.rsplit("@", 1)
                    if len(pre) > 5:
                        pre = pre[:2] + "*" * len(pre[2:-3]) + pre[-3:]
                    try:
                        response = requests.post(email_url, post_data, timeout=6)
                        response = response.json()
                        if response["status"] != 200:
                            err_code = 4
                            err_message = f"未能向{pre}@{suf}发送邮件"
                        else:
                            # 记录验证码发给谁 不使用username防止被修改
                            request.session["received_user"] = username
                            request.session["captcha"] = captcha
                            err_code = 0
                            err_message = f"验证码已发送至{pre}@{suf}"
                    except:
                        err_code = 4
                        err_message = "邮件发送失败：超时"
            else:
                captcha = request.session.get("captcha", "")
                received_user = request.session.get("received_user", "")
                if len(captcha) != 6 or username != received_user:
                    err_code = 5
                    err_message = "请先发送验证码"
                elif vertify_code.upper() == captcha.upper():
                    auth.login(request, user)
                    request.session.pop("captcha")
                    request.session["username"] = username
                    request.session["forgetpw"] = "yes"
                    return redirect(reverse("modpw"))
                else:
                    err_code = 6
                    err_message = "验证码不正确"
    return render(request, "forget_password.html", locals())


@login_required(redirect_field_name="origin")
def modpw(request):
    err_code = 0
    err_message = None
    forgetpw = request.session.get("forgetpw", "") == "yes"  # added by pht
    user = request.user
    username = user.username
    valid, user_type, html_display = utils.check_user_type(request)
    useroj = get_person_or_org(user, user_type)
    isFirst = useroj.firstTimeLogin
    if str(useroj.avatar) == "":
        avatar_path = settings.MEDIA_URL + "avatar/codecat.jpg"
    else:
        avatar_path = settings.MEDIA_URL + str(useroj.avatar)
    if request.method == "POST" and request.POST:
        oldpassword = request.POST["pw"]
        newpw = request.POST["new"]
        strict_check = False

        if oldpassword == newpw and strict_check and not forgetpw:  # modified by pht
            err_code = 1
            err_message = "新密码不能与原密码相同"
        elif newpw == username and strict_check:
            err_code = 2
            err_message = "新密码不能与学号相同"
        elif newpw != oldpassword and forgetpw:  # added by pht
            err_code = 5
            err_message = "两次输入的密码不匹配"
        else:
            userauth = auth.authenticate(username=username, password=oldpassword)
            if forgetpw:  # added by pht: 这是不好的写法，可改进
                userauth = True
            if userauth:
                try:  # modified by pht: if检查是错误的，不存在时get会报错
                    user.set_password(newpw)
                    user.save()
                    useroj.firstTimeLogin = False
                    useroj.save()

                    if forgetpw:
                        request.session.pop("forgetpw")  # 删除session记录

                    urls = reverse("index") + "?success=yes"
                    return redirect(urls)
                except:  # modified by pht: 之前使用的if检查是错误的
                    err_code = 3
                    err_message = "学号不存在"
            else:
                err_code = 4
                err_message = "原始密码不正确"
    return render(request, "modpw.html", locals())


def load_data(request):
    if request.user.is_superuser:
        df_1819 = load()
        for i in range(len(df_1819)):  # import 2018 stu info.
            username = str(df_1819["学号"].iloc[i])
            sno = username
            password = sno
            email = df_1819["邮箱"].iloc[i]
            if email == "None":
                if sno[0] == "2":
                    email = sno + "@stu.pku.edu.cn"
                else:
                    email = sno + "@pku.edu.cn"
            tel = str(df_1819["手机号"].iloc[i])
            year = "20" + sno[0:2]
            gender = df_1819["性别"].iloc[i]
            major = df_1819["专业"].iloc[i]
            name = df_1819["姓名"].iloc[i]
            pclass = df_1819["班级"].iloc[i]
            user = User.objects.create(username=username)
            user.set_password(password)
            user.save()
<<<<<<< HEAD
            stu = NaturalPerson.objects.create(person_id=sno)
=======
            stu = NaturalPerson.objects.create(pid=user)
>>>>>>> 0b1a1d7c
            stu.pemail = email
            stu.ptel = tel
            stu.pyear = year
            if gender == '男' :
                stu.pgender = NaturalPerson.Gender.MALE
            elif gender == '女':
                stu.pgender = NaturalPerson.Gender.FEMALE
            else:
                stu.pgender = NaturalPerson.Gender.OTHER
            stu.pmajor = major
            stu.pname = name
            stu.pclass = pclass
            stu.save()
        message = "导入学生信息成功！"
    else:
        message = '请先以超级账户登录后台后再操作！'
    return render(request, "debugging.html",locals())


# 参与活动，get 传两个简单参数即可，活动 aid，价格等级
# 再加一个 origin from，点一下即可返回 ( 可以看到已经报名 )
# 活动的多字段怎么弄
@require_GET
@login_required(redirect_field_name="origin")
def engage_activity(request):
    origin = request.GET.get("origin")
    if origin is None:
        origin = "/"
    context = dict()
    context["origin"] = origin
    choice = request.GET.get("choice")
    # 默认是 0，没有分级的情况下可以只传 activity_id
    if choice is None:
        choice = 0
    else:
        choice = int(choice)
    activity_id = request.GET.get("activity_id")
    person_id = request.session["username"]

    try:
        activity = Activity.objects.select_for_update().filter(id=activity_id)
        payer = NaturalPerson.objects.select_for_update().filter(pid__username=person_id)
        with transaction.atomic():
            assert len(activity) == 1
            assert len(payer) == 1
            activity = activity[0]
            payer = payer[0]

            try:
                panticipant = Paticipant.objects.get(activity_id=activity, person_id=payer)
                context[
                    "msg"
                ] = "You have already participated in the activity. If you are not deliberately do it, please contact the administrator to report this bug."
                return render(request, "msg.html", context)
            except:
                pass

            oid = activity.oid_id
            orgnization = Organization.objects.select_for_update().filter(oid=oid)
            assert len(orgnization) == 1
            orgnization = orgnization[0]

            amount = float(activity.YQPoint[choice])
            cnt = activity.places[choice]
            if cnt <= 0:
                context["msg"] = "Failed to fetch the ticket."
                return render(request, "msg.html", context)
            if payer.YQPoint < amount:
                context["msg"] = "No enough YQPoint"
                return render(request, "msg.html", context)
            payer.YQPoint -= float(amount)
            activity.places[choice] = cnt - 1
            orgnization.YQPoint += float(amount)

            record = TransferRecord.objects.create(
                proposer=request.user, recipient=orgnization.oid
            )
            record.amount = amount
            record.message = f"Participate Activity {activity.aname}"
            record.status = 0  # Wating
            record.time = str(datetime.now())

            panticipant = Paticipant.objects.create(activity_id=activity, person_id=payer)

            panticipant.save()
            record.save()
            payer.save()
            activity.save()
            orgnization.save()

    except:
        context[
            "msg"
        ] = "Unexpected failure. If you are not deliberately do it, please contact the administrator to report this bug."
        return render(request, "msg.html", context)

    context["msg"] = "Successfully participate the activity."
    return render(request, "msg.html", context)


# 用已有的搜索，加一个转账的想他转账的 field
# 调用的时候传一下 url 到 origin
# 搜索不希望出现学号，rid 为 User 的 index
@require_GET
@login_required(redirect_field_name="origin")
def transaction_page(request):
    recipient_id = request.GET.get("rid")
    origin = request.GET.get("origin")
    if origin is None:
        origin = "/"
    # 可以有一个默认金额，但好像用不到
    # amount = request.GET.get('amount')
    context = dict()

    # r_user = User.objects.get(id=recipient_id)

    try:
        if re.match("zz\d+", recipient_id) is not None:
            recipient = Organization.objects.get(oid=recipient_id)
            recipient_type = "org"
        else:
            recipient = NaturalPerson.objects.get(person_id=recipient_id)
            recipient_type = "np"
    except:
        context[
            "msg"
        ] = "Unexpected recipient. If you are not deliberately doing this, please contact the administrator to report this bug."
        context["origin"] = origin
        return render(request, "msg.html", context)

    if recipient_type == "np":
        name = recipient.pnickname
        if name == "":
            name = recipient.pname
        context["avatar"] = recipient.avatar
    else:
        name = recipient.oname
    context["name"] = name
    context["rid"] = recipient_id
    context["rtype"] = recipient_type
    context["origin"] = origin
    return render(request, "transaction_page.html", context)


# 涉及表单，一般就用 post 吧
# 这边先扣，那边先不加，等确认加
# 预期这边成功之后，用企业微信通知接收方，调转到查看未接收记录的窗口
@require_POST
@login_required(redirect_field_name="origin")
def start_transaction(request):
    recipient_id = request.POST.get("rid")  # index
    recipient_type = request.POST.get("rtype")
    origin = request.POST.get("origin")
    amount = request.POST.get("amount")
    transaction_msg = request.POST.get("msg")
    name = request.POST.get("name")
    context = dict()
    context["origin"] = origin

    # r_user = User.objects.get(username=recipient_id)

    try:
        # 允许一位小数，* 10 存成整数
        amount = int(float(amount) * 10)
    except:
        context[
            "msg"
        ] = "Unexpected amount. If you are not deliberately doing this, please contact the administrator to report this bug."
        return render(request, "msg.html", context)

    try:
        if recipient_type == "np":
            recipient = NaturalPerson.objects.get(person_id=recipient_id).person_id
        else:
            recipient = Organization.objects.get(oid=recipient_id).oid
    except:
        context[
            "msg"
        ] = "Unexpected recipient. If you are not deliberately doing this, please contact the administrator to report this bug."
        return render(request, "msg.html", context)

    payer_id = request.session["username"]
    if re.match("zz\d+", payer_id) is not None:
        payer = Organization.objects.get(oid=request.user)
    else:
        payer = NaturalPerson.objects.get(person_id=request.user)

    try:
        if re.match("zz\d+", payer_id) is not None:
            payer = Organization.objects.select_for_update().filter(oid=request.user)
        else:
            payer = NaturalPerson.objects.select_for_update().filter(person_id=request.user)
        with transaction.atomic():
            assert len(payer) == 1
            payer = payer[0]
            payer.YQPoint -= float(amount)
            # TODO 目前用的是 nickname，可能需要改成 name
            # 需要确认 create 是否会在数据库产生记录，如果不会是否会有主键冲突？
            record = TransferRecord.objects.create(
                proposer=request.user, recipient=recipient
            )
            record.amount = amount
            record.message = transaction_msg
            record.status = 1  # Wating
            record.time = str(datetime.now())
            record.save()

            # TODO 确认 save 之后会释放锁？
            payer.save()

    except:
        context[
            "msg"
        ] = "Check if you have enough YQPoint. If so, please contact the administrator to report this bug."
        return render(request, "msg.html", context)

    context["msg"] = "Waiting the recipient to confirm the transaction."
    return render(request, "msg.html", context)


@require_GET
@login_required(redirect_field_name="origin")
def confirm_transaction(request):
    tid = request.GET.get("tid")
    reject = request.GET.get("reject")
    origin = request.GET.get("origin")
    if origin is None:
        origin = "/"
    context = dict()
    try:
        record = TransferRecord.objects.select_for_update().filter(id=tid)
        with transaction.atomic():
            assert len(record) == 1
            record = record[0]
            if record.recipient != request.user:
                context[
                    "msg"
                ] = "The transaction is not yours. If you are not deliberately doing this, please contact the administrator to report this bug."
                return render(request, "msg.html", context)
            if record.status != 1:
                context[
                    "msg"
                ] = "The transaction has already been dealt. If you are not deliberately doing this, please contact the administrator to report this bug."
                return render(request, "msg.html", context)
            payer = record.proposer
            if re.match("zz\d+", payer.username) is not None:
                payer = Organization.objects.select_for_update().filter(oid=payer)
            else:
                payer = NaturalPerson.objects.select_for_update().filter(person_id=payer)
            assert len(payer) == 1
            payer = payer[0]
            recipient = record.recipient
            if re.match("zz\d+", recipient.username) is not None:
                recipient = Organization.objects.select_for_update().filter(
                    oid=recipient
                )
            else:
                recipient = NaturalPerson.objects.select_for_update().filter(
                    person_id=recipient
                )
            assert len(recipient) == 1
            recipient = recipient[0]
            if reject == "True":
                record.status = 2
                payer.YQPoint += record.amount
            else:
                record.status = 0
                recipient.YQPoint += record.amount
            record.save()
            payer.save()
            recipient.save()
        context["msg"] = "Confirmed transaction."
        context["origin"] = origin
        return render(request, "msg.html", context)
    except:
        context[
            "msg"
        ] = "Can not find the transaction record. If you are not deliberately doing this, please contact the administrator to report this bug."
        return render(request, "msg.html", context)<|MERGE_RESOLUTION|>--- conflicted
+++ resolved
@@ -203,18 +203,6 @@
     """
 
 
-<<<<<<< HEAD
-        if name is None:
-            if user_type == "Organization":
-                return redirect("/welcome/")
-            else:
-                assert user_type == "Person"
-                try:
-                    oneself = NaturalPerson.objects.activated().get(person_id=user)
-                except:
-                    return redirect("/welcome/")
-                return redirect("/stuinfo/" + oneself.pname)
-=======
     user = request.user
     valid, user_type, html_display = utils.check_user_type(request)
     if not valid:
@@ -223,38 +211,12 @@
     if name is None:
         if user_type == "Organization":
             return redirect("/welcome/")
->>>>>>> 0b1a1d7c
         else:
             assert user_type == "Person"
             try:
                 oneself = NaturalPerson.objects.activated().get(pid=user)
             except:
                 return redirect("/welcome/")
-<<<<<<< HEAD
-            if len(person) == 1:  # 无重名
-                person = person[0]
-            else:  # 有很多人，这时候假设加号后面的是user的id
-                if len(name_list) == 1:  # 没有任何后缀信息，那么如果是自己则跳转主页，否则跳转搜索
-                    if (
-                        user_type == "Person"
-                        and NaturalPerson.objects.activated().get(person_id=user).pname
-                        == name
-                    ):
-                        person = NaturalPerson.objects.activated().get(person_id=user)
-                    else:  # 不是自己，信息不全跳转搜索
-                        return redirect("/search?Query=" + name)
-                else:
-                    obtain_id = int(name_list[1])  # 获取增补信息
-                    get_user = User.objects.get(id=obtain_id)
-                    potential_person = NaturalPerson.objects.activated().get(
-                        person_id=get_user
-                    )
-                    assert potential_person in person
-                    person = potential_person
-
-            is_myself = user_type == "Person" and person.person_id == user  # 用一个字段储存是否是自己
-            html_display["is_myself"] = is_myself  # 存入显示
-=======
             return redirect("/stuinfo/" + oneself.pname)
     else:
         # 先对可能的加号做处理
@@ -286,7 +248,6 @@
 
         is_myself = user_type == "Person" and person.pid == user  # 用一个字段储存是否是自己
         html_display["is_myself"] = is_myself  # 存入显示
->>>>>>> 0b1a1d7c
 
         # 处理被搜索人的信息，这里应该和“用户自己”区分开
         join_pos_id_list = Position.objects.activated().filter(person=person)
@@ -297,16 +258,6 @@
         # 首先是左边栏
         html_display = utils.get_user_left_narbar(person, is_myself, html_display)
 
-<<<<<<< HEAD
-            modpw_status = request.GET.get("modinfo", None)
-            html_display["modpw_code"] = (
-                modpw_status is not None and modpw_status == "success"
-            )
-            html_display["warn_code"] = request.GET.get("warn_code", 0)  # 是否有来自外部的消息
-            html_display["warn_message"] = request.GET.get(
-                "warn_message", ""
-            )  # 提醒的具体内容
-=======
         modpw_status = request.GET.get("modinfo", None)
         html_display["modpw_code"] = (
                 modpw_status is not None and modpw_status == "success"
@@ -315,7 +266,6 @@
         html_display["warn_message"] = request.GET.get(
             "warn_message", ""
         )  # 提醒的具体内容
->>>>>>> 0b1a1d7c
 
         html_display["userinfo"] = person
 
@@ -850,11 +800,7 @@
             user = User.objects.create(username=username)
             user.set_password(password)
             user.save()
-<<<<<<< HEAD
             stu = NaturalPerson.objects.create(person_id=sno)
-=======
-            stu = NaturalPerson.objects.create(pid=user)
->>>>>>> 0b1a1d7c
             stu.pemail = email
             stu.ptel = tel
             stu.pyear = year
