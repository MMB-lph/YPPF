from threading import local
from django.dispatch.dispatcher import NO_RECEIVERS, receiver
from django.template.defaulttags import register
from app.models import (
    NaturalPerson,
    Position,
    Organization,
    OrganizationType,
    Position,
    Activity,
    TransferRecord,
    Participant,
    Notification,
    NewOrganization,
    Comment,
    CommentPhoto,
    YQPointDistribute,
    Reimbursement
)
from django.db.models import Max
import app.utils as utils
from app.forms import UserForm
from app.utils import url_check, check_cross_site
from app.wechat_send import publish_notification
from boottest import local_dict
from boottest.hasher import MyMD5PasswordHasher, MySHA256Hasher
from django.shortcuts import render, redirect
from django.http import HttpResponse, HttpResponseRedirect, JsonResponse
from django.contrib import auth, messages
from django.contrib.auth.models import User
from django.contrib.auth.decorators import login_required
from django.contrib.auth.hashers import make_password, check_password
from django.db import transaction
from django.db.models import Q
from django.conf import settings
from django.urls import reverse
from django.views.decorators.http import require_POST, require_GET

import json
from time import mktime
from datetime import date, datetime, timedelta
from urllib import parse
import re
import random
import requests  # 发送验证码
import io
import csv
import qrcode

# 定时任务注册
from django_apscheduler.jobstores import DjangoJobStore, register_events, register_job
from .scheduler_func import scheduler

# 注册启动以上schedule任务
register_events(scheduler)
scheduler.start()

email_url = local_dict["url"]["email_url"]
hash_coder = MySHA256Hasher(local_dict["hash"]["base_hasher"])
email_coder = MySHA256Hasher(local_dict["hash"]["email"])


@register.filter
def get_item(dictionary, key):
    return dictionary.get(key)


def index(request):
    arg_origin = request.GET.get("origin")
    modpw_status = request.GET.get("modinfo")
    # request.GET['success'] = "no"
    arg_islogout = request.GET.get("is_logout")
    alert = request.GET.get("alert")
    html_display = dict()
    if (
            request.method == "GET"
            and modpw_status is not None
            and modpw_status == "success"
    ):
        html_display["warn_code"] = 2
        html_display["warn_message"] = "修改密码成功!"
        auth.logout(request)
        return render(request, "index.html", locals())

    if alert is not None:
        html_display["warn_code"] = 1
        html_display["warn_message"] = "检测到恶意 URL，请与系统管理员进行联系。"
        auth.logout(request)
        return render(request, "index.html", locals())

    if arg_islogout is not None:
        if request.user.is_authenticated:
            auth.logout(request)
            return render(request, "index.html", locals())
    if arg_origin is None:  # 非外部接入
        if request.user.is_authenticated:
            return redirect("/welcome/")
            """
            valid, user_type , html_display = utils.check_user_type(request.user)
            if not valid:
                return render(request, 'index.html', locals())
            return redirect('/stuinfo') if user_type == "Person" else redirect('/orginfo')
            """
    # 恶意的 origin
    if not url_check(arg_origin):
        return redirect("/index/?alert=1")

    if request.method == "POST" and request.POST:
        username = request.POST["username"]
        password = request.POST["password"]

        try:
            user = User.objects.filter(username=username)
            if len(user) == 0:
                org = Organization.objects.get(
                    oname=username)  # 如果get不到，就是账号不存在了
                user = org.organization_id
                username = user.username
            else:
                user = user[0]
        except:
            # if arg_origin is not None:
            #    redirect(f'/login/?origin={arg_origin}')
            html_display["warn_message"] = local_dict["msg"]["404"]
            html_display["warn_code"] = 1
            return render(request, "index.html", locals())
        userinfo = auth.authenticate(username=username, password=password)
        if userinfo:
            auth.login(request, userinfo)
            request.session["username"] = username
            if arg_origin is not None:

                if not check_cross_site(request, arg_origin):
                    html_display["warn_code"] = 1
                    html_display["warn_message"] = "当前账户不能进行地下室预约，请使用个人账户登录后预约"
                    return redirect("/welcome/?warn_code={}&warn_message={}".format(
                        html_display["warn_code"], html_display["warn_message"]))
                if not arg_origin.startswith('http'): # 非外部链接，合法性已经检查过
                    return redirect(arg_origin)       # 不需要加密验证
                d = datetime.utcnow()
                t = mktime(datetime.timetuple(d))
                timeStamp = str(int(t))
                en_pw = hash_coder.encode(username + timeStamp)
                try:
                    userinfo = NaturalPerson.objects.get(person_id=username)
                    name = userinfo.name
                    return redirect(
                        arg_origin
                        + f"?Sid={username}&timeStamp={timeStamp}&Secret={en_pw}&name={name}"
                    )
                except:
                    return redirect(
                        arg_origin
                        + f"?Sid={username}&timeStamp={timeStamp}&Secret={en_pw}"
                    )
            else:
                # 先处理初次登录
                valid, user_type, html_display = utils.check_user_type(
                    request.user)
                if not valid:
                    return redirect("/logout/")
                me = utils.get_person_or_org(userinfo, user_type)
                if me.first_time_login:
                    return redirect("/modpw/")

                return redirect("/welcome/")
                """
                valid, user_type , html_display = utils.check_user_type(request.user)
                if not valid:
                    return render(request, 'index.html', locals())
                return redirect('/stuinfo') if user_type == "Person" else redirect('/orginfo')
                """
        else:
            html_display["warn_code"] = 1
            html_display["warn_message"] = local_dict["msg"]["406"]

    # 非 post 过来的
    if arg_origin is not None:
        if request.user.is_authenticated:

            if not check_cross_site(request, arg_origin):
                html_display = dict()
                html_display["warn_code"] = 1
                html_display["warn_message"] = "当前账户不能进行地下室预约，请使用个人账户登录后预约"
                return redirect("/welcome/?warn_code={}&warn_message={}".format(
                    html_display["warn_code"], html_display["warn_message"]))

            d = datetime.utcnow()
            t = mktime(datetime.timetuple(d))
            timeStamp = str(int(t))
            print("utc time: ", d)
            print(timeStamp)
            username = request.session["username"]
            en_pw = hash_coder.encode(username + timeStamp)
            return redirect(
                arg_origin +
                f"?Sid={username}&timeStamp={timeStamp}&Secret={en_pw}"
            )

    return render(request, "index.html", locals())


# Return content
# Sname 姓名 Succeed 成功与否
wechat_login_coder = MyMD5PasswordHasher("wechat_login")


def miniLogin(request):
    try:
        assert request.method == "POST"
        username = request.POST["username"]
        password = request.POST["password"]
        secret_token = request.POST["secret_token"]
        assert wechat_login_coder.verify(username, secret_token) == True
        user = User.objects.get(username=username)

        userinfo = auth.authenticate(username=username, password=password)

        if userinfo:

            auth.login(request, userinfo)

            request.session["username"] = username
            en_pw = hash_coder.encode(request.session["username"])
            user_account = NaturalPerson.objects.get(person_id=username)
            return JsonResponse({"Sname": user_account.name, "Succeed": 1}, status=200)
        else:
            return JsonResponse({"Sname": username, "Succeed": 0}, status=400)
    except:
        return JsonResponse({"Sname": "", "Succeed": 0}, status=400)


@login_required(redirect_field_name="origin")
def stuinfo(request, name=None):
    """
        进入到这里的逻辑:
        首先必须登录，并且不是超级账户
        如果name是空
            如果是个人账户，那么就自动跳转个人主页"/stuinfo/myname"
            如果是组织账户，那么自动跳转welcome
        如果name非空但是找不到对应的对象
            自动跳转到welcome
        如果name有明确的对象
            如果不重名
                如果是自己，那么呈现并且有左边栏
                如果不是自己或者自己是组织，那么呈现并且没有侧边栏
            如果重名
                那么期望有一个"+"在name中，如果搜不到就跳转到Search/？Query=name让他跳转去
    """

    user = request.user
    valid, user_type, html_display = utils.check_user_type(request.user)
    if not valid:
        return redirect("/logout/")

    oneself = utils.get_person_or_org(user, user_type)

    if name is None:
        if user_type == "Organization":
            return redirect("/welcome/")  # 组织只能指定学生姓名访问
        else:  # 跳轉到自己的頁面
            assert user_type == "Person"
            full_path = request.get_full_path()

            append_url = "" if (
                    "?" not in full_path) else "?" + full_path.split("?")[1]
            return redirect("/stuinfo/" + oneself.name + append_url)
    else:
        # 先对可能的加号做处理
        name_list = name.split("+")
        name = name_list[0]
        person = NaturalPerson.objects.activated().filter(name=name)
        if len(person) == 0:  # 查无此人
            return redirect("/welcome/")
        if len(person) == 1:  # 无重名
            person = person[0]
        else:  # 有很多人，这时候假设加号后面的是user的id
            if len(name_list) == 1:  # 没有任何后缀信息，那么如果是自己则跳转主页，否则跳转搜索
                if user_type == "Person" and oneself.name == name:
                    person = oneself
                else:  # 不是自己，信息不全跳转搜索
                    return redirect("/search?Query=" + name)
            else:
                obtain_id = int(name_list[1])  # 获取增补信息
                get_user = User.objects.get(id=obtain_id)
                potential_person = NaturalPerson.objects.activated().get(
                    person_id=get_user
                )
                assert potential_person in person
                person = potential_person

        is_myself = user_type == "Person" and person.person_id == user  # 用一个字段储存是否是自己
        html_display["is_myself"] = is_myself  # 存入显示

        # 制作属于组织的卡片（头像，名称（+链接），介绍，职位）
        person_pos_infos = Position.objects.activated().filter(
            Q(person=person) & Q(show_post=True)
        )
        oneself_org_ids = [oneself] if user_type == 'Organization' else Position.objects.activated().filter(
            Q(person=oneself) & Q(show_post=True)).values("org")
        org_is_same = [
            id in oneself_org_ids for id in person_pos_infos.values("org")]
        join_org_info = Organization.objects.filter(
            id__in=person_pos_infos.values("org")
        )  # ta属于的组织
        org_avas = [utils.get_user_ava(org, "organization")
                    for org in join_org_info]
        org_poss = person_pos_infos.values("pos")
        org_statuss = person_pos_infos.values("status")
        html_display["org_info"] = list(
            zip(join_org_info, org_avas, org_poss, org_statuss, org_is_same)
        )
        html_display["org_len"] = len(html_display["org_info"])

        # for activity in Activity.objects.all():
        #     print(activity)
        #     Participant.objects.create(activity_id=activity, person_id=person)

        # 制作参与活动的卡片（时间，名称（+链接），组织，地点，介绍，状态）
        participants = Participant.objects.filter(person_id=person.id)
        activities = Activity.objects.filter(
            id__in=participants.values('activity_id'))
        if user_type == 'Person':
            activities_me = Participant.objects.filter(
                person_id=person.id).values('activity_id')
            activity_is_same = [
                activity in activities_me
                for activity in participants.values("activity_id")
            ]
        else:
            activities_me = activities.filter(
                organization_id=oneself.id).values('id')
            activities_me = [activity['id'] for activity in activities_me]
            activity_is_same = [
                activity['activity_id'] in activities_me
                for activity in participants.values("activity_id")
            ]
        participate_status_list = participants.values('status')
        participate_status_list = [info['status']
                                   for info in participate_status_list]
        status_color = {
            Activity.Status.REVIEWING: "primary",
            Activity.Status.CANCELED: "secondary",
            Activity.Status.APPLYING: "info",
            Activity.Status.WAITING: "warning",
            Activity.Status.PROGRESSING: "success",
            Activity.Status.END: "danger",
            Participant.AttendStatus.APPLYING: "primary",
            Participant.AttendStatus.APLLYFAILED: "danger",
            Participant.AttendStatus.APLLYSUCCESS: "info",
            Participant.AttendStatus.ATTENDED: "success",
            Participant.AttendStatus.UNATTENDED: "warning",
            Participant.AttendStatus.CANCELED: "secondary",
        }
        activity_color_list = [status_color[activity.status]
                               for activity in activities]
        attend_color_list = [status_color[status]
                             for status in participate_status_list]
        activity_info = list(
            zip(
                activities,
                participate_status_list,
                activity_is_same,
                activity_color_list,
                attend_color_list,
            )
        )
        activity_info.sort(key=lambda a: a[0].start, reverse=True)
        html_display["activity_info"] = activity_info
        html_display["activity_len"] = len(html_display["activity_info"])

        # 警告呈现信息

        try:
            html_display["warn_code"] = int(
                request.GET.get("warn_code", 0)
            )  # 是否有来自外部的消息
        except:
            return redirect("/welcome/")
        html_display["warn_message"] = request.GET.get(
            "warn_message", "")  # 提醒的具体内容

        modpw_status = request.GET.get("modinfo", None)
        if modpw_status is not None and modpw_status == "success":
            html_display["warn_code"] = 2
            html_display["warn_message"] = "修改个人信息成功!"

        # 存储被查询人的信息
        context = dict()

        context["person"] = person

        def gender2title(g):
            return "他" if g == 0 else "她"

        context["title"] = (
            "我"
            if is_myself
            else gender2title(person.gender)
            if person.show_gender
            else "ta"
        )


        context["avatar_path"] = utils.get_user_ava(person, "Person")
        context["wallpaper_path"] = utils.get_user_wallpaper(person)

        # 新版侧边栏, 顶栏等的呈现，采用 bar_display
        bar_display = utils.get_sidebar_and_navbar(request.user)
        bar_display["title_name"] = "个人主页"
        bar_display["narbar_name"] = "个人主页"
        bar_display["help_message"] = local_dict["help_message"]["个人主页"]
        origin = request.get_full_path()

        return render(request, "stuinfo.html", locals())


@login_required(redirect_field_name="origin")
def request_login_org(request, name=None):  # 特指个人希望通过个人账户登入组织账户的逻辑
    """
        这个函数的逻辑是，个人账户点击左侧的管理组织直接跳转登录到组织账户
        首先检查登录的user是个人账户，否则直接跳转orginfo
        如果个人账户对应的是name对应的组织的最高权限人，那么允许登录，否则跳转回stuinfo并warning
    """
    user = request.user
    valid, user_type, html_display = utils.check_user_type(request.user)
    if not valid:
        return redirect("/logout/")
    if user_type == "Organization":
        return redirect("/orginfo/")
    try:
        me = NaturalPerson.objects.activated().get(person_id=user)
    except:  # 找不到合法的用户
        return redirect("/welcome/")
    if name is None:  # 个人登录未指定登入组织,属于不合法行为,弹回欢迎
        return redirect("/welcome/")
    else:  # 确认有无这个组织
        try:
            org = Organization.objects.get(oname=name)
        except:  # 找不到对应组织
            urls = "/stuinfo/" + me.name + "?warn_code=1&warn_message=找不到对应组织,请联系管理员!"
            return redirect(urls)
        try:
            position = Position.objects.activated().filter(org=org, person=me)
            assert len(position) == 1
            position = position[0]
            assert position.pos == 0
        except:
            urls = "/stuinfo/" + me.name + "?warn_code=1&warn_message=没有登录到该组织账户的权限!"
            return redirect(urls)
        # 到这里,是本人组织并且有权限登录
        auth.logout(request)
        auth.login(request, org.organization_id)  # 切换到组织账号
        if org.first_time_login:
            return redirect("/modpw/")
        return redirect("/orginfo/")


@login_required(redirect_field_name="origin")
def orginfo(request, name=None):
    """
        orginfo负责呈现组织主页，逻辑和stuinfo是一样的，可以参考
        只区分自然人和法人，不区分自然人里的负责人和非负责人。任何自然人看这个组织界面都是【不可管理/编辑组织信息】
    """
    user = request.user
    valid, user_type, html_display = utils.check_user_type(request.user)

    if not valid:
        return redirect("/logout/")

    me = utils.get_person_or_org(user, user_type)

    if name is None:  # 此时登陆的必需是法人账号，如果是自然人，则跳转welcome
        if user_type == "Person":
            return redirect("/welcome/")
        try:
            org = Organization.objects.activated().get(organization_id=user)
        except:
            return redirect("/welcome/")

        full_path = request.get_full_path()
        append_url = "" if (
            "?" not in full_path) else "?" + full_path.split("?")[1]
            
        return redirect("/orginfo/" + org.oname + append_url)

    try:  # 指定名字访问组织账号的，可以是自然人也可以是法人。在html里要注意区分！

        # 下面是组织信息

        org = Organization.objects.activated().get(oname=name)

    except:
        return redirect("/welcome/")

    organization_name = name
    organization_type_name = org.otype.otype_name
    org_avatar_path = utils.get_user_ava(org, "Organization")
    # org的属性 YQPoint 和 information 不在此赘述，直接在前端调用

    # 该学年、该学期、该组织的 活动的信息,分为 未结束continuing 和 已结束ended ，按时间顺序降序展现
    continuing_activity_list = (
        Activity.objects.activated()
        .filter(organization_id=org)
        .filter(
            status__in=[
                Activity.Status.REVIEWING,
                Activity.Status.APPLYING,
                Activity.Status.WAITING,
                Activity.Status.PROGRESSING,
            ]
        )
            .order_by("-start")
    )

    ended_activity_list = (
        Activity.objects.activated()
            .filter(organization_id=org)
            .filter(status__in=[Activity.Status.CANCELED, Activity.Status.END])
            .order_by("-start")
    )

    # 如果是用户登陆的话，就记录一下用户有没有加入该活动，用字典存每个活动的状态，再把字典存在列表里

    prepare_times = Activity.EndBeforeHours.prepare_times

    continuing_activity_list_participantrec = []

    for act in continuing_activity_list:
        dictmp = {}
        dictmp["act"] = act
        dictmp["endbefore"] = act.start - \
                              timedelta(hours=prepare_times[act.endbefore])
        if user_type == "Person":

            existlist = Participant.objects.filter(activity_id_id=act.id).filter(
                person_id_id=me.id
            )

            if existlist:  # 判断是否非空
                dictmp["status"] = existlist[0].status
            else:
                dictmp["status"] = "无记录"
        continuing_activity_list_participantrec.append(dictmp)

    ended_activity_list_participantrec = []
    for act in ended_activity_list:
        dictmp = {}
        dictmp["act"] = act
        dictmp["endbefore"] = act.start - \
                              timedelta(hours=prepare_times[act.endbefore])
        if user_type == "Person":
            existlist = Participant.objects.filter(activity_id_id=act.id).filter(
                person_id_id=me.id
            )
            if existlist:  # 判断是否非空
                dictmp["status"] = existlist[0].status
            else:
                dictmp["status"] = "无记录"
        ended_activity_list_participantrec.append(dictmp)

    # 判断我是不是老大, 首先设置为false, 然后如果有person_id和user一样, 就为True
    html_display["isboss"] = False

    # 组织成员list
    positions = Position.objects.activated().filter(org=org).order_by("pos")  # 升序
    member_list = []
    for p in positions:
        if p.person.person_id == user and p.pos == 0:
            html_display["isboss"] = True
        if p.show_post == True or p.pos == 0:
            member = {}
            member["person"] = p.person
            member["job"] = org.otype.get_name(p.pos)
            member["highest"] = True if p.pos == 0 else False

            member["avatar_path"] = utils.get_user_ava(
                member["person"], "Person")

            member_list.append(member)

    try:
        html_display["warn_code"] = int(
            request.GET.get("warn_code", 0))  # 是否有来自外部的消息
    except:
        return redirect("/welcome/")
    html_display["warn_message"] = request.GET.get(
        "warn_message", "")  # 提醒的具体内容

    modpw_status = request.GET.get("modinfo", None)
    if modpw_status is not None and modpw_status == "success":
        html_display["warn_code"] = 2
        html_display["warn_message"] = "修改组织信息成功!"

    # 补充左边栏信息

    # 判断是否为组织账户本身在登录
    html_display["is_myself"] = me == org

    # 再处理修改信息的回弹
    modpw_status = request.GET.get("modinfo", None)
    html_display["modpw_code"] = modpw_status is not None and modpw_status == "success"


    # 组织活动的信息

    # 补充一些呈现信息
    # 新版侧边栏, 顶栏等的呈现，采用 bar_display, 必须放在render前最后一步
    bar_display = utils.get_sidebar_and_navbar(request.user)
    bar_display["title_name"] = "组织主页"
    bar_display["narbar_name"] = "组织主页"

    # 转账后跳转
    origin = request.get_full_path()

    # 补充订阅该组织的按钮
    show_subscribe = False
    if user_type == "Person":
        show_subscribe = True
        subscribe_flag = True  # 默认在订阅列表中

        if organization_name in me.subscribe_list.values_list("oname", flat=True):
            subscribe_flag = False

    return render(request, "orginfo.html", locals())


@login_required(redirect_field_name="origin")
def homepage(request):
    valid, user_type, html_display = utils.check_user_type(request.user)
    is_person = True if user_type == "Person" else False
    if not valid:
        return redirect("/logout/")
    me = utils.get_person_or_org(request.user, user_type)
    if me.first_time_login:
        return redirect("/modpw/")
    myname = me.name if is_person else me.oname

    # 直接储存在html_display中
    # profile_name = "个人主页" if is_person else "组织主页"
    # profile_url = "/stuinfo/" + myname if is_person else "/orginfo/" + myname

    html_display["is_myself"] = True

    try:
        html_display["warn_code"] = int(
            request.GET.get("warn_code", 0))  # 是否有来自外部的消息
    except:
        return redirect("/welcome/")
    html_display["warn_message"] = request.GET.get(
        "warn_message", "")  # 提醒的具体内容


    # 今天开始进行的活动,且不展示结束的活动。按开始时间由近到远排序
    nowtime = datetime.now()
    today_activity_list = (
        Activity.objects.activated()
        .filter(Q( start__year=nowtime.year) & Q( start__month=nowtime.month) & Q( start__day=nowtime.day))
        .filter(
            status__in=[
                Activity.Status.APPLYING,
                Activity.Status.WAITING,
                Activity.Status.PROGRESSING
            ]
        )
        .order_by("start")
    )
    # 今天可以报名的活动。按截止时间由近到远排序
    prepare_times = Activity.EndBeforeHours.prepare_times
    signup_rec = (
        Activity.objects.activated()
        .filter(status = Activity.Status.APPLYING)
    )
    today_signup_list = []
    for act in signup_rec:
        dictmp = {}
        dictmp["endbefore"] = act.start - timedelta(hours=prepare_times[act.endbefore])
        dictmp["act"] = act
        today_signup_list.append(dictmp)
    today_signup_list.sort(key=lambda x:x["endbefore"])


    # 新版侧边栏, 顶栏等的呈现，采用 bar_display, 必须放在render前最后一步
    bar_display = utils.get_sidebar_and_navbar(request.user)
    bar_display["title_name"] = "Welcome Page"
    bar_display["narbar_name"] = "近期要闻"

    return render(request, "welcome_page.html", locals())


@login_required(redirect_field_name="origin")
def account_setting(request):
    valid, user_type, html_display = utils.check_user_type(request.user)
    if not valid:
        return redirect("/logout/")
    # 在这个页面 默认回归为自己的左边栏
    html_display["is_myself"] = True
    user = request.user
    me = utils.get_person_or_org(user)
    former_img = utils.get_user_ava(me, user_type)


    if user_type == "Person":
        info = NaturalPerson.objects.filter(person_id=user)
        userinfo = info.values()[0]

        useroj = NaturalPerson.objects.get(person_id=user)

<<<<<<< HEAD
        former_img = html_display["avatar_path"]
        # print(json.loads(request.body.decode("utf-8")))
=======
        #print(json.loads(request.body.decode("utf-8")))
>>>>>>> 69453eb0
        if request.method == "POST" and request.POST:

            attr_dict = dict()

            attr_dict['nickname'] = request.POST['nickname']
            attr_dict['biography'] = request.POST["aboutBio"]
            attr_dict['telephone'] = request.POST["tel"]
            attr_dict['email'] = request.POST["email"]
            attr_dict['stu_major'] = request.POST["major"]
            attr_dict['stu_grade'] = request.POST['grade']
            attr_dict['stu_class'] = request.POST['class']
            attr_dict['stu_dorm'] = request.POST['dorm']

            ava = request.FILES.get("avatar")
            gender = request.POST['gender']

            show_dict = dict()

            show_dict['show_nickname'] = request.POST.get('show_nickname') == 'on'
            show_dict['show_gender'] = request.POST.get('show_gender') == 'on'
            show_dict['show_tel'] = request.POST.get('show_tel') == 'on'
            show_dict['show_email'] = request.POST.get('show_email') == 'on'
            show_dict['show_major'] = request.POST.get('show_major') == 'on'
            show_dict['show_grade'] = request.POST.get('show_grade') == 'on'
            show_dict['show_dorm'] = request.POST.get('show_dorm') == 'on'

            expr = bool(ava or (gender != useroj.get_gender_display()))
            expr += sum(
                [(getattr(useroj, attr) != attr_dict[attr] and attr_dict[attr] != "") for attr in attr_dict.keys()])
            expr += sum([getattr(useroj, show_attr) != show_dict[show_attr] for show_attr in show_dict.keys()])

            if gender != useroj.gender:
                useroj.gender = NaturalPerson.Gender.MALE if gender == '男' else NaturalPerson.Gender.FEMALE
            for attr in attr_dict.keys():
                if getattr(useroj, attr) != attr_dict[attr] and attr_dict[attr] != "":
                    setattr(useroj, attr, attr_dict[attr])
            for show_attr in show_dict.keys():
                if getattr(useroj, show_attr) != show_dict[show_attr]:
                    setattr(useroj, show_attr, show_dict[show_attr])
            if ava is None:
                pass
            else:
                useroj.avatar = ava
            useroj.save()
            avatar_path = settings.MEDIA_URL + str(ava)
            if expr == True:
                upload_state = True
                return redirect("/stuinfo/?modinfo=success")
            # else: 没有更新 从下面统一返回
    else:
        info = Organization.objects.filter(organization_id=user)
        userinfo = info.values()[0]

        useroj = Organization.objects.get(organization_id=user)


        if request.method == "POST" and request.POST:

            attr_dict = dict()
            attr_dict['introduction'] = request.POST['introduction']

            ava = request.FILES.get("avatar")

            expr = bool(ava)
            expr += sum(
                [(getattr(useroj, attr) != attr_dict[attr] and attr_dict[attr] != "") for attr in attr_dict.keys()])

            for attr in attr_dict.keys():
                if getattr(useroj, attr) != attr_dict[attr] and attr_dict[attr] != "":
                    setattr(useroj, attr, attr_dict[attr])
            if ava is None:
                pass
            else:
                useroj.avatar = ava
            useroj.save()
            avatar_path = settings.MEDIA_URL + str(ava)
            if expr == True:
                upload_state = True
                return redirect("/orginfo/?modinfo=success")
            # else: 没有修改信息 统一从下面返回

    # 补充网页呈现所需信息
    # 新版侧边栏, 顶栏等的呈现，采用 bar_display, 必须放在render前最后一步
    bar_display = utils.get_sidebar_and_navbar(request.user)
    bar_display["title_name"] = "Account Setting"
    bar_display["narbar_name"] = "账户设置"
    bar_display["help_message"] = local_dict["help_message"]["账户设置"]

    if user_type == "Person":
        return render(request, "person_account_setting.html", locals())
    else:
        return render(request, "org_account_setting.html", locals())


def register(request):
    if request.user.is_superuser:
        if request.method == "POST" and request.POST:
            name = request.POST["name"]
            password = request.POST["password"]
            sno = request.POST["snum"]
            email = request.POST["email"]
            password2 = request.POST["password2"]
            stu_grade = request.POST["syear"]
            # gender = request.POST['sgender']
            if password != password2:
                render(request, "index.html")
            else:
                # user with same sno
                same_user = NaturalPerson.objects.filter(person_id=sno)
                if same_user:
                    render(request, "auth_register_boxed.html")
                same_email = NaturalPerson.objects.filter(email=email)
                if same_email:
                    render(request, "auth_register_boxed.html")

                # OK!
                user = User.objects.create(username=sno)
                user.set_password(password)
                user.save()

                new_user = NaturalPerson.objects.create(person_id=user)
                new_user.name = name
                new_user.email = email
                new_user.stu_grade = stu_grade
                new_user.save()
                return HttpResponseRedirect("/index/")
        return render(request, "auth_register_boxed.html")
    else:
        return HttpResponseRedirect("/index/")


# @login_required(redirect_field_name=None)
def logout(request):
    auth.logout(request)
    return HttpResponseRedirect("/index/")


"""
def org_spec(request, *args, **kwargs):
    arg = args[0]
    org_dict = local_dict['org']
    topic = org_dict[arg]
    org = Organization.objects.filter(oname=topic)
    pos = Position.objects.filter(Q(org=org) | Q(pos='部长') | Q(pos='老板'))
    try:
        pos = Position.objects.filter(Q(org=org) | Q(pos='部长') | Q(pos='老板'))
        boss_no = pos.values()[0]['person_id']#存疑，可能还有bug here
        boss = NaturalPerson.objects.get(person_id=boss_no).name
        job = pos.values()[0]['pos']
    except:
        person_incharge = '负责人'
    return render(request, 'org_spec.html', locals())
"""


def get_stu_img(request):
    print("in get stu img")
    stuId = request.GET.get("stuId")
    if stuId is not None:
        try:
            stu = NaturalPerson.objects.get(person_id=stuId)
            img_path = utils.get_user_ava(stu, "Person")
            return JsonResponse({"path": img_path}, status=200)
        except:
            return JsonResponse({"message": "Image not found!"}, status=404)
    return JsonResponse({"message": "User not found!"}, status=404)


@login_required(redirect_field_name="origin")
def search(request):
    """
        搜索界面的呈现逻辑
        分成搜索个人和搜索组织两个模块，每个模块的呈现独立开，有内容才呈现，否则不显示
        搜索个人：
            支持使用姓名搜索，支持对未设为不可见的昵称和专业搜索
            搜索结果的呈现采用内容/未公开表示，所有列表为people_filed
        搜索组织
            支持使用组织名、组织类型搜索、一级负责人姓名
            组织的呈现内容由拓展表体现，不在这个界面呈现具体成员
            add by syb:
            支持通过组织名、组织类型来搜索组织
            支持通过公开关系的个人搜索组织，即如果某自然人用户可以被上面的人员搜索检出，
            而且该用户选择公开其与组织的关系，那么该组织将在搜索界面呈现。
            搜索结果的呈现内容见organization_field
        搜索活动
            支持通过活动名、组织来搜索活动。只要可以搜索到组织，组织对应的活动就也可以被搜到
            搜索结果的呈现见activity_field
    """

    valid, user_type, html_display = utils.check_user_type(request.user)
    if not valid:
        return redirect("/logout/")
    query = request.GET.get("Query", "")
    if query == "":
        return redirect("/welcome/")

    not_found_message = "找不到符合搜索的信息或相关内容未公开！"
    # 首先搜索个人, 允许搜索姓名或者公开的专业, 删去小名搜索
    people_list = NaturalPerson.objects.filter(

        Q(name__icontains=query)
        | (  # (Q(nickname__icontains=query) & Q(show_nickname=True)) |
                Q(stu_major__icontains=query) & Q(show_major=True)
        )
    )

    # 接下来准备呈现的内容
    # 首先是准备搜索个人信息的部分
    people_field = [
        "姓名",
        "年级",
        "班级",
        # "昵称",
        # "性别",
        "专业",
        # "邮箱",
        # "电话",
        # "宿舍",
        "状态",
    ]  # 感觉将年级和班级分开呈现会简洁很多

    # 搜索组织
    # 先查找query作为姓名包含在字段中的职务信息, 选的是post为true或者职务等级为0
    pos_list = Position.objects.activated().filter(
        Q(person__name__icontains=query) & (Q(show_post=True) | Q(pos=0))
    )
    # 通过组织名、组织类名、和上述的职务信息对应的组织信息
    organization_list = Organization.objects.filter(
        Q(oname__icontains=query)
        | Q(otype__otype_name__icontains=query)
        | Q(id__in=pos_list.values("org"))
    ).prefetch_related("position_set")

    org_display_list = []
    for org in organization_list:
        org_display_list.append(
            {
                "oname": org.oname,
                "otype": org.otype,
                "pos0": [
                    w["person__name"]
                    for w in list(
                        org.position_set.activated()
                            .filter(pos=0)
                            .values("person__name")
                    )
                ],
            }
        )

    # 组织要呈现的具体内容
    organization_field = ["组织名称", "组织类型", "负责人", "近期活动"]

    # 搜索活动
    activity_list = Activity.objects.filter(
        Q(title__icontains=query) | Q(organization_id__oname__icontains=query)
    )

    # 活动要呈现的内容
    activity_field = ["活动名称", "承办组织", "状态"]

    me = utils.get_person_or_org(request.user, user_type)
    html_display["is_myself"] = True

    # 新版侧边栏, 顶栏等的呈现，采用 bar_display, 必须放在render前最后一步
    bar_display = utils.get_sidebar_and_navbar(request.user)
    bar_display["title_name"] = "Search"
    bar_display["narbar_name"] = "信息搜索"  #

    return render(request, "search.html", locals())


def test(request):
    request.session["cookies"] = "hello, i m still here."
    return render(request, "all_org.html")


def forget_password(request):
    """
        忘记密码页（Pylance可以提供文档字符串支持）
        页面效果
        -------
        - 根据（邮箱）验证码完成登录，提交后跳转到修改密码界面
        - 本质是登录而不是修改密码
        - 如果改成支持验证码登录只需修改页面和跳转（记得修改函数和页面名）
        页面逻辑
        -------
        1. 发送验证码
            1.5 验证码冷却避免多次发送
        2. 输入验证码
            2.5 保留表单信息
        3. 错误提醒和邮件发送提醒
        实现逻辑
        -------
        - 通过脚本使按钮提供不同的`send_captcha`值，区分按钮
        - 通过脚本实现验证码冷却，页面刷新后重置冷却（避免过长等待影响体验）
        - 通过`session`保证安全传输验证码和待验证用户
        - 成功发送/登录后才在`session`中记录信息
        - 页面模板中实现消息提醒
            - `err_code`非零值代表错误，在页面中显示
            - `err_code`=`0`或`4`是预设的提醒值，额外弹出提示框
            - forget_password.html中可以进一步修改
        - 尝试发送验证码后总是弹出提示框，通知用户验证码的发送情况
        注意事项
        -------
        - 尝试忘记密码的不一定是本人，一定要做好隐私和逻辑处理
            - 用户邮箱应当部分打码，避免向非本人提供隐私数据！
        - 不发送消息时`err_code`应为`None`或不声明，不同于modpw
        - `err_code`=`4`时弹出
        - 连接设置的timeout为6s
        - 如果引入企业微信验证，建议将send_captcha分为'qywx'和'email'
    """
    if request.session.get("received_user"):
        username = request.session["received_user"]  # 自动填充，方便跳转后继续
    if request.method == "POST":
        username = request.POST["username"]
        send_captcha = request.POST["send_captcha"] == "yes"
        vertify_code = request.POST["vertify_code"]  # 用户输入的验证码

        user = User.objects.filter(username=username)
        if not user:
            err_code = 1
            err_message = "账号不存在"
        elif len(user) != 1:
            err_code = 1
            err_message = "账号不唯一，请联系管理员"
        else:
            user = User.objects.get(username=username)
            try:
                useroj = NaturalPerson.objects.get(person_id=user)  # 目前只支持自然人
            except:
                err_code = 1
                err_message = "暂不支持组织账号忘记密码！"
                return render(request, "forget_password.html", locals())
            isFirst = useroj.first_time_login
            if isFirst:
                err_code = 2
                err_message = "初次登录密码与账号相同！"
            elif send_captcha:
                email = useroj.email
                if not email or email.lower() == "none" or "@" not in email:
                    err_code = 3
                    err_message = "您没有设置邮箱，请联系管理员" + \
                                  "或发送姓名、学号和常用邮箱至gypjwb@pku.edu.cn进行修改"  # TODO:记得填
                else:
                    # randint包含端点，randrange不包含
                    captcha = random.randrange(1000000)
                    captcha = f"{captcha:06}"
                    msg = (
                            f"<h3><b>亲爱的{useroj.name}同学：</b></h3><br/>"
                            "您好！您的账号正在进行邮箱验证，本次请求的验证码为：<br/>"
                            f'<p style="color:orange">{captcha}'
                            '<span style="color:gray">(仅'
                            f'<a href="{request.build_absolute_uri()}">当前页面</a>'
                            '有效)</span></p>'
                            f'点击进入<a href="{request.build_absolute_uri("/")}">元培成长档案</a><br/>'
                            "<br/>"
                            "元培学院开发组<br/>" + datetime.now().strftime("%Y年%m月%d日")
                    )
                    post_data = {
                        "sender": "元培学院开发组",  # 发件人标识
                        "toaddrs": [email],  # 收件人列表
                        "subject": "YPPF登录验证",  # 邮件主题/标题
                        "content": msg,  # 邮件内容
                        # 若subject为空, 第一个\n视为标题和内容的分隔符
                        "html": True,  # 可选 如果为真则content被解读为html
                        "private_level": 0,  # 可选 应在0-2之间
                        # 影响显示的收件人信息
                        # 0级全部显示, 1级只显示第一个收件人, 2级只显示发件人
                        "secret": email_coder.encode(msg),  # content加密后的密文
                    }
                    post_data = json.dumps(post_data)
                    pre, suf = email.rsplit("@", 1)
                    if len(pre) > 5:
                        pre = pre[:2] + "*" * len(pre[2:-3]) + pre[-3:]
                    try:
                        response = requests.post(
                            email_url, post_data, timeout=6)
                        response = response.json()
                        if response["status"] != 200:
                            err_code = 4
                            err_message = f"未能向{pre}@{suf}发送邮件"
                            print("向邮箱api发送失败，原因：", response["data"]["errMsg"])
                        else:
                            # 记录验证码发给谁 不使用username防止被修改
                            request.session["received_user"] = username
                            request.session["captcha"] = captcha
                            err_code = 0
                            err_message = f"验证码已发送至{pre}@{suf}"
                    except:
                        err_code = 4
                        err_message = "邮件发送失败：超时"
            else:
                captcha = request.session.get("captcha", "")
                received_user = request.session.get("received_user", "")
                if len(captcha) != 6 or username != received_user:
                    err_code = 5
                    err_message = "请先发送验证码"
                elif vertify_code.upper() == captcha.upper():
                    auth.login(request, user)
                    request.session.pop("captcha")
                    request.session.pop("received_user")  # 成功登录后不再保留
                    request.session["username"] = username
                    request.session["forgetpw"] = "yes"
                    return redirect(reverse("modpw"))
                else:
                    err_code = 6
                    err_message = "验证码不正确"
    return render(request, "forget_password.html", locals())


@login_required(redirect_field_name="origin")
def modpw(request):
    valid, user_type, html_display = utils.check_user_type(request.user)
    if not valid:
        return redirect("/index/")
    me = utils.get_person_or_org(request.user, user_type)
    html_display["is_myself"] = True

    err_code = 0
    err_message = None
    forgetpw = request.session.get("forgetpw", "") == "yes"  # added by pht
    user = request.user
    username = user.username

    isFirst = me.first_time_login
    if request.method == "POST" and request.POST:
        oldpassword = request.POST["pw"]
        newpw = request.POST["new"]
        strict_check = False

        if oldpassword == newpw and strict_check and not forgetpw:  # modified by pht
            err_code = 1
            err_message = "新密码不能与原密码相同"
        elif newpw == username and strict_check:
            err_code = 2
            err_message = "新密码不能与学号相同"
        elif newpw != oldpassword and forgetpw:  # added by pht
            err_code = 5
            err_message = "两次输入的密码不匹配"
        else:
            userauth = auth.authenticate(
                username=username, password=oldpassword)
            if forgetpw:  # added by pht: 这是不好的写法，可改进
                userauth = True
            if userauth:
                try:  # modified by pht: if检查是错误的，不存在时get会报错
                    user.set_password(newpw)
                    user.save()
                    me.first_time_login = False
                    me.save()

                    if forgetpw:
                        request.session.pop("forgetpw")  # 删除session记录

                    urls = reverse("index") + "?modinfo=success"
                    return redirect(urls)
                except:  # modified by pht: 之前使用的if检查是错误的
                    err_code = 3
                    err_message = "学号不存在"
            else:
                err_code = 4
                err_message = "原始密码不正确"
    # 新版侧边栏, 顶栏等的呈现，采用 bar_display, 必须放在render前最后一步
    bar_display = utils.get_sidebar_and_navbar(request.user)
    # 补充一些呈现信息
    bar_display["title_name"] = "Modify Password"
    bar_display["narbar_name"] = "修改密码"
    return render(request, "modpw.html", locals())


# 调用的时候最好用 try
# 调用者把 activity_id 作为参数传过来
def applyActivity(request, activity_id, willingness):
    context = dict()
    context["success"] = False
    CREATE = True
    with transaction.atomic():
        try:
            activity = Activity.objects.select_for_update().get(id=activity_id)
            payer = NaturalPerson.objects.select_for_update().get(
                person_id=request.user
            )
        except:
            context["msg"] = "未能找到活动"

            return context
        """
        assert len(activity) == 1
        assert len(payer) == 1
        activity = activity[0]
        payer = payer[0]
        """
        if activity.status != Activity.Status.APPLYING:
            context["msg"] = "活动未开放报名."
            return context

        try:
            participant = Participant.objects.select_for_update().get(
                activity_id=activity, person_id=payer
            )
            if (
                    participant.status == Participant.AttendStatus.APPLYING
                    or participant.status == Participant.AttendStatus.APLLYSUCCESS
            ):
                context["msg"] = "您已申请报名过该活动。"
                return context
            elif (
                    participant.status == Participant.AttendStatus.ATTENDED
                    or participant.status == Participant.AttendStatus.APPLYING.UNATTENDED
            ):
                context["msg"] = "活动已开始。"
                return context
            elif participant.status == Participant.AttendStatus.CANCELED:
                CREATE = False
        except:
            pass
        organization_id = activity.organization_id_id
        organization = Organization.objects.select_for_update().get(id=organization_id)
        """
        assert len(organization) == 1
        organization = organization[0]
        """

        if not activity.bidding:
            amount = float(activity.YQPoint)
            # transaction，直接减没事
            if activity.current_participants < activity.capacity:
                activity.current_participants += 1
            else:
                context["msg"] = "活动已报满，请稍后再试。"
                return context
        else:
            amount = float(willingness)
            try:
                assert activity.YQPoint <= amount <= activity.YQPoint * 3
            except:
                context["msg"] = "投点范围为基础值的 1-3 倍"
                return context
            # 依然增加，此时current_participants统计的是报名的人数，是可以比总人数多的
            activity.current_participants += 1

        try:
            assert amount == int(amount * 10) / 10
        except:
            context["msg"] = "精度最高为一位小数"
            return context

        if payer.YQPoint < amount:
            context["msg"] = "没有足够的元气值。"
            return context

        payer.YQPoint -= amount

        record = TransferRecord.objects.create(
            proposer=request.user, recipient=organization.organization_id
        )
        record.amount = amount
        record.message = f"Participate Activity {activity.title}"
        organization.YQPoint += float(amount)
        record.status = TransferRecord.TransferStatus.ACCEPTED

        record.time = str(datetime.now())
        record.corres_act = activity

        if CREATE:
            participant = Participant.objects.create(
                activity_id=activity, person_id=payer
            )
        if not activity.bidding:
            participant.status = Participant.AttendStatus.APLLYSUCCESS
        else:
            participant.status = Participant.AttendStatus.APPLYING

        participant.save()
        record.save()
        payer.save()
        activity.save()
        organization.save()

    context["pStatus"] = participant.status
    context["msg"] = "操作成功。"
    context["success"] = True
    return context


# 用已有的搜索，加一个转账的想他转账的 field
# 调用的时候传一下 url 到 origin
# 搜索不希望出现学号，rid 为 User 的 index
@login_required(redirect_field_name="origin")
def transaction_page(request, rid=None):
    valid, user_type, html_display = utils.check_user_type(request.user)
    if not valid:
        return redirect("/index/")
    me = utils.get_person_or_org(request.user, user_type)
    html_display["is_myself"] = True
    context = dict()
    if request.method == "POST":
        # 如果是post方法，从数据中读取rid
        rid = request.POST.get("rid")  # index

    # 同样首先进行合法性检查
    try:
        user = User.objects.get(id=rid)
        recipient = utils.get_person_or_org(user)
    except:
        urls = "/welcome/" + "?warn_code=1&warn_message=遭遇非法收款人!如有问题, 请联系管理员!"
        return redirect(urls)

    # 不要转给自己
    if int(rid) == request.user.id:
        urls = "/welcome/" + "?warn_code=1&warn_message=遭遇非法收款人!如有问题, 请联系管理员!"
        return redirect(urls)

    # 获取名字
    _, _, context = utils.check_user_type(user)
    name = recipient.name if context["user_type"] == "Person" else recipient.oname
    context["name"] = name
    context["rid"] = rid
    context["YQPoint"] = me.YQPoint

    # 储存返回跳转的url
    if context["user_type"] == "Person":

        context["return_url"] = (
                context["profile_url"] + context["name"] + "+" + context["rid"]
        )
    else:
        context["return_url"] = context["profile_url"] + context["name"]

    # 如果是post, 说明发起了一起转账
    # 到这里, rid没有问题, 接收方和发起方都已经确定
    if request.method == "POST":
        # 获取转账消息, 如果没有消息, 则为空
        transaction_msg = request.POST.get("msg", "")

        # 检查发起转账的数据
        try:
            amount = float(request.POST.get("amount", None))
            assert amount is not None
            assert amount > 0
        except:
            html_display["warn_code"] = 1
            html_display["warn_message"] = "转账金额为空或为负数, 请填写合法的金额!"

            # 新版侧边栏, 顶栏等的呈现，采用 bar_display, 必须放在render前最后一步
            bar_display = utils.get_sidebar_and_navbar(request.user)
            # 补充一些呈现信息
            bar_display["title_name"] = "Transaction"
            bar_display["narbar_name"] = "发起转账"

            return render(request, "transaction_page.html", locals())

        if int(amount * 10) / 10 != amount:
            html_display["warn_code"] = 1
            html_display["warn_message"] = "转账金额的最大精度为0.1, 请填写合法的金额!"

            # 新版侧边栏, 顶栏等的呈现，采用 bar_display, 必须放在render前最后一步
            bar_display = utils.get_sidebar_and_navbar(request.user)
            # 补充一些呈现信息
            bar_display["title_name"] = "Transaction"
            bar_display["narbar_name"] = "发起转账"

            return render(request, "transaction_page.html", locals())

        # 到这里, 参数的合法性检查完成了, 接下来应该是检查发起人的账户, 够钱就转
        try:
            with transaction.atomic():
                # 首先锁定用户
                if user_type == "Person":
                    payer = (
                        NaturalPerson.objects.activated()
                            .select_for_update()
                            .get(person_id=request.user)
                    )
                else:
                    payer = (
                        Organization.objects.activated()
                            .select_for_update()
                            .get(organization_id=request.user)
                    )

                # 接下来确定金额
                if payer.YQPoint < amount:
                    html_display["warn_code"] = 1
                    html_display["warn_message"] = (
                            "现存元气值余额为"
                            + str(payer.YQPoint)
                            + ", 不足以发起额度为"
                            + str(amount)
                            + "的转账!"
                    )
                else:
                    payer.YQPoint -= amount
                    record = TransferRecord.objects.create(
                        proposer=request.user,
                        recipient=user,
                        amount=amount,
                        message=transaction_msg,
                    )
                    record.save()
                    payer.save()
                    warn_message = "成功发起向" + name + "的转账! 元气值将在对方确认后到账。"

                    notification_create(
                        receiver=user,
                        sender=request.user,
                        typename=Notification.Type.NEEDDO,
                        title=Notification.Title.TRANSFER_CONFIRM,
                        content=transaction_msg,
                        URL="/myYQPoint/",
                        relate_TransferRecord=record,
                    )
                    # 跳转回主页, 首先先get主页位置
                    urls = (
                            context["return_url"]
                            + f"?warn_code=2&warn_message={warn_message}"
                    )
                    return redirect(urls)

        except:
            html_display["warn_code"] = 1
            html_display["warn_message"] = "出现无法预料的问题, 请联系管理员!"
    # 新版侧边栏, 顶栏等的呈现，采用 bar_display, 必须放在render前最后一步
    bar_display = utils.get_sidebar_and_navbar(request.user)
    # 补充一些呈现信息
    bar_display["title_name"] = "Transaction"
    bar_display["narbar_name"] = "发起转账"
    return render(request, "transaction_page.html", locals())


# 涉及表单，一般就用 post 吧
# 这边先扣，那边先不加，等确认加
# 预期这边成功之后，用企业微信通知接收方，调转到查看未接收记录的窗口
@require_POST
@login_required(redirect_field_name="origin")
def start_transaction(request):
    rid = request.POST.get("rid")  # index
    origin = request.POST.get("origin")
    amount = request.POST.get("amount")
    amount = float(amount)
    transaction_msg = request.POST.get("msg")
    name = request.POST.get("name")
    context = dict()
    context["origin"] = origin

    user = User.objects.get(id=rid)

    try:
        # 允许一位小数
        assert amount == int(float(amount) * 10) / 10
        assert amount > 0
    except:
        context[
            "msg"
        ] = "Unexpected amount. If you are not deliberately doing this, please contact the administrator to report this bug."
        return render(request, "msg.html", context)

    try:
        user = User.objects.get(id=rid)
    except:
        context[
            "msg"
        ] = "Unexpected recipient. If you are not deliberately doing this, please contact the administrator to report this bug."
        return render(request, "msg.html", context)

    try:
        payer = utils.get_person_or_org(request.user)
        with transaction.atomic():
            if payer.YQPoint >= float(amount):
                payer.YQPoint -= float(amount)
            else:
                raise ValueError
            # TODO 目前用的是 nickname，可能需要改成 name
            # 需要确认 create 是否会在数据库产生记录，如果不会是否会有主键冲突？
            record = TransferRecord.objects.create(
                proposer=request.user, recipient=user
            )
            record.amount = amount
            record.message = transaction_msg
            record.time = str(datetime.now())
            record.save()
            payer.save()

    except:
        context[
            "msg"
        ] = "Check if you have enough YQPoint. If so, please contact the administrator to report this bug."
        return render(request, "msg.html", context)

    context["msg"] = "Waiting the recipient to confirm the transaction."
    return render(request, "msg.html", context)


def confirm_transaction(request, tid=None, reject=None):
    context = dict()
    context["warn_code"] = 1  # 先假设有问题
    with transaction.atomic():
        try:
            record = TransferRecord.objects.select_for_update().get(
                id=tid, recipient=request.user
            )

        except Exception as e:

            context["warn_message"] = "交易遇到问题, 请联系管理员!" + str(e)
            return context

        if record.status != TransferRecord.TransferStatus.WAITING:
            context["warn_message"] = "交易已经完成, 请不要重复操作!"
            return context

        payer = record.proposer
        try:
            if hasattr(payer, "naturalperson"):
                payer = (
                    NaturalPerson.objects.activated()
                        .select_for_update()
                        .get(person_id=payer)
                )
            else:
                payer = Organization.objects.select_for_update().get(
                    organization_id=payer
                )
        except:
            context["warn_message"] = "交易对象不存在或已毕业, 请联系管理员!"
            return context

        recipient = record.recipient
        if hasattr(recipient, "naturalperson"):
            recipient = (
                NaturalPerson.objects.activated()
                    .select_for_update()
                    .get(person_id=recipient)
            )
        else:
            recipient = Organization.objects.select_for_update().get(
                organization_id=recipient
            )

        if reject is True:
            record.status = TransferRecord.TransferStatus.REFUSED
            payer.YQPoint += record.amount
            payer.save()
            context["warn_message"] = "拒绝转账成功!"
            notification_create(
                receiver=record.proposer,
                sender=record.recipient,
                typename=Notification.Type.NEEDREAD,
                title=Notification.Title.TRANSFER_FEEDBACK,
                content=f"{str(recipient)}拒绝了您的转账。",
                URL="/myYQpoint/",
            )
            notification_status_change(record.transfer_notification.get().id)
        else:
            record.status = TransferRecord.TransferStatus.ACCEPTED
            recipient.YQPoint += record.amount
            recipient.save()
            context["warn_message"] = "交易成功!"
            notification_create(
                receiver=record.proposer,
                sender=record.recipient,
                typename=Notification.Type.NEEDREAD,
                title=Notification.Title.TRANSFER_FEEDBACK,
                content=f"{str(recipient)}接受了您的转账。",
                URL="/myYQpoint/",
            )
            notification_status_change(record.transfer_notification.get().id)
        record.finish_time = datetime.now()  # 交易完成时间
        record.save()
        context["warn_code"] = 2

        return context

    context["warn_message"] = "交易遇到问题, 请联系管理员!"
    return context


def record2Display(record_list, user):  # 对应myYQPoint函数中的table_show_list
    lis = []
    amount = {"send": 0.0, "recv": 0.0}
    # 储存这个列表中所有record的元气值的和
    for record in record_list:
        lis.append({})

        # 确定类型
        record_type = "send" if record.proposer.username == user.username else "recv"

        # id
        lis[-1]["id"] = record.id

        # 时间
        lis[-1]["start_time"] = record.start_time.strftime("%m/%d %H:%M")
        if record.finish_time is not None:
            lis[-1]["finish_time"] = record.finish_time.strftime("%m/%d %H:%M")

        # 对象
        # 如果是给出列表，那么对象就是接收者

        obj_user = record.recipient if record_type == "send" else record.proposer
        lis[-1]["obj_direct"] = "To  " if record_type == "send" else "From"
        if hasattr(obj_user, "naturalperson"):  # 如果OneToOne Field在个人上
            lis[-1]["obj"] = obj_user.naturalperson.name
            lis[-1]["obj_url"] = "/stuinfo/" + \
                                 lis[-1]["obj"] + "+" + str(obj_user.id)
        else:
            lis[-1]["obj"] = obj_user.organization.oname
            lis[-1]["obj_url"] = "/orginfo/" + lis[-1]["obj"]

        # 金额
        lis[-1]["amount"] = record.amount
        amount[record_type] += record.amount

        # 留言
        lis[-1]["message"] = record.message
        lis[-1]["if_act_url"] = False
        if record.corres_act is not None:
            lis[-1]["message"] = "活动" + record.corres_act.title + "积分"
            # TODO 这里还需要补充一个活动跳转链接

        # 状态
        lis[-1]["status"] = record.get_status_display()

    # 对外展示为 1/10
    """
    统一在前端修改
    for key in amount:
        amount[key] = amount[key]/10
    """
    # 由于误差, 将amount调整为小数位数不超过2
    for key in amount.keys():
        amount[key] = round(amount[key], 1)
    return lis, amount


# modified by Kinnuch


@login_required(redirect_field_name="origin")
def myYQPoint(request):
    valid, user_type, html_display = utils.check_user_type(request.user)
    if not valid:
        return redirect("/logout/")

    # 接下来处理POST相关的内容
    html_display["warn_code"] = 0
    if request.method == "POST":  # 发生了交易处理的事件
        try:  # 检查参数合法性
            post_args = request.POST.get("post_button")
            record_id, action = post_args.split(
                "+")[0], post_args.split("+")[1]
            assert action in ["accept", "reject"]
            reject = action == "reject"
        except:
            html_display["warn_code"] = 1
            html_display["warn_message"] = "交易遇到问题,请不要非法修改参数!"

        if html_display["warn_code"] == 0:  # 如果传入参数没有问题
            # 调用确认预约API
            context = confirm_transaction(request, record_id, reject)
            # 此时warn_code一定是1或者2，必定需要提示
            html_display["warn_code"] = context["warn_code"]
            html_display["warn_message"] = context["warn_message"]

    me = utils.get_person_or_org(request.user, user_type)
    html_display["is_myself"] = True

    to_send_set = TransferRecord.objects.filter(
        proposer=request.user, status=TransferRecord.TransferStatus.WAITING
    )

    to_recv_set = TransferRecord.objects.filter(
        recipient=request.user, status=TransferRecord.TransferStatus.WAITING
    )

    issued_send_set = TransferRecord.objects.filter(
        proposer=request.user,
        status__in=[
            TransferRecord.TransferStatus.ACCEPTED,
            TransferRecord.TransferStatus.REFUSED,
        ],
    )

    issued_recv_set = TransferRecord.objects.filter(
        recipient=request.user,
        status__in=[
            TransferRecord.TransferStatus.ACCEPTED,
            TransferRecord.TransferStatus.REFUSED,
        ],
    )

    issued_recv_set = TransferRecord.objects.filter(
        recipient=request.user,
        status__in=[
            TransferRecord.TransferStatus.ACCEPTED,
            TransferRecord.TransferStatus.REFUSED,
        ],
    )

    # to_set 按照开始时间降序排列
    to_set = to_send_set.union(to_recv_set).order_by("-start_time")
    # issued_set 按照完成时间及降序排列
    # 这里应当要求所有已经issued的记录是有执行时间的
    issued_set = issued_send_set.union(
        issued_recv_set).order_by("-finish_time")

    to_list, amount = record2Display(to_set, request.user)
    issued_list, _ = record2Display(issued_set, request.user)

    show_table = {
        "obj": "对象",
        "time": "时间",
        "amount": "金额",
        "message": "留言",
        "status": "状态",
    }

    # 新版侧边栏, 顶栏等的呈现，采用 bar_display, 必须放在render前最后一步
    bar_display = utils.get_sidebar_and_navbar(request.user)
    # 补充一些呈现信息
    bar_display["title_name"] = "My YQPoint"
    bar_display["narbar_name"] = "我的元气值"  #
    bar_display["help_message"] = local_dict["help_message"]["我的元气值"]

    return render(request, "myYQPoint.html", locals())


"""
页面逻辑：
1. 方法为 GET 时，展示一个活动的详情。
    a. 如果当前用户是个人，有立即报名/已报名的 button
    b. 如果当前用户是组织，并且是该活动的所有者，有修改和取消活动的 button
2. 方法为 POST 时，通过 option 确定操作
    a. 如果修改活动，跳转到 addActivity
    b. 如果取消活动，本函数处理
    c. 如果报名活动，本函数处理 ( 还未实现 )
# TODO
个人操作，包括报名与取消

----------------------------
活动逻辑
1. 活动开始前一小时，不能修改活动
2. 活动开始当天晚上之前，不能再取消活动 ( 目前用的 12 小时，感觉基本差不多 )
"""


@login_required(redirect_field_name="origin")
def viewActivity(request, aid=None):
    """
    aname = str(request.POST["aname"])  # 活动名称
    organization_id = request.POST["organization_id"]  # 组织id
    astart = request.POST["astart"]  # 默认传入的格式为 2021-07-21 21:00:00
    afinish = request.POST["afinish"]
    content = str(request.POST["content"])
    URL = str(request.POST["URL"])  # 活动推送链接
    QRcode = request.POST["QRcode"]  # 收取元气值的二维码
    aprice = request.POST["aprice"]  # 活动价格
    capacity = request.POST["capacity"]  # 活动举办的容量
    """
    try:
        aid = int(aid)
        activity = Activity.objects.get(id=aid)
    except:
        return redirect("/welcome/")

    valid, user_type, html_display = utils.check_user_type(request.user)
    if not valid:
        return redirect("/welcome/")
    me = utils.get_person_or_org(request.user, user_type)

    # 活动全部基本信息
    title = activity.title
    """
    org = Organization.objects.activated().get(
        organization_id_id=activity.organization_id_id
    )
    """
    org = activity.organization_id

    org_name = org.oname
    org_avatar_path = utils.get_user_ava(org, "Organization")
    org_type = OrganizationType.objects.get(otype_id=org.otype_id).otype_name
    start_time = activity.start
    end_time = activity.end
    prepare_times = Activity.EndBeforeHours.prepare_times
    apply_deadline = activity.start - \
                     timedelta(hours=prepare_times[activity.endbefore])
    introduction = activity.introduction
    show_url = True # 前端使用量
    aURL = activity.URL
    if aURL is None :
        show_url = False
    aQRcode = activity.QRcode
    bidding = activity.bidding
    price = activity.YQPoint
    current_participants = activity.current_participants
    status = activity.status
    capacity = activity.capacity
    if capacity == -1 or capacity == 10000:
        capacity = "INF"

    # 特判
    person = False
    if user_type == "Person":
        person = True
        try:
            participant = Participant.objects.get(
                activity_id=activity, person_id=me.id
            )
            pStatus = participant.status
        except:
            # 无记录
            pStatus = "无记录"
    ownership = False
    if not person and org.organization_id == request.user:
        ownership = True

    # 新版侧边栏，顶栏等的呈现，采用bar_display，必须放在render前最后一步，但这里render太多了
    # TODO: 整理好代码结构，在最后统一返回
    bar_display = utils.get_sidebar_and_navbar(request.user)
    # 补充一些呈现信息
    bar_display["title_name"] = "活动信息"
    bar_display["narbar_name"] = "活动信息"

    # 处理 get 请求
    if request.method == "GET":
        return render(request, "activity_info.html", locals())

    html_display = dict()
    if request.POST is None:
        html_display["warn_code"] = 1
        html_display["warn_message"] = "非法的 POST 请求。如果您不是故意操作，请联系管理员汇报此 Bug."
        return render(request, "activity_info.html", locals())
    # 处理 post 请求
    # try:
    option = request.POST.get("option")
    if option == "cancel":
        if (
                activity.status == activity.Status.CANCELED
                or activity.status == activity.Status.END
        ):
            html_display["warn_code"] = 1
            html_display["warn_message"] = "当前活动已取消或结束。"
            return render(request, "activity_info.html", locals())

        if activity.status == activity.Status.PROGRESSING:
            if activity.start + timedelta(hours=12) < datetime.now():
                html_display["warn_code"] = 1
                html_display["warn_message"] = "活动已进行 12 小时以上，不能取消。"
                return render(request, "activity_info.html", locals())

        with transaction.atomic():
            org = Organization.objects.select_for_update().get(
                organization_id=request.user
            )
            if bidding:
                participants = Participant.objects.select_for_update().filter(
                    status=Participant.AttendStatus.APLLYING
                )
            else:
                participants = Participant.objects.select_for_update().filter(
                    status=Participant.AttendStatus.APLLYSUCCESS
                )
            records = TransferRecord.objects.select_for_update().filter(
                status=TransferRecord.TransferStatus.ACCEPTED, corres_act=activity
            )
            sumYQPoint = 0.0
            for record in records:
                sumYQPoint += record.amount
            if org.YQPoint < sumYQPoint:
                html_display["warn_code"] = 1
                html_display["warn_message"] = "没有足够的元气值退回给已参与的同学，无法取消活动。"
                return render(request, "activity_info.html", locals())
            else:
                org.YQPoint -= sumYQPoint
                org.save()
                for record in records:
                    proposer = record.proposer
                    proposer = NaturalPerson.objects.select_for_update().get(
                        person_id=proposer
                    )
                    proposer.YQPoint += record.amount
                    record.status = TransferRecord.TransferStatus.REFUND
                    proposer.save()
                    record.save()
                for participant in participants:
                    participant.status = Participant.AttendStatus.APLLYFAILED
                    participant.save()
            activity.status = activity.Status.CANCELED
            activity.save()
        html_display["warn_code"] = 2
        html_display["warn_message"] = "成功取消活动。"
        status = activity.status
        # TODO 第一次点只会提醒已经成功取消活动，但是活动状态还是进行中，看看怎么修一下
        return render(request, "activity_info.html", locals())

    elif option == "edit":
        if (
                activity.status == activity.Status.APPLYING
                or activity.status == activity.Status.REVIEWING
        ):
            return redirect(f"/addActivities/?edit=True&aid={aid}")
        if activity.status == activity.Status.WAITING:
            if start_time + timedelta(hours=1) > datetime.now():
                html_display["warn_code"] = 1
                html_display["warn_message"] = f"活动即将开始, 不能修改活动。"
                return render(request, "activity_info.html", locals())
        else:
            html_display["warn_code"] = 1
            html_display["warn_message"] = f"活动状态为{activity.status}, 不能修改。"
            return render(request, "activity_info.html", locals())

    elif option == "apply":
        aid = request.POST.get("aid")
        willingness = None
        if bidding:
            willingness = request.POST.get("willingness")
            try:
                willingness = float(willingness)
            except:
                html_display["warn_code"] = 1
                html_display["warn_message"] = "请输入投点数值。"
                return render(request, "activity_info.html", locals())
        try:
            context = applyActivity(request, int(aid), willingness)
            if context["success"] == False:
                html_display["warn_code"] = 1
                html_display["warn_message"] = context["msg"]
            else:
                html_display["warn_code"] = 2
                if bidding:
                    html_display["warn_message"] = "投点成功"
                    pStatus = context["pStatus"]
                else:
                    html_display["warn_message"] = "报名成功"
                pStatus = context["pStatus"]
                current_participants += 1
        except:
            html_display["warn_code"] = 1
            html_display["warn_message"] = "非预期的异常，请联系管理员汇报。"
        return render(request, "activity_info.html", locals())

    elif option == "quit":
        with transaction.atomic():
            np = NaturalPerson.objects.select_for_update().get(person_id=request.user)
            org = Organization.objects.select_for_update().get(
                organization_id=activity.organization_id.organization_id
            )
            try:
                participant = Participant.objects.select_for_update().get(
                    activity_id=activity,
                    person_id=np,
                    status__in=[
                        Participant.AttendStatus.APPLYING,
                        Participant.AttendStatus.APLLYSUCCESS,
                    ],
                )
            except:
                html_display["warn_code"] = 1
                html_display["warn_message"] = "未找到报名记录。"
                return render(request, "activity_info.html", locals())
            record = TransferRecord.objects.select_for_update().get(
                corres_act=activity,
                proposer=request.user,
                status=TransferRecord.TransferStatus.ACCEPTED,
            )
            activity = Activity.objects.select_for_update().get(id=aid)

            # 报名截止前，全额退还
            if status == Activity.Status.APPLYING:
                amount = record.amount
            elif status == Activity.Status.WAITING:
                cur_time = datetime.now()
                if cur_time + timedelta(hours=1) > activity.start:
                    html_display["warn_code"] = 1
                    html_display["warn_message"] = "活动即将开始，不能取消报名。"
                    return render(request, "activity_info.html", locals())
                if bidding:
                    html_display["warn_code"] = 1
                    html_display["warn_message"] = "投点类活动在报名截止后不能取消。"
                amount = int(10 * record.amount * 0.5) / 10
            else:
                html_display["warn_code"] = 1
                html_display["warn_message"] = "活动已开始或结束，无法取消。"
                return render(request, "activity_info.html", locals())

            if org.YQPoint < amount:
                html_display["warn_code"] = 1
                html_display["warn_message"] = "组织账户元气值不足，请与组织负责人联系。"
                return render(request, "activity_info.html", locals())
            org.YQPoint -= amount
            np.YQPoint += amount
            participant.status = Participant.AttendStatus.CANCELED
            record.status = TransferRecord.TransferStatus.REFUND
            activity.current_participants -= 1
            org.save()
            np.save()
            record.save()
            participant.save()
            activity.save()
            current_participants = activity.current_participants

        html_display["warn_code"] = 2
        html_display["warn_message"] = "成功取消报名。"
        pStatus = Participant.AttendStatus.CANCELED
        return render(request, "activity_info.html", locals())

    elif option == "payment":
        raise NotImplementedError
        return render(request, "activity_info.html", locals())

    else:
        html_display["warn_code"] = 1
        html_display["warn_message"] = "非法的 POST 请求。如果您不是故意操作，请联系管理员汇报此 Bug."
        return render(request, "activity_info.html", locals())

    """
    except:
        html_display["warn_code"] = 1
        html_display["warn_message"] = "非法预期的错误。请联系管理员汇报此 Bug."
        return render(request, "activity_info.html", locals())
    """


# 通过GET获得活动信息表下载链接
# GET参数?activityid=id&infotype=sign[&output=id,name,gender,telephone][&format=csv|excel]
# GET参数?activityid=id&infotype=qrcode
#   activity_id : 活动id
#   infotype    : sign or qrcode or 其他（以后可以拓展）
#     sign报名信息:
#       output  : [可选]','分隔的需要返回的的field名
#                 [默认]id,name,gender,telephone
#       format  : [可选]csv or excel
#                 [默认]csv
#     qrcode签到二维码
# example: http://127.0.0.1:8000/getActivityInfo?activityid=1&infotype=sign
# example: http://127.0.0.1:8000/getActivityInfo?activityid=1&infotype=sign&output=id,wtf
# example: http://127.0.0.1:8000/getActivityInfo?activityid=1&infotype=sign&format=excel
# example: http://127.0.0.1:8000/getActivityInfo?activityid=1&infotype=qrcode
# TODO: 前端页面待对接
@login_required(redirect_field_name="origin")
def getActivityInfo(request):
    valid, user_type, html_display = utils.check_user_type(request.user)
    if not valid:
        return redirect("/index/")

    # check activity existence
    activity_id = request.GET.get("activityid", None)
    try:
        activity = Activity.objects.get(id=activity_id)
    except:
        html_display["warn_code"] = 1
        html_display["warn_message"] = f"活动{activity_id}不存在"
        return render(request, "某个页面.html", locals())

    # check organization existance and ownership to activity
    organization = utils.get_person_or_org(request.user, "organization")
    if activity.organization_id != organization:
        html_display["warn_code"] = 1
        html_display["warn_message"] = f"{organization}不是活动的组织者"
        return render(request, "某个页面.html", locals())

    info_type = request.GET.get("infotype", None)
    if info_type == "sign":  # get registration information
        # make sure registration is over
        if activity.status == Activity.Status.REVIEWING:
            html_display["warn_code"] = 1
            html_display["warn_message"] = "活动正在审核"
            return render(request, "某个页面.html", locals())

        elif activity.status == Activity.Status.CANCELED:
            html_display["warn_code"] = 1
            html_display["warn_message"] = "活动已取消"
            return render(request, "某个页面.html", locals())

        elif activity.status == Activity.Status.APPLYING:
            html_display["warn_code"] = 1
            html_display["warn_message"] = "报名尚未截止"
            return render(request, "某个页面.html", locals())

        else:
            # get participants
            # are you sure it's 'Paticipant' not 'Participant' ??
            participants = Participant.objects.filter(activity_id=activity_id)
            participants = participants.filter(
                status=Participant.AttendStatus.APLLYSUCCESS
            )

            # get required fields
            output = request.GET.get("output", "id,name,gender,telephone")
            fields = output.split(",")

            # check field existence
            allowed_fields = ["id", "name", "gender", "telephone"]
            for field in fields:
                if not field in allowed_fields:
                    html_display["warn_code"] = 1
                    html_display["warn_message"] = f"不允许的字段名{field}"
                    return render(request, "某个页面.html", locals())

            filename = f"{activity_id}-{info_type}-{output}"
            content = map(
                lambda paticipant: map(
                    lambda key: paticipant[key], fields), participants
            )

            format = request.GET.get("format", "csv")
            if format == "csv":
                buffer = io.StringIO()
                csv.writer(buffer).writerows(content), buffer.seek(0)
                response = HttpResponse(buffer, content_type="text/csv")
                response["Content-Disposition"] = f"attachment; filename={filename}.csv"
                return response  # downloadable

            elif format == "excel":
                return HttpResponse(".xls Not Implemented")

            else:
                html_display["warn_code"] = 1
                html_display["warn_message"] = f"不支持的格式{format}"
                return render(request, "某个页面.html", locals())

    elif info_type == "qrcode":
        # checkin begins 1 hour ahead
        if datetime.now() < activity.start - timedelta(hours=1):
            html_display["warn_code"] = 1
            html_display["warn_message"] = "签到失败：签到未开始"
            return render(request, "某个页面.html", locals())

        else:
            checkin_url = f"/checkinActivity?activityid={activity.id}"
            origin_url = request.scheme + "://" + request.META["HTTP_HOST"]
            checkin_url = parse.urljoin(
                origin_url, checkin_url)  # require full path

            buffer = io.BytesIO()
            qr = qrcode.QRCode(version=1, box_size=10, border=5)
            qr.add_data(checkin_url), qr.make(fit=True)
            img = qr.make_image(fill_color="black", back_color="white")
            img.save(buffer, "jpeg"), buffer.seek(0)
            response = HttpResponse(buffer, content_type="img/jpeg")
            return response

    else:
        html_display["warn_code"] = 1
        html_display["warn_message"] = f"不支持的信息{info_type}"
        return render(request, "某个页面.html", locals())


# participant checkin activity
# GET参数?activityid=id
#   activity_id : 活动id
# example: http://127.0.0.1:8000/checkinActivity?activityid=1
# TODO: 前端页面待对接
@login_required(redirect_field_name="origin")
def checkinActivity(request):
    valid, user_type, html_display = utils.check_user_type(request.user)
    if not valid:
        return redirect("/index/")

    # check activity existence
    activity_id = request.GET.get("activityid", None)
    try:
        activity = Activity.objects.get(id=activity_id)
        if (
                activity.status != Activity.Status.WAITING
                and activity.status != Activity.Status.PROGRESSING
        ):
            html_display["warn_code"] = 1
            html_display["warn_message"] = f"签到失败：活动{activity.status}"
            return redirect("/viewActivities/")  # context incomplete
    except:
        msg = "活动不存在"
        origin = "/welcome/"
        return render(request, "msg.html", locals())

    # check person existance and registration to activity
    person = utils.get_person_or_org(request.user, "naturalperson")
    try:
        participant = Participant.objects.get(
            activity_id=activity_id, person_id=person.id
        )
        if participant.status == Participant.AttendStatus.APLLYFAILED:
            html_display["warn_code"] = 1
            html_display["warn_message"] = "您没有参与这项活动：申请失败"
        elif participant.status == Participant.AttendStatus.APLLYSUCCESS:
            #  其实我觉得这里可以增加一个让发起者设定签到区间的功能
            #    或是有一个管理界面，管理一个“签到开关”的值
            if datetime.now().date() < activity.end.date():
                html_display["warn_code"] = 1
                html_display["warn_message"] = "签到失败：签到未开始"
            elif datetime.now() >= activity.end:
                html_display["warn_code"] = 1
                html_display["warn_message"] = "签到失败：签到已结束"
            else:
                participant.status = Participant.AttendStatus.ATTENDED
                html_display["warn_code"] = 2
                html_display["warn_message"] = "签到成功"
        elif participant.status == Participant.AttendStatus.ATTENDED:
            html_display["warn_code"] = 1
            html_display["warn_message"] = "重复签到"
        elif participant.status == Participant.AttendStatus.CANCELED:
            html_display["warn_code"] = 1
            html_display["warn_message"] = "您没有参与这项活动：已取消"
        else:
            msg = f"不合理的参与状态：{participant.status}"
            origin = "/welcome/"
            return render(request, "msg.html", locals())
    except:
        html_display["warn_code"] = 1
        html_display["warn_message"] = "您没有参与这项活动：未报名"

    return redirect("/viewActivities/")  # context incomplete


# TODO 定时任务
"""
发起活动与修改活动页
---------------
页面逻辑：
使用 GET 方法时，如果存在 edit=True 参数，展示修改活动的界面，否则展示创建活动的界面。
创建活动的界面，placeholder 为 prompt
编辑活动的界面，表单的 placeholder 会被修改为活动的旧值。并且添加两个 hidden input，分别提交 edit=True 和活动的 id
当请求方法为 POST 时，处理请求并修改数据库，如果没有问题，跳转到展示活动信息的界面
存在 edit=True 参数时，为编辑操作，否则为创建操作
编辑操作时，input 并不包含 model 所有 field 的数据，只修改其中出现的

"""


@login_required(redirect_field_name="origin")
def addActivities(request):
    valid, user_type, html_display = utils.check_user_type(request.user)
    if not valid:
        return redirect("/index/")
    if user_type == "Person":
        return redirect("/welcome/")  # test
    me = utils.get_person_or_org(request.user)
    html_display["is_myself"] = True

    # 新版侧边栏, 顶栏等的呈现，采用 bar_display, 必须放在render前最后一步
    # TODO: 整理结构，统一在结束时返回render
    bar_display = utils.get_sidebar_and_navbar(request.user)
    bar_display["title_name"] = "新建活动"
    bar_display["narbar_name"] = "新建活动"

    if request.method == "POST" and request.POST:

        edit = request.POST.get("edit")
        if edit is not None:
            aid = request.POST.get("aid")
            try:
                aid = int(aid)
                assert edit == "True"
            except:
                html_display["warn_code"] = 1
                html_display["warn_message"] = "非预期的 POST 参数，如果非故意操作，请联系管理员。"
                edit = False
                return render(request, "activity_add.html", locals())

        org = utils.get_person_or_org(request.user, user_type)
        # 和 app.Activity 数据库交互，需要从前端获取以下表单数据
        context = dict()
        context = utils.check_ac_request(request)  # 合法性检查

        if context["warn_code"] != 0:
            html_display["warn_code"] = context["warn_code"]
            html_display["warn_message"] = "创建/修改活动失败。" + context["warn_msg"]
            # return render(request, "activity_add.html", locals())
            # 这里不返回，走到下面 GET 的逻辑，如果是修改，还能展示修改页面

        else:
            with transaction.atomic():
                if edit is not None:
                    # 编辑的情况下，查表取出 activity
                    try:
                        new_act = Activity.objects.select_for_update().get(id=aid)
                    except:
                        html_display["warn_code"] = context["warn_code"]
                        html_display["warn_message"] = "不存在的活动。"
                        edit = False
                        return render(request, "activity_add.html", locals())

                else:
                    # 非编辑，创建一个 activity
                    new_act = Activity.objects.create(
                        title=context["aname"], organization_id=org
                    )
                    if context["signschema"] == 1:
                        new_act.bidding = True
                        new_act.budget = context["budget"]
                    # 默认状态是报名中，可能需要审核
                    if not context["need_check"]:
                        new_act.status = Activity.Status.APPLYING

                # 不一定需要改这些内容，edit 情况下不一定会提交这些内容
                # 如果没有，就不修改
                if context.get("content"):
                    new_act.content = context["content"]
                if context.get("prepare_scheme"):
                    new_act.endbefore = context["prepare_scheme"]
                if context.get("act_start"):
                    new_act.start = context["act_start"]
                if context.get("act_end"):
                    new_act.end = context["act_end"]
                if context.get("URL"):
                    new_act.URL = context["URL"]
                if context.get("location"):
                    new_act.location = context["location"]
                # new_act.QRcode = QRcode
                if context.get("aprice"):
                    new_act.YQPoint = context["aprice"]
                if context.get("capacity"):
                    new_act.capacity = context["capacity"]
                new_act.save()
            if context["warn_code"] == 0:
                return redirect(f"/viewActivity/{new_act.id}")
            # warn_code==0
            return render(request, "activity_add.html", locals())

    # get 请求
    edit = request.GET.get("edit")
    if edit is None or edit != "True":
        # 非编辑，place holder prompt
        edit = False
        title = "活动名称"
        location = "活动地点"
        start = "开始时间"
        end = "结束时间"
        capacity = "人数限制"

        introduction = "(必填)简介会随活动基本信息一同推送至订阅者的微信"
        url = "(可选)填写活动推送的链接"
    else:
        # 编辑状态下，placeholder 为原值
        edit = True
        try:
            aid = request.GET["aid"]
            aid = int(aid)
        except:
            html_display["warn_code"] = 1
            html_display["warn_message"] = "非预期的 GET 参数，如果非故意操作，请联系管理员。"
            edit = False
            return render(request, "activity_add.html", locals())
        activity = Activity.objects.get(id=aid)
        title = activity.title
        budget = activity.budget
        location = activity.location
        start = activity.start.strftime("%m/%d/%Y %H:%M %p")
        end = activity.end.strftime("%m/%d/%Y %H:%M %p")

        introduction = activity.introduction
        url = activity.URL
        endbefore = activity.endbefore
        bidding = activity.bidding
        amount = activity.YQPoint
        signscheme = "先到先得"
        if bidding:
            signscheme = "投点参与"
        capacity = activity.capacity
        no_limit = False
        if capacity == 10000:
            no_limit = True

    # 补充一些实用的信息
    html_display["today"] = datetime.now().strftime("%Y-%m-%d")

    # 新版侧边栏, 顶栏等的呈现，采用 bar_display, 必须放在render前最后一步
    bar_display = utils.get_sidebar_and_navbar(request.user)
    bar_display["title_name"] = "新建活动"
    bar_display["narbar_name"] = "新建活动"

    return render(request, "activity_add.html", locals())


@login_required(redirect_field_name="origin")
def subscribeActivities(request):
    valid, user_type, html_display = utils.check_user_type(request.user)
    if not valid:
        return redirect("/index/")
    me = utils.get_person_or_org(request.user, user_type)
    html_display["is_myself"] = True
    org_list = list(Organization.objects.all())
    otype_list = list(OrganizationType.objects.all())
    unsubscribe_list = list(
        me.subscribe_list.values_list("organization_id__username", flat=True)
    )  # 获取不订阅列表（数据库里的是不订阅列表）
    subscribe_list = [
        org.organization_id.username for org in org_list if org.organization_id.username not in unsubscribe_list

    ]  # 获取订阅列表
    # 新版侧边栏, 顶栏等的呈现，采用 bar_display, 必须放在render前最后一步
    bar_display = utils.get_sidebar_and_navbar(request.user)
    # 补充一些呈现信息
    bar_display["title_name"] = "Subscribe"
    bar_display["narbar_name"] = "我的订阅"  #
    bar_display["help_message"] = local_dict["help_message"]["我的订阅"]

    subscribe_url = reverse("save_subscribe_status")
    return render(request, "activity_subscribe.html", locals())


@login_required(redirect_field_name="origin")
def save_subscribe_status(request):
    valid, user_type, html_display = utils.check_user_type(request.user)
    if not valid:
        return redirect("/index/")
    me = utils.get_person_or_org(request.user, user_type)
    params = json.loads(request.body.decode("utf-8"))
    print(params)
    with transaction.atomic():
        if "id" in params.keys():
            if params["status"]:
                me.subscribe_list.remove(
                    Organization.objects.get(
                        organization_id__username=params["id"])
                )
            else:
                me.subscribe_list.add(
                    Organization.objects.get(
                        organization_id__username=params["id"])
                )
        elif "otype" in params.keys():
            unsubscribed_list = me.subscribe_list.filter(
                otype__otype_id=params["otype"]
            )
            org_list = Organization.objects.filter(
                otype__otype_id=params['otype'])
            if params["status"]:  # 表示要订阅
                for org in unsubscribed_list:
                    me.subscribe_list.remove(org)
            else:  # 不订阅
                for org in org_list:
                    me.subscribe_list.add(org)
        me.save()

    return JsonResponse({"success": True})


@login_required(redirect_field_name="origin")
def apply_position(request, oid=None):
    """ apply for position in organization, including join, withdraw, transfer
    Args:
        - oid <str>: Organization ID in URL path, while actually is the ID of User.
        - apply_type <str>: Application type, including "JOIN", "WITHDRAW", "TRANSFER".
        - apply_pos <int>: Position applied for.
    Return:
        - Personal `/notification/` web page
    """
    valid, user_type, html_display = utils.check_user_type(request.user)
    if not valid or user_type != "Person":
        return redirect("/index/")
    me = utils.get_person_or_org(request.user, user_type)
    user = User.objects.get(id=int(oid))
    org = Organization.objects.get(organization_id=user)

    if request.method == "GET":
        apply_type = request.GET.get("apply_type", "JOIN")
        apply_pos = int(request.GET.get("apply_pos", 10))
    elif request.method == "POST":
        apply_type = request.POST.get("apply_type", "JOIN")
        apply_pos = int(request.POST.get("apply_pos", 10))

    try:
        Position.objects.create_application(me, org, apply_type, apply_pos)
    except Exception as e:
        print(e)
        return redirect(f"/orginfo/{org.oname}?warn_code=1&warn_message={e}")

    contents = [f"{apply_type}申请已提交审核", f"{apply_type}申请审核"]
    notification_create(
        me.person_id,
        org.organization_id,
        Notification.Type.NEEDREAD,
        Notification.Title.POSITION_INFORM,
        contents[0],
        "/personnelMobilization/",

        publish_to_wechat=True,  # 不要复制这个参数，先去看函数说明
    )
    notification_create(
        org.organization_id,
        me.person_id,
        Notification.Type.NEEDDO,
        Notification.Title.POSITION_INFORM,
        contents[1],
        "/personnelMobilization/",

        publish_to_wechat=True,  # 不要复制这个参数，先去看函数说明
    )
    return redirect("/notifications/")


@login_required(redirect_field_name="origin")
def personnel_mobilization(request):
    valid, user_type, html_display = utils.check_user_type(request.user)
    if not valid or user_type != "Organization":
        return redirect("/index/")
    me = utils.get_person_or_org(request.user, user_type)
    html_display = {"is_myself": True}

    if request.method == "GET":  # 展示页面
        issued_status = (
                Q(apply_status=Position.ApplyStatus.PASS)
                | Q(apply_status=Position.ApplyStatus.REJECT)
                | Q(apply_status=Position.ApplyStatus.NONE)
        )

        pending_list = me.position_set.activated().exclude(issued_status)
        for record in pending_list:
            record.job_name = me.otype.get_name(record.apply_pos)

        issued_list = me.position_set.activated().filter(issued_status)
        for record in issued_list:
            record.job_name = me.otype.get_name(record.pos)

        # 新版侧边栏, 顶栏等的呈现，采用 bar_display, 必须放在render前最后一步
        bar_display = utils.get_sidebar_and_navbar(request.user)
        bar_display["title_name"] = "人事变动"
        bar_display["narbar_name"] = "人事变动"

        return render(request, "personnel_mobilization.html", locals())

    elif request.method == "POST":  # 审核申请
        params = json.loads(request.POST.get("confirm", None))
        if params is None:
            redirect(f"/orginfo/{me.oname}")

        with transaction.atomic():
            application = Position.objects.select_for_update().get(
                id=params["id"])
            apply_status = params["apply_status"]
            if apply_status == "PASS":
                if application.apply_type == Position.ApplyType.JOIN:
                    application.status = Position.Status.INSERVICE
                    application.pos = application.apply_pos
                elif application.apply_type == Position.ApplyType.WITHDRAW:
                    application.status = Position.Status.DEPART
                elif application.apply_type == Position.AppltType.TRANSFER:
                    application.pos = application.apply_pos
                application.apply_status = Position.ApplyStatus.PASS
            elif apply_status == "REJECT":
                application.apply_status = Position.ApplyStatus.REJECT
            application.save()

        notification_create(
            application.person.person_id,
            me.organization_id,
            Notification.Type.NEEDREAD,
            Notification.Title.POSITION_INFORM,
            f"{application.apply_type}申请{application.apply_status}",

            publish_to_wechat=True,  # 不要复制这个参数，先去看函数说明
        )
        return redirect("/personnelMobilization/")


def notification2Display(notification_list):
    lis = []
    # 储存这个列表中所有record的元气值的和
    for notification in notification_list:
        lis.append({})

        # id
        lis[-1]["id"] = notification.id

        # 时间
        lis[-1]["start_time"] = notification.start_time.strftime("%m/%d %H:%M")
        if notification.finish_time is not None:
            lis[-1]["finish_time"] = notification.finish_time.strftime(
                "%m/%d %H:%M")

        # 留言
        lis[-1]["content"] = notification.content

        # 状态
        lis[-1]["status"] = notification.get_status_display()
        lis[-1]["URL"] = notification.URL
        lis[-1]["type"] = notification.get_typename_display()
        lis[-1]["title"] = notification.get_title_display()
        if notification.sender.username[0] == "z":
            lis[-1]["sender"] = Organization.objects.get(
                organization_id__username=notification.sender.username
            ).oname
        else:
            lis[-1]["sender"] = NaturalPerson.objects.get(
                person_id__username=notification.sender.username
            ).name
    return lis


def notification_status_change(notification_id):
    """
    调用该函数以完成一项通知。对于知晓类通知，在接收到用户点击按钮后的post表单，该函数会被调用。
    对于需要完成的待处理通知，需要在对应的事务结束判断处，调用该函数。
    """
    context = dict()
    context["warn_code"] = 1
    with transaction.atomic():
        notification = Notification.objects.select_for_update().get(id=notification_id)
        if notification.status == Notification.Status.UNDONE:
            notification.status = Notification.Status.DONE
            notification.finish_time = datetime.now()  # 通知完成时间
            notification.save()
            context["warn_code"] = 2
            context["warn_message"] = "您已成功阅读一条通知！"
        elif notification.status == Notification.Status.DONE:
            notification.status = Notification.Status.UNDONE
            notification.save()
            context["warn_code"] = 2
            context["warn_message"] = "成功设置一条通知为未读！"
        return context
    context["warn_message"] = "在阅读通知的过程中发生错误，请联系管理员！"
    return context


def notification_create(
        receiver, sender, typename, title, content, URL=None, relate_TransferRecord=None
        , *, publish_to_wechat=False
):
    """
    对于一个需要创建通知的事件，请调用该函数创建通知！
        receiver: org 或 nat_person，使用object.get获取的 user 对象
        sender: org 或 nat_person，使用object.get获取的 user 对象
        type: 知晓类 或 处理类
        title: 请在数据表中查找相应事件类型，若找不到，直接创建一个新的choice
        content: 输入通知的内容
        URL: 需要跳转到处理事务的页面

    注意事项：
        publish_to_wechat: bool 仅位置参数
        - 你不应该输入这个参数，除非你清楚wechat_send.py的所有逻辑
        - 在最坏的情况下，可能会阻塞近10s
        - 简单来说，涉及订阅或者可能向多人连续发送类似通知时，都不要发送到微信
        - 在线程锁内时，也不要发送
    """
    notification = Notification.objects.create(
        receiver=receiver,
        sender=sender,
        typename=typename,
        title=title,
        content=content,
        URL=URL,
        relate_TransferRecord=relate_TransferRecord,
    )
    if publish_to_wechat == True:
        if getattr(publish_notification, 'ENABLE_INSTANCE', False):
            publish_notification(notification)
        else:
            publish_notification(notification.id)
    return notification



@login_required(redirect_field_name="origin")
def notifications(request):
    valid, user_type, html_display = utils.check_user_type(request.user)
    if not valid:
        return redirect("/index/")
    # 接下来处理POST相关的内容

    if request.method == "GET" and request.GET:  # 外部错误信息
        try: 
            warn_code = int(request.GET["warn_code"])
            assert warn_code in [1, 2]
            warn_message = str(request.GET.get("warn_message"))
            html_display["warn_code"] = warn_code
            html_display["warn_message"] = warn_message
        except: 
            html_display["warn_code"] = 1
            html_display["warn_message"] = "非预期的GET参数"

    if request.method == "POST":  # 发生了通知处理的事件
        post_args = request.POST.get("post_button")
        if 'cancel' in post_args:
            notification_id = int(post_args.split("+")[0])
            Notification.objects.get(id=notification_id).delete()
            html_display["warn_code"] = 2 # success
            html_display['warn_message'] = '成功删除一条通知！'
        else:
            notification_id = post_args
            context = notification_status_change(notification_id)
            html_display["warn_code"] = context["warn_code"]
            html_display["warn_message"] = context["warn_message"]
    me = utils.get_person_or_org(request.user, user_type)
    html_display["is_myself"] = True

    done_set = Notification.objects.filter(
        receiver=request.user, status=Notification.Status.DONE
    )

    undone_set = Notification.objects.filter(
        receiver=request.user, status=Notification.Status.UNDONE
    )

    done_list = notification2Display(
        list(done_set.union(done_set).order_by("-finish_time"))
    )
    undone_list = notification2Display(
        list(undone_set.union(undone_set).order_by("-start_time"))
    )

    # 新版侧边栏, 顶栏等的呈现，采用 bar_display, 必须放在render前最后一步
    bar_display = utils.get_sidebar_and_navbar(request.user)
    bar_display["title_name"] = "Notifications"
    bar_display["narbar_name"] = "通知信箱"
    bar_display["help_message"] = local_dict["help_message"]["通知信箱"]

    return render(request, "notifications.html", locals())


# 新建组织 or 修改新建组织信息
@login_required(redirect_field_name='origin')
def addOrganization(request):
    """
    新建组织，首先是由check_neworg_request()检查输入的合法性，再存储申请信息到NewOrganization的一个实例中
    之后便是创建给对应审核老师的通知
    """
    valid, user_type, html_display = utils.check_user_type(request.user)
    if not valid:
        return redirect('/index/')
    me = utils.get_person_or_org(request.user)
    if user_type == "Organization":
        return redirect("/welcome/")  # test
    html_display['is_myself'] = True

    edit = 0
    if request.GET.get('neworg_id') is not None and request.GET.get('notifi_id') is not None:
        edit = 1
        try:
            id = int(request.GET.get('neworg_id'))  # 新建组织ID
            notification_id = int(request.GET.get('notifi_id'))  # 通知ID
            preorg = NewOrganization.objects.get(id=id)

            notification=Notification.objects.get(id=notification_id)
            if preorg.status==NewOrganization.NewOrgStatus.CANCELED or preorg.status==NewOrganization.NewOrgStatus.CONFIRMED \
                    or notification.status==Notification.Status.DONE:
                if notification.status == Notification.Status.UNDONE:
                    notification_status_change(notification_id)
                html_display['warn_code'] = 1
                html_display['warn_message'] = "通知已被处理，请不要重复处理。"
                return redirect('/notifications/' + 
                    '?warn_code={}&warn_message={}'.format(
                        html_display['warn_code'], html_display['warn_message']))
        except:
            html_display['warn_code'] = 1
            html_display['warn_message'] = "获取申请信息失败，请联系管理员。"
            return redirect('/notifications/' + 
                '?warn_code={}&warn_message={}'.format(
                    html_display['warn_code'], html_display['warn_message']))

    
    # 新版侧边栏, 顶栏等的呈现，采用 bar_display, 必须放在render前最后一步
    # TODO: 整理页面返回逻辑，统一返回render的地方
    bar_display = utils.get_sidebar_and_navbar(request.user)
    bar_display["title_name"] = "新建组织"
    bar_display["narbar_name"] = "新建组织"


    if edit:  # 打开页面信息的准备
        comments = preorg.comments.order_by("time")
        html_display['oname'] = preorg.oname
        html_display['otype_id'] = preorg.otype.otype_id
        html_display['pos'] = preorg.pos
        html_display['introduction'] = preorg.introduction
        html_display['application'] = preorg.application
        org_avatar_path=utils.get_user_ava(preorg, "Organization")

    if request.method == "POST" and request.POST:

        if request.POST.get('comment_submit') is not None:  # 新建评论信息，并保存
            text = str(request.POST.get('comment'))
            #检查图片合法性
            comment_images = request.FILES.getlist('comment_images')
            if len(comment_images) > 0:
                for comment_image in comment_images:
                    if utils.if_image(comment_image) == False:
                        html_display['warn_code'] = 1
                        html_display['warn_message'] = "上传的附件只支持图片格式。"
                        return render(request, "organization_audit.html", locals())
            try:

                with transaction.atomic():
                    org_comment = Comment.objects.create(commentbase=preorg, commentator=request.user, text=text)
                    if len(comment_images) > 0:
                        for comment_image in comment_images:
                            CommentPhoto.objects.create(image=comment_image, comment=org_comment)
            except:
                html_display['warn_code'] = 1
                html_display['warn_message'] = "评论失败，请联系管理员。"
                return render(request, "organization_audit.html", locals())

        else:
            # 参数合法性检查
            context = utils.check_neworg_request(request)  # check
            if context['warn_code'] != 0:
                html_display['warn_code'] = context['warn_code']
                html_display['warn_message'] = "新建组织申请失败。" + context['warn_msg']
                return render(request, "organization_add.html", locals())

            # 新建组织申请
            if edit == 0:

                try:
                    with transaction.atomic():
                        new_org = NewOrganization.objects.create(oname=context['oname'], otype=context['otype'],
                                                                 pos=context['pos'])
                        new_org.introduction = context['introduction']
                        new_org.avatar = context['avatar']
                        new_org.application = context['application']
                        new_org.save()
                except:
                    html_display['warn_code'] = 1
                    html_display['warn_message'] = "创建预备组织信息失败。请检查输入or联系管理员"
                    return render(request, "organization_add.html", locals())

                try:
                    with transaction.atomic():
                        content = "新建组织申请：“{oname}”{otype_name}".format(
                            oname=new_org.oname, otype_name=new_org.otype.otype_name)
                        username = local_dict["audit_teacher"]["Neworg"]  # 在local_json.json新增审批人员信息,暂定为YPadmin
                        Auditor = User.objects.get(username=username)

                        URL = ""
                        new_notification = notification_create(Auditor, request.user,
                                                               Notification.Type.NEEDDO,
                                                               Notification.Title.VERIFY_INFORM, content,
                                                               URL)

                        URL = "/auditOrganization?neworg_id={id}&notifi_id={nid}".format(id=new_org.id,
                                                                                        nid=new_notification.id)
                        URL = request.build_absolute_uri(URL)
                        new_notification.URL = URL
                        new_notification.save()
                except:
                    html_display['warn_code'] = 1
                    html_display['warn_message'] = "创建通知失败。请检查输入or联系管理员"
                    return render(request, "organization_add.html", locals())

                if getattr(publish_notification, 'ENABLE_INSTANCE', False):
                    publish_notification(new_notification)
                else:
                    publish_notification(new_notification.id)

                # 成功新建组织申请
                html_display['warn_code'] = 2
                html_display['warn_message'] = "申请已成功发送，请耐心等待主管老师审批！"
                return render(request, "organization_add.html", locals())


            # 修改组织申请
            else:
                # 修改信息
                try:
                    with transaction.atomic():
                        preorg.oname = context['oname']
                        preorg.otype = context['otype']
                        preorg.introduction = context['introduction']

                        if context['avatar']is not None:
                            preorg.avatar = context['avatar']
                        preorg.application = context['application']
                        preorg.save()
                except:
                    html_display['warn_code'] = 1
                    html_display['warn_message'] = "修改申请失败。请检查输入or联系管理员"
                    return render(request, "organization_add.html", locals())

                # 发送通知
                try:
                    with transaction.atomic():
                        content = "“{oname}”{otype_name}修改了申请材料，请您继续审核！".format(
                            oname=preorg.oname, otype_name=preorg.otype.otype_name)
                        username = local_dict["audit_teacher"]["Neworg"]  # 在local_json.json新增审批人员信息,暂定为YPadmin
                        Auditor = User.objects.get(username=username)

                        URL = ""
                        new_notification = notification_create(Auditor, request.user,
                                                               Notification.Type.NEEDDO,
                                                               Notification.Title.VERIFY_INFORM, content,
                                                               URL)

                        URL = "/auditOrganization?neworg_id={id}&notifi_id={nid}".format(id=preorg.id,
                                                                                        nid=new_notification.id)
                        URL = request.build_absolute_uri(URL)
                        new_notification.URL = URL
                        new_notification.save()
                except:
                    html_display['warn_code'] = 1
                    html_display['warn_message'] = "创建通知失败。请检查输入or联系管理员"
                    return render(request, "organization_add.html", locals())

                context = notification_status_change(notification_id)
                # 成功新建组织申请
                html_display['warn_code'] = 2
                html_display['warn_message'] = "申请已成功发送，请耐心等待主管老师审批！"
                if context['warn_code'] != 0:
                    html_display['warn_message'] = context['warn_message']

                if getattr(publish_notification, 'ENABLE_INSTANCE', False):
                    publish_notification(new_notification)
                else:
                    publish_notification(new_notification.id)

                return redirect('/notifications/' + 
                    '?warn_code={}&warn_message={}'.format(
                        html_display['warn_code'], html_display['warn_message']))


    # 新版侧边栏, 顶栏等的呈现，采用 bar_display, 必须放在render前最后一步
    bar_display = utils.get_sidebar_and_navbar(request.user)
    bar_display["title_name"] = "新建组织"
    bar_display["narbar_name"] = "新建组织"
    return render(request, "organization_add.html", locals())


# 修改和审批申请新建组织的信息，只用该函数即可
@login_required(redirect_field_name='origin')
def auditOrganization(request):
    """
    对于审核老师老师：第一次进入的审核，如果申请需要修改，则有之后的下一次审核等
    """
    valid, user_type, html_display = utils.check_user_type(request.user)
    if not valid:
        return redirect('/index/')
    me = utils.get_person_or_org(request.user)
    html_display['is_myself'] = True
    html_display['warn_code'] = 0

    if request.user.username != local_dict["audit_teacher"]["Neworg"]:
        return redirect('/notifications/')

    try:  # 获取申请信息
        id = int(request.GET.get('neworg_id', -1))  # 新建组织ID
        notification_id = int(request.GET.get('notifi_id', -1))  # 通知ID
        if id == -1 or notification_id == -1:
            html_display['warn_code'] = 1
            html_display['warn_message'] = "获取申请信息失败，请联系管理员。"
            return redirect('/notifications/' +
                '?warn_code={}&warn_message={}'.format(
                    html_display['warn_code'], html_display['warn_message']))
        preorg = NewOrganization.objects.get(id=id)
        notification = Notification.objects.get(id=notification_id)
        if preorg.status == NewOrganization.NewOrgStatus.CANCELED or preorg.status == NewOrganization.NewOrgStatus.CONFIRMED \
                or notification.status == Notification.Status.DONE:
            if notification.status == Notification.Status.UNDONE:
                notification_status_change(notification_id)
            html_display['warn_code'] = 1
            html_display['warn_message'] = "通知已被处理，请不要重复处理。"
            return redirect('/notifications/' + 
                '?warn_code={}&warn_message={}'.format(
                    html_display['warn_code'], html_display['warn_message']))
    except:
        html_display['warn_code'] = 1
        html_display['warn_message'] = "获取申请信息失败，请联系管理员。"
        return redirect('/notifications/' + 
            '?warn_code={}&warn_message={}'.format(
                html_display['warn_code'], html_display['warn_message']))


    # 新版侧边栏, 顶栏等的呈现，采用 bar_display, 必须放在render前最后一步
    # TODO: 整理页面返回逻辑，统一返回render的地方
    bar_display = utils.get_sidebar_and_navbar(request.user)
    bar_display["title_name"] = "新建组织审核"
    bar_display["narbar_name"] = "新建组织审核"

    if request.method == "POST" and request.POST:
        if request.POST.get('comment_submit') is not None:  # 新建评论信息，并保存
            text = str(request.POST.get('comment'))
            # 检查图片合法性
            comment_images = request.FILES.getlist('comment_images')
            if len(comment_images) > 0:
                for comment_image in comment_images:
                    if utils.if_image(comment_image) == False:
                        html_display['warn_code'] = 1
                        html_display['warn_message'] = "上传的附件只支持图片格式。"
                        return render(request, "organization_audit.html", locals())
            try:
                with transaction.atomic():
                    org_comment = Comment.objects.create(commentbase=preorg, commentator=request.user, text=text)
                    if len(comment_images) > 0:
                        for comment_image in comment_images:
                            CommentPhoto.objects.create(image=comment_image, comment=org_comment)
            except:
                html_display['warn_code'] = 1
                html_display['warn_message'] = "评论失败，请联系管理员。"
                return render(request, "organization_audit.html", locals())

        # 对于审核老师来说，有三种操作，通过，申请需要修改和拒绝
        else:
            submit = int(request.POST.get('submit', -1))

            if submit == 1:  # 修改
                try:  # 发送给申请者的需要修改通知
                    with transaction.atomic():

                        content = "新建组织申请信息需要修改！"
                        receiver = preorg.pos  # 通知接收者
                        URL = ""
                        new_notification = notification_create(receiver, request.user,
                                                               Notification.Type.NEEDDO,
                                                               Notification.Title.VERIFY_INFORM, content,
                                                               URL)
                        URL = "/addOrganization/?neworg_id={id}&notifi_id={nid}".format(id=preorg.id,
                                                                                       nid=new_notification.id)
                        URL = request.build_absolute_uri(URL)
                        new_notification.URL = URL
                        new_notification.save()
                except:
                    html_display['warn_code'] = 1
                    html_display['warn_message'] = "创建发送给申请者的通知失败。请联系管理员！"
                    return render(request, "organization_audit.html", locals())
                context = notification_status_change(notification_id)
                html_display['warn_code'] = 2
                html_display['warn_message'] = context['warn_message']
                if getattr(publish_notification, 'ENABLE_INSTANCE', False):
                    publish_notification(new_notification)
                else:
                    publish_notification(new_notification.id)
                return redirect('/notifications/' +
                    '?warn_code={}&warn_message={}'.format(
                        html_display['warn_code'], html_display['warn_message']))
            if submit == 2:  # 通过

                try:
                    with transaction.atomic():  # 新建组织

                        username = utils.find_max_oname()  # 组织的代号最大值

                        user = User.objects.create(username=username)
                        password = local_dict["testword"]["test"]
                        user.set_password(password)  # 统一密码
                        user.save()

                        org = Organization.objects.create(
                            organization_id=user, otype=preorg.otype
                        )  # 实质创建组织
                        org.oname = preorg.oname
                        org.YQPoint = 0.0
                        org.introduction = preorg.introduction
                        org.avatar = preorg.avatar
                        org.save()

                        charger = utils.get_person_or_org(preorg.pos)  # 负责人
                        pos = Position.objects.create(person=charger, org=org)
                        pos.save()

                        preorg.status = preorg.NewOrgStatus.CONFIRMED
                        preorg.save()
                except:
                    html_display['warn_code'] = 1
                    html_display['warn_message'] = "创建组织失败。请联系管理员！"
                    return render(request, "organization_audit.html", locals())

                try:  # 发送给申请者的通过通知
                    with transaction.atomic():
                        content = "新建组织申请已通过，组织代号为 “{username}” ，初始密码为 “{password}” ，请尽快修改密码。" \
                            .format(username=username, password=password)
                        receiver = preorg.pos  # 通知接收者
                        URL = "/notifications/"
                        URL = request.build_absolute_uri(URL)
                        """# 如果老师另留有评论的话,将评论放在content里
                        comments = preorg.comment
                        text = ""
                        for comment in comments.all():
                            text += comment.text
                        content += " 老师给你留言啦："
                        content += text"""

                        new_notification=notification_create(receiver, request.user, Notification.Type.NEEDREAD,
                                            Notification.Title.VERIFY_INFORM, content, URL)

                except:
                    html_display['warn_code'] = 1
                    html_display['warn_message'] = "创建发送给申请者的通知失败。请联系管理员！"
                    return render(request, "organization_audit.html", locals())

                context = notification_status_change(notification_id)
                # 成功新建组织申请
                html_display['warn_code'] = 2
                html_display['warn_message'] = "申请已成功发送，请耐心等待主管老师审批！"
                if context['warn_code'] != 0:
                    html_display['warn_message'] = context['warn_message']
                #微信通知
                if getattr(publish_notification, 'ENABLE_INSTANCE', False):
                    publish_notification(new_notification)
                else:
                    publish_notification(new_notification.id)
                return redirect('/notifications/' +
                    '?warn_code={}&warn_message={}'.format(
                        html_display['warn_code'], html_display['warn_message']))
            elif submit == 3:  # 拒绝
                try:  # 发送给申请者的拒绝通知
                    with transaction.atomic():
                        preorg.status = preorg.NewOrgStatus.CANCELED
                        preorg.save()
                        content = "很遗憾，新建组织申请未通过！"
                        receiver = preorg.pos  # 通知接收者
                        URL = "/notifications/"
                        URL = request.build_absolute_uri(URL)
                        """# 如果老师另留有评论的话,将评论放在content里
                        comments = preorg.comment
                        text = ""
                        for comment in comments.all():
                            text += comment.text
                        content += " 老师给你留言啦："
                        content += text"""

                        new_notification=notification_create(receiver, request.user, Notification.Type.NEEDREAD,
                                            Notification.Title.VERIFY_INFORM, content, URL)

                except:
                    html_display['warn_code'] = 1
                    html_display['warn_message'] = "创建发送给申请者的通知失败。请联系管理员！"
                    return render(request, "organization_audit.html", locals())

                context = notification_status_change(notification_id)
                # 成功新建组织申请
                html_display['warn_code'] = 2
                html_display['warn_message'] = "申请已成功发送，请耐心等待主管老师审批！"
                if context['warn_code'] != 0:
                    html_display['warn_message'] = context['warn_message']
                # 微信通知
                if getattr(publish_notification, 'ENABLE_INSTANCE', False):
                    publish_notification(new_notification)
                else:
                    publish_notification(new_notification.id)
                return redirect('/notifications/' +
                    '?warn_code={}&warn_message={}'.format(
                        html_display['warn_code'], html_display['warn_message']))
            else:
                html_display['warn_code'] = 1
                html_display['warn_message'] = "系统出现问题，请联系管理员"
                return redirect('/notifications/' +
                    '?warn_code={}&warn_message={}'.format(
                        html_display['warn_code'], html_display['warn_message']))
    #以下需要在前端呈现
    comments = preorg.comments.order_by('time')  # 加载评论
    html_display['oname'] = preorg.oname
    html_display['otype_name'] = preorg.otype.otype_name
    html_display['pos'] = preorg.pos
    html_display['introduction'] = preorg.introduction
    html_display['application'] = preorg.application
    org_avatar_path = utils.get_user_ava(preorg, "Organization")

    # 新版侧边栏, 顶栏等的呈现，采用 bar_display, 必须放在render前最后一步
    bar_display = utils.get_sidebar_and_navbar(request.user)
    bar_display["title_name"] = "新建组织审核"
    bar_display["narbar_name"] = "新建组织审核"

    return render(request, "organization_audit.html", locals())
# 新建或修改报销信息
@login_required(redirect_field_name='origin')
def addReimbursement(request):
    """
    新建报销信息
    """
    valid, user_type, html_display = utils.check_user_type(request.user)
    if not valid:
        return redirect("/index/")
    if user_type == "Person":
        return redirect("/welcome/")  # test
    me = utils.get_person_or_org(request.user)
    html_display["is_myself"] = True
    html_display['warn_code'] = 0

    edit = 0
    activities = Activity.objects.activated().filter(status=Activity.Status.END)  # 本学期已结束的活动    TODO 且未报销？
    """unreim_acts=Activity.objects.activated().exclude(reimbursement__status=Reimbursement.ReimburseStatus.CANCELED)
    #unreim_acts=Reimbursement.objects.exclude(status=Reimbursement.ReimburseStatus.CANCELED).activity
    activities=activities.difference(unreim_acts)"""
    YQP = float(me.YQPoint)  # 组织剩余的元气值
    #新版侧边栏, 顶栏等的呈现，采用
    #bar_display, 必须放在render前最后一步
    # TODO: 整理页面返回逻辑，统一返回render的地方
    bar_display = utils.get_sidebar_and_navbar(request.user)
    bar_display["title_name"] = "新建报销申请"
    bar_display["narbar_name"] = "新建报销申请"

    # 如果是修改，则加载报销信息
    if request.GET.get('reimb_id') is not None and request.GET.get('notifi_id') is not None:
        edit = 1  # 表示需要修改报销信息
        try:
            id = int(request.GET.get('reimb_id'))  # 报销信息的ID
            pre_reimb = Reimbursement.objects.get(id=id)
            notification_id = int(request.GET.get('notifi_id'))  # 通知ID
            notification=Notification.objects.get(id=notification_id)
            if pre_reimb.status==Reimbursement.ReimburseStatus.CONFIRMED \
                    or pre_reimb.status==Reimbursement.ReimburseStatus.CANCELED \
                    or notification.status==Notification.Status.DONE:
                if notification.status==Notification.Status.UNDONE:
                    notification_status_change(notification_id)
                html_display['warn_code'] = 1
                html_display['warn_message'] = "该条通知已处理，请勿重复处理。"
                return redirect('/notifications/' +
                                '?warn_code={}&warn_message={}'.format(
                                    html_display['warn_code'], html_display['warn_message']))
        except:
            html_display['warn_code'] = 1
            html_display['warn_message'] = "获取申请信息失败，请联系管理员。"
            return redirect('/notifications/' +
                            '?warn_code={}&warn_message={}'.format(
                                html_display['warn_code'], html_display['warn_message']))
    if edit:  # 第一次打开页面信息的准备工作,以下均为前端展示需要
        comments = pre_reimb.comments.order_by("time")
        html_display['activity'] = pre_reimb.activity
        html_display['amount'] = pre_reimb.amount  # 报销金额
        html_display['message'] = pre_reimb.message  # 备注信息

    if request.method == "POST" and request.POST:

        if request.POST.get('comment_submit') is not None:  # 新建评论信息，并保存
            text = str(request.POST.get('comment'))
            # 检查图片合法性
            comment_images = request.FILES.getlist('comment_images')
            if len(comment_images) > 0:
                for comment_image in comment_images:
                    if utils.if_image(comment_image) == False:
                        html_display['warn_code'] = 1
                        html_display['warn_message'] = "上传的附件只支持图片格式。"
                        return render(request, "organization_audit.html", locals())
            try:
                with transaction.atomic():
                    reim_comment = Comment.objects.create(commentbase=pre_reimb, commentator=request.user, text=text)
                    if len(comment_images) > 0:
                        for comment_image in comment_images:
                            CommentPhoto.objects.create(image=comment_image, comment=reim_comment)
            except:
                html_display['warn_code'] = 1
                html_display['warn_message'] = "评论失败，请联系管理员。"
                return render(request, "reimbursement_add.html", locals())
        else:  # POST信息获取

            # 活动实例
            try:
                reimb_act_id = int(request.POST.get('activity_id'))
                reimb_act = Activity.objects.get(id=reimb_act_id)
            except:
                html_display['warn_code'] = 1
                html_display['warn_message'] = "找不到该活动，请检查报销的活动的合法性！"
                return render(request, "reimbursement_add.html", locals())
            # YQP合法性的检查
            try:
                reimb_YQP = float(request.POST.get('YQP'))
                if reimb_YQP > YQP:
                    html_display['warn_code'] = 1
                    html_display['warn_message'] = "申请失败，报销的元气值不能超过组织当前元气值！"
                    return render(request, "reimbursement_add.html", locals())
            except:
                html_display['warn_code'] = 1
                html_display['warn_message'] = "输入的元气值的格式不正确，请联系管理员"
                return render(request, "reimbursement_add.html", locals())
            # 报销材料图片的保存

            message = request.POST.get('message')  # 备注信息

            if edit == 0:


                try:  # 创建报销信息
                    images = request.FILES.getlist('images')
                    for image in images:
                        if utils.if_image(image) == False:
                            html_display['warn_code'] = 1
                            html_display['warn_message'] = "上传的附件只支持图片格式。"
                            return render(request, "reimbursement_add.html", locals())
                    with transaction.atomic():
                        new_reimb = Reimbursement.objects.create(activity=reimb_act, amount=reimb_YQP, pos=request.user)
                        new_reimb.message = message
                        new_reimb.save()
                        # 创建评论保存图片
                        text = "以下默认为初始的报销材料"
                        reim_comment = Comment.objects.create(commentbase=new_reimb, commentator=request.user)
                        reim_comment.text = text
                        for payload in images:
                            CommentPhoto.objects.create(image=payload, comment=reim_comment)
                except:
                    html_display['warn_code'] = 1
                    html_display['warn_message'] = "新建报销失败，请联系管理员！"
                    return render(request, "reimbursement_add.html", locals())

                try:  # 创建对应通知
                    with transaction.atomic():
                        content = "有{org_name}新的报销申请！".format(org_name=me.oname)
                        username = local_dict["audit_teacher"]["Funds"]  # 在local_json.json新增审批人员信息,暂定为YPadmin
                        Auditor = User.objects.get(username=username)
                        URL = ""
                        new_notification = notification_create(Auditor, request.user,
                                                               Notification.Type.NEEDDO,
                                                               Notification.Title.VERIFY_INFORM, content,
                                                               URL)
                        URL = "/auditReimbursement?reimb_id={id}&notifi_id={nid}".format(id=new_reimb.id,
                                                                                         nid=new_notification.id)
                        URL = request.build_absolute_uri(URL)
                        new_notification.URL = URL
                        new_notification.save()
                except:
                    html_display['warn_code'] = 1
                    html_display['warn_message'] = "创建通知失败。请检查输入or联系管理员"
                    return render(request, "reimbursement_add.html", locals())
                #微信通知
                if getattr(publish_notification, 'ENABLE_INSTANCE', False):
                    publish_notification(new_notification)
                else:
                    publish_notification(new_notification.id)
                # 成功发送报销申请
                html_display['warn_code'] = 2
                html_display['warn_message'] = "申请已成功发送，请耐心等待主管老师审批！"
                return render(request, "reimbursement_add.html", locals())

            else:  # 修改报销申请，只有图片和备注信息可以修改

                # 修改信息
                try:
                    with transaction.atomic():
                        pre_reimb.message = message
                        pre_reimb.amount = reimb_YQP
                        pre_reimb.save()
                except:
                    html_display['warn_code'] = 1
                    html_display['warn_message'] = "修改申请失败。请检查输入or联系管理员"
                    return render(request, "orgnization_add.html", locals())

                # 发送修改的申请通知
                try:
                    with transaction.atomic():
                        content = "{org_name}的报销申请已修改！".format(org_name=me.oname)
                        username = local_dict["audit_teacher"]["Funds"]  # 在local_json.json新增审批人员信息,暂定为YPadmin
                        Auditor = User.objects.get(username=username)
                        URL = ""
                        new_notification = notification_create(Auditor, request.user,
                                                               Notification.Type.NEEDDO,
                                                               Notification.Title.VERIFY_INFORM, content,
                                                               URL)

                        URL = "/auditReimbursement?reimb_id={id}&notifi_id={nid}".format(id=pre_reimb.id,
                                                                                         nid=new_notification.id)
                        URL = request.build_absolute_uri(URL)
                        new_notification.URL = URL
                        new_notification.save()
                except:
                    html_display['warn_code'] = 1
                    html_display['warn_message'] = "创建通知失败。请检查输入or联系管理员"
                    return render(request, "reimbursement_add.html", locals())

                context = notification_status_change(notification_id)  # 通知状态修改
                html_display['warn_code'] = context['warn_code']
                html_display['warn_message'] = context['warn_message']
                # 成功修改报销申请
                if context['warn_code'] == 2:
                    html_display['warn_message'] = "申请已成功发送，请耐心等待主管老师审批！"
                #发送微信消息
                if getattr(publish_notification, 'ENABLE_INSTANCE', False):
                    publish_notification(new_notification)
                else:
                    publish_notification(new_notification.id)
                return redirect('/notifications/', locals())

        return render(request, "reimbursement_add.html", locals())
    # 新版侧边栏, 顶栏等的呈现，采用 bar_display, 必须放在render前最后一步
    bar_display = utils.get_sidebar_and_navbar(request.user)
    bar_display["title_name"] = "新建报销审核"
    bar_display["narbar_name"] = "新建报销审核"
    return render(request, "reimbursement_add.html", locals())


# 审核报销信息
@login_required(redirect_field_name='origin')
def auditReimbursement(request):
    """
    审核报销信息
    """
    valid, user_type, html_display = utils.check_user_type(request.user)
    if not valid:
        return redirect("/index/")
    if user_type == "Organization":
        return redirect("/welcome/")  # test
    me = utils.get_person_or_org(request.user)
    html_display["is_myself"] = True
    html_display['warn_code'] = 0
    html_display['warn_message']=""
    #检查是否为正确的审核老师
    if request.user.username!=local_dict["audit_teacher"]["Funds"]:
        return redirect('/notifications/')
    try:  # 获取申请信息
        id = int(request.GET.get('reimb_id', -1))  # 报销信息的ID

        notification_id = int(request.GET.get('notifi_id', -1))  # 通知ID
        if id == -1 or notification_id == -1:
            html_display['warn_code'] = 1
            html_display['warn_message'] = "获取申请信息失败，请联系管理员。"
            return redirect('/notifications/' +
                            '?warn_code={}&warn_message={}'.format(
                                html_display['warn_code'], html_display['warn_message']))
        new_reimb = Reimbursement.objects.get(id=id)
        notification = Notification.objects.get(id=notification_id)
        if new_reimb.status == Reimbursement.ReimburseStatus.CONFIRMED \
                or new_reimb.status == Reimbursement.ReimburseStatus.CANCELED \
                or notification.status == Notification.Status.DONE:
            if notification.status == Notification.Status.UNDONE:
                notification_status_change(notification_id)
            html_display['warn_code'] = 1
            html_display['warn_message'] = "该条通知已处理，请勿重复处理。"
            return redirect('/notifications/' +
                            '?warn_code={}&warn_message={}'.format(
                                html_display['warn_code'], html_display['warn_message']))

    except:
        html_display['warn_code'] = 1
        html_display['warn_message'] = "获取申请信息失败，请联系管理员。"
        return redirect('/notifications/' +
                        '?warn_code={}&warn_message={}'.format(
                            html_display['warn_code'], html_display['warn_message']))

    # 新版侧边栏, 顶栏等的呈现，采用
    # bar_display, 必须放在render前最后一步
    # TODO: 整理页面返回逻辑，统一返回render的地方
    bar_display = utils.get_sidebar_and_navbar(request.user)
    bar_display["title_name"] = "报销审核"
    bar_display["narbar_name"] = "报销审核"

    if request.method == "POST" and request.POST:

        if request.POST.get('comment_submit') is not None:  # 新建评论信息，并保存
            text = str(request.POST.get('comment'))
            # 检查图片合法性
            comment_images = request.FILES.getlist('comment_images')
            if len(comment_images) > 0:
                for comment_image in comment_images:
                    if utils.if_image(comment_image) == False:
                        html_display['warn_code'] = 1
                        html_display['warn_message'] = "上传的附件只支持图片格式。"
                        return render(request, "organization_audit.html", locals())
            try:
                with transaction.atomic():
                    reim_comment = Comment.objects.create(commentbase=new_reimb, commentator=request.user, text=text)
                    if len(comment_images) > 0:
                        for comment_image in comment_images:
                            CommentPhoto.objects.create(image=comment_image, comment=reim_comment)
            except:
                html_display['warn_code'] = 1
                html_display['warn_message'] = "评论失败，请联系管理员。"
                return render(request, "reimbursement_comment.html", locals())
        # 对于审核老师来说，有三种操作，通过，申请需要修改和拒绝
        else:

            submit = int(request.POST.get('submit', -1))
            if submit == 1:  # 修改
                try:  # 发送给申请者的需要修改通知
                    with transaction.atomic():

                        content = "递交的报销需要修改！"
                        receiver = new_reimb.pos  # 通知接收者
                        URL = ""
                        new_notification = notification_create(receiver, request.user,
                                                               Notification.Type.NEEDDO,
                                                               Notification.Title.VERIFY_INFORM, content,
                                                               URL)
                        URL = "/addReimbursement?reimb_id={id}&notifi_id={nid}".format(id=new_reimb.id,
                                                                                       nid=new_notification.id)
                        URL = request.build_absolute_uri(URL)
                        new_notification.URL = URL
                        new_notification.save()
                except:
                    html_display['warn_code'] = 1
                    html_display['warn_message'] = "创建发送给申请者的通知失败。请联系管理员！"
                    return render(request, "reimbursement_comment.html", locals())
                context = notification_status_change(notification_id)
                #发送微信消息
                if getattr(publish_notification, 'ENABLE_INSTANCE', False):
                    publish_notification(new_notification)
                else:
                    publish_notification(new_notification.id)
                html_display['warn_code'] = context['warn_code']
                html_display['warn_message'] = context['warn_message']
                return redirect('/notifications/' +
                                '?warn_code={}&warn_message={}'.format(
                                    html_display['warn_code'], html_display['warn_message']))
            if submit == 2:  # 通过
                org = new_reimb.pos.organization

                #检查是否有足够的元气值
                with transaction.atomic():
                    if org.YQPoint<new_reimb.amount:
                        html_display['warn_code'] = 1
                        html_display['warn_message'] = "当前组织没有足够的元气值。报销申请无法通过，请联系管理员！"
                    else:
                        try:
                            with transaction.atomic():  # 修改对应组织的元气值
                                org.YQPoint -= new_reimb.amount
                                org.save()
                                new_reimb.status = Reimbursement.ReimburseStatus.CONFIRMED
                                new_reimb.save()
                        except:
                            html_display['warn_code'] = 1
                            html_display['warn_message'] = "修改元气值失败。报销申请无法通过，请联系管理员！"
                            return render(request, "reimbursement_comment.html", locals())


                try:  # 发送给申请者的通过通知或者是没有足够元气值的通知
                    with transaction.atomic():
                        content = "报销申请已通过，将扣除元气值{amount}".format(amount=new_reimb.amount)
                        URL = "/notifications/"
                        receiver = new_reimb.pos  # 通知接收者
                        # TODO 如果老师另留有评论的话,将评论放在content里
                        """comments = new_reimb.comments
                        text = ""
                        for comment in comments.all():
                            text += comment.text
                        content += " 老师给你留言啦："
                        content += text"""

                        new_notification=notification_create(receiver, request.user, Notification.Type.NEEDREAD,
                                            Notification.Title.VERIFY_INFORM, content, URL)
                        if html_display['warn_code'] == 1:
                            content="报销申请已通过，但是组织没有足够的元气值用来扣除，请补充元气值后再点击通知重新申请！"
                            URL = "/addReimbursement?reimb_id={id}&notifi_id={nid}".format(id=new_reimb.id,
                                                                                       nid=new_notification.id)
                        URL = request.build_absolute_uri(URL)
                        new_notification.URL=URL
                        new_notification.save()
                except:
                    html_display['warn_code'] = 1
                    html_display['warn_message'] = "创建发送给申请者的通知失败。请联系管理员！"
                    return render(request, "reimbursement_comment.html", locals())

                context = notification_status_change(notification_id)  # 修改通知状态
                # 成功发送通知
                html_display['warn_code'] = 2
                html_display['warn_message'] = "通知已成功发送！"
                if context['warn_code'] != 0:
                    html_display['warn_code'] = 1
                    html_display['warn_message'] += context['warn_message']
                # 微信通知
                if getattr(publish_notification, 'ENABLE_INSTANCE', False):
                    publish_notification(new_notification)
                else:
                    publish_notification(new_notification.id)

                return redirect('/notifications/' +
                                '?warn_code={}&warn_message={}'.format(
                                    html_display['warn_code'], html_display['warn_message']))
            elif submit == 3:  # 拒绝
                try:  # 发送给申请者的拒绝通知
                    with transaction.atomic():
                        new_reimb.status = Reimbursement.ReimburseStatus.CANCELED
                        new_reimb.save()
                        content = "很遗憾，报销申请未通过！"
                        receiver = new_reimb.pos  # 通知接收者
                        URL = "/notifications/"
                        URL = request.build_absolute_uri(URL)

                        # TODO 如果老师另留有评论的话,将评论放在content里
                        """comments = new_reimb.comments
                        text = ""
                        for comment in comments.all():
                            text += comment.text
                        content += " 老师给你留言啦："
                        content += text"""

                        new_notification=notification_create(receiver, request.user, Notification.Type.NEEDREAD,
                                            Notification.Title.VERIFY_INFORM, content, URL)
                except:
                    html_display['warn_code'] = 1
                    html_display['warn_message'] = "创建发送给申请者的通知失败。请联系管理员！"
                    return render(request, "reimbursement_comment.html", locals())

                context = notification_status_change(notification_id)
                # 成功新建组织申请
                html_display['warn_code'] = 2
                html_display['warn_message'] = "通知已成功发送！"
                if context['warn_code'] != 0:
                    html_display['warn_code'] = 1
                    html_display['warn_message'] = context['warn_message']
                # 微信通知
                if getattr(publish_notification, 'ENABLE_INSTANCE', False):
                    publish_notification(new_notification)
                else:
                    publish_notification(new_notification.id)

                return redirect('/notifications/' +
                                '?warn_code={}&warn_message={}'.format(
                                    html_display['warn_code'], html_display['warn_message']))
            else:
                html_display['warn_code'] = 1
                html_display['warn_message'] = "系统出现问题，请联系管理员"
                return redirect('/notifications/' +
                                '?warn_code={}&warn_message={}'.format(
                                    html_display['warn_code'], html_display['warn_message']))

    # 以下前端展示
    comments = new_reimb.comments.order_by('time')  # 加载评论
    html_display['activity_title'] = new_reimb.activity.title
    html_display['amount'] = new_reimb.amount  # 报销金额
    html_display['message'] = new_reimb.message  # 备注信息
    html_display['oname'] = new_reimb.pos.organization.oname  # 组织姓名
    # 新版侧边栏, 顶栏等的呈现，采用 bar_display, 必须放在render前最后一步
    bar_display = utils.get_sidebar_and_navbar(request.user)
    bar_display["title_name"] = "报销审核"
    bar_display["narbar_name"] = "报销审核"
    return render(request, "reimbursement_comment.html", locals())<|MERGE_RESOLUTION|>--- conflicted
+++ resolved
@@ -706,12 +706,7 @@
 
         useroj = NaturalPerson.objects.get(person_id=user)
 
-<<<<<<< HEAD
-        former_img = html_display["avatar_path"]
-        # print(json.loads(request.body.decode("utf-8")))
-=======
         #print(json.loads(request.body.decode("utf-8")))
->>>>>>> 69453eb0
         if request.method == "POST" and request.POST:
 
             attr_dict = dict()
