--- conflicted
+++ resolved
@@ -604,59 +604,11 @@
         )
     '''
 
-<<<<<<< HEAD
-        not_found_message = "找不到符合搜索的信息或相关内容未公开！"
-        # 首先搜索个人
-        people_list = NaturalPerson.objects.filter(
-            Q(name__icontains=query) | (Q(nickname__icontains=query) & Q(show_nickname=True)) |
-            (Q(stu_major__icontains=query) & Q(show_major=True)))
-
-        # 接下来准备呈现的内容
-        # 首先是准备搜索个人信息的部分
-        people_field = [
-            "姓名",
-            "年级",
-            "班级",
-            "昵称",
-            "性别",
-            "专业",
-            "邮箱",
-            "电话",
-            "宿舍",
-            "状态",
-        ]  # 感觉将年级和班级分开呈现会简洁很多
-
-        # 搜索组织
-        # 先查找通过个人关联到的position_list
-        pos_list = Position.objects.activated().filter(Q(person__in=people_list) & Q(show_post=True))
-        # 通过组织名、组织类名、个人关系查找
-        organization_list = Organization.objects.filter(
-            Q(oname__icontains=query) | Q(otype__otype_name__icontains=query) | Q(org__in = pos_list.values('org')))
-
-        # 组织要呈现的具体内容
-        organization_field = ["组织名", "组织类型", "负责人", "近期活动"]
-
-        # 搜索活动
-        # activity_list = Activity.objects.filter(Q(topic__icontains=query) |
-        #     Q(organization_id__in=organization_list.values('organization_id')))
-        # print(activity_list)
-        
-        return render(request, "search.html", locals())
-    except Exception as e:
-        print(e)
-        auth.logout(request)
-        return redirect("/index/")
-=======
-    query = request.GET.get("Query", "")
-    if query == "":
-        return redirect("/welcome/")
-
     not_found_message = "找不到符合搜索的信息或相关内容未公开！"
     # 首先搜索个人
     people_list = NaturalPerson.objects.filter(
         Q(name__icontains=query) | (Q(nickname__icontains=query) & Q(show_nickname=True)) |
         (Q(stu_major__icontains=query) & Q(show_major=True)))
-
     # 接下来准备呈现的内容
     # 首先是准备搜索个人信息的部分
     people_field = [
@@ -674,14 +626,20 @@
 
     # 搜索组织
     # 先查找通过个人关联到的position_list
-    position_list = Position.objects.activated().filter(
-        Q(person__in=people_list) & Q(show_post=True))
+    pos_list = Position.objects.activated().filter(Q(person__in=people_list) & Q(show_post=True))
     # 通过组织名、组织类名、个人关系查找
     organization_list = Organization.objects.filter(
-        Q(oname__icontains=query) | Q(otype__otype_name__icontains=query) | Q(org__in=position_list.values('org')))
+        Q(oname__icontains=query) | Q(otype__otype_name__icontains=query) | Q(org__in = pos_list.values('org')))
 
     # 组织要呈现的具体内容
     organization_field = ["组织名", "组织类型", "负责人", "近期活动"]
+
+    # 搜索活动
+    # activity_list = Activity.objects.filter(Q(topic__icontains=query) |
+    #     Q(organization_id__in=organization_list.values('organization_id')))
+    # print(activity_list)
+        
+        
 
     me = get_person_or_org(request.user, user_type)
     html_display['is_myself'] = True
@@ -696,7 +654,6 @@
     html_display["narbar_name"] = "信息搜索"  #
 
     return render(request, "search.html", locals())
->>>>>>> c7b68700
 
 
 def test(request):
