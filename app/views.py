from threading import local
from django.dispatch.dispatcher import NO_RECEIVERS, receiver
from django.template.defaulttags import register
from app.models import (
    NaturalPerson,
    Position,
    Organization,
    OrganizationType,
    Position,
    Activity,
    TransferRecord,
    Participant,
    Notification,
    YQPointDistribute
)
import app.utils as utils
from app.forms import UserForm
from app.utils import url_check, check_cross_site
from app.wechat_send import publish_notification
from boottest import local_dict
from boottest.hasher import MyMD5PasswordHasher, MySHA256Hasher
from django.shortcuts import render, redirect
from django.http import HttpResponse, HttpResponseRedirect, JsonResponse
from django.contrib import auth, messages
from django.contrib.auth.models import User
from django.contrib.auth.decorators import login_required
from django.contrib.auth.hashers import make_password, check_password
from django.db import transaction
from django.db.models import Q
from django.conf import settings
from django.urls import reverse
from django.views.decorators.http import require_POST, require_GET

import json
from time import mktime
from datetime import date, datetime, timedelta
from urllib import parse
import re
import random
import requests  # 发送验证码
import io
import csv
import qrcode

# 定时任务注册
from django_apscheduler.jobstores import DjangoJobStore, register_events, register_job
from .scheduler_func import scheduler
# 注册启动以上schedule任务
register_events(scheduler)
scheduler.start()

email_url = local_dict["url"]["email_url"]
hash_coder = MySHA256Hasher(local_dict["hash"]["base_hasher"])
email_coder = MySHA256Hasher(local_dict["hash"]["email"])


@register.filter
def get_item(dictionary, key):
    return dictionary.get(key)


def get_person_or_org(user, user_type=None):
    if user_type is None:
        if hasattr(user, "naturalperson"):
            return user.naturalperson
        else:
            return user.organization
    return (
        NaturalPerson.objects.get(person_id=user)
        if user_type == "Person"
        else Organization.objects.get(organization_id=user)
    )  #


def index(request):
    arg_origin = request.GET.get("origin")
    modpw_status = request.GET.get("modinfo")
    # request.GET['success'] = "no"
    arg_islogout = request.GET.get("is_logout")
    alert = request.GET.get("alert")
    html_display = dict()
    if (
        request.method == "GET"
        and modpw_status is not None
        and modpw_status == "success"
    ):
        html_display["warn_code"] = 2
        html_display["warn_message"] = "修改密码成功!"
        auth.logout(request)
        return render(request, "index.html", locals())

    if alert is not None:
        html_display["warn_code"] = 1
        html_display["warn_message"] = "检测到恶意 URL，请与系统管理员进行联系。"
        auth.logout(request)
        return render(request, "index.html", locals())

    if arg_islogout is not None:
        if request.user.is_authenticated:
            auth.logout(request)
            return render(request, "index.html", locals())
    if arg_origin is None:  # 非外部接入
        if request.user.is_authenticated:
            return redirect("/welcome/")
            """
            valid, user_type , html_display = utils.check_user_type(request.user)
            if not valid:
                return render(request, 'index.html', locals())
            return redirect('/stuinfo') if user_type == "Person" else redirect('/orginfo')
            """
    # 恶意的 origin
    if not url_check(arg_origin):
        return redirect("/index/?alert=1")

    if request.method == "POST" and request.POST:
        username = request.POST["username"]
        password = request.POST["password"]

        try:
            user = User.objects.filter(username=username)
            if len(user) == 0:
                org = Organization.objects.get(
                    oname=username)  # 如果get不到，就是账号不存在了
                user = org.organization_id
                username = user.username
            else:
                user = user[0]
        except:
            # if arg_origin is not None:
            #    redirect(f'/login/?origin={arg_origin}')
            html_display["warn_message"] = local_dict["msg"]["404"]
            html_display["warn_code"] = 1
            return render(request, "index.html", locals())
        userinfo = auth.authenticate(username=username, password=password)
        if userinfo:
            auth.login(request, userinfo)
            request.session["username"] = username
            if arg_origin is not None:

                if not check_cross_site(request, arg_origin):
                    html_display["warn_code"] = 1
                    html_display["warn_message"] = "当前账户不能进行地下室预约，请使用个人账户登录后预约"
                    return render(request, "welcome_page.html", locals())

                d = datetime.utcnow()
                t = mktime(datetime.timetuple(d))
                timeStamp = str(int(t))
                print("utc time: ", d)
                print(timeStamp)
                en_pw = hash_coder.encode(username + timeStamp)
                try:
                    userinfo = NaturalPerson.objects.get(person_id=username)
                    name = userinfo.name
                    return redirect(
                        arg_origin
                        + f"?Sid={username}&timeStamp={timeStamp}&Secret={en_pw}&name={name}"
                    )
                except:
                    return redirect(
                        arg_origin
                        + f"?Sid={username}&timeStamp={timeStamp}&Secret={en_pw}"
                    )
            else:
                # 先处理初次登录
                valid, user_type, html_display = utils.check_user_type(
                    request.user)
                if not valid:
                    return redirect("/logout/")
                me = get_person_or_org(userinfo, user_type)
                if me.first_time_login:
                    return redirect("/modpw/")

                return redirect("/welcome/")
                """
                valid, user_type , html_display = utils.check_user_type(request.user)
                if not valid:
                    return render(request, 'index.html', locals())
                return redirect('/stuinfo') if user_type == "Person" else redirect('/orginfo')
                """
        else:
            html_display["warn_code"] = 1
            html_display["warn_message"] = local_dict["msg"]["406"]

    # 非 post 过来的
    if arg_origin is not None:
        if request.user.is_authenticated:

            if not check_cross_site(request, arg_origin):
                html_display = dict()
                html_display["warn_code"] = 1
                html_display["warn_message"] = "当前账户不能进行地下室预约，请使用个人账户登录后预约"
                return render(request, "welcome_page.html", locals())

            d = datetime.utcnow()
            t = mktime(datetime.timetuple(d))
            timeStamp = str(int(t))
            print("utc time: ", d)
            print(timeStamp)
            username = request.session["username"]
            en_pw = hash_coder.encode(username + timeStamp)
            return redirect(
                arg_origin +
                f"?Sid={username}&timeStamp={timeStamp}&Secret={en_pw}"
            )

    return render(request, "index.html", locals())


# Return content
# Sname 姓名 Succeed 成功与否
wechat_login_coder = MyMD5PasswordHasher("wechat_login")


def miniLogin(request):
    try:
        assert request.method == "POST"
        username = request.POST["username"]
        password = request.POST["password"]
        secret_token = request.POST["secret_token"]
        assert wechat_login_coder.verify(username, secret_token) == True
        user = User.objects.get(username=username)

        userinfo = auth.authenticate(username=username, password=password)

        if userinfo:

            auth.login(request, userinfo)

            request.session["username"] = username
            en_pw = hash_coder.encode(request.session["username"])
            user_account = NaturalPerson.objects.get(person_id=username)
            return JsonResponse({"Sname": user_account.name, "Succeed": 1}, status=200)
        else:
            return JsonResponse({"Sname": username, "Succeed": 0}, status=400)
    except:
        return JsonResponse({"Sname": "", "Succeed": 0}, status=400)


@login_required(redirect_field_name="origin")
def stuinfo(request, name=None):
    """
        进入到这里的逻辑:
        首先必须登录，并且不是超级账户
        如果name是空
            如果是个人账户，那么就自动跳转个人主页"/stuinfo/myname"
            如果是组织账户，那么自动跳转welcome
        如果name非空但是找不到对应的对象
            自动跳转到welcome
        如果name有明确的对象
            如果不重名
                如果是自己，那么呈现并且有左边栏
                如果不是自己或者自己是组织，那么呈现并且没有侧边栏
            如果重名
                那么期望有一个"+"在name中，如果搜不到就跳转到Search/？Query=name让他跳转去
    """

    user = request.user
    valid, user_type, html_display = utils.check_user_type(request.user)
    if not valid:
        return redirect("/logout/")

    oneself = get_person_or_org(user, user_type)

    if name is None:
        if user_type == "Organization":
            return redirect("/welcome/")    # 组织只能指定学生姓名访问
        else:                               # 跳轉到自己的頁面
            assert user_type == "Person"
            full_path = request.get_full_path()
            append_url = "" if (
                "?" not in full_path) else "?" + full_path.split("?")[1]
            return redirect("/stuinfo/" + oneself.name + append_url)
    else:
        # 先对可能的加号做处理
        name_list = name.split("+")
        name = name_list[0]
        person = NaturalPerson.objects.activated().filter(name=name)
        if len(person) == 0:  # 查无此人
            return redirect("/welcome/")
        if len(person) == 1:  # 无重名
            person = person[0]
        else:  # 有很多人，这时候假设加号后面的是user的id
            if len(name_list) == 1:  # 没有任何后缀信息，那么如果是自己则跳转主页，否则跳转搜索
                if user_type == "Person" and oneself.name == name:
                    person = oneself
                else:  # 不是自己，信息不全跳转搜索
                    return redirect("/search?Query=" + name)
            else:
                obtain_id = int(name_list[1])  # 获取增补信息
                get_user = User.objects.get(id=obtain_id)
                potential_person = NaturalPerson.objects.activated().get(
                    person_id=get_user
                )
                assert potential_person in person
                person = potential_person

        is_myself = user_type == "Person" and person.person_id == user  # 用一个字段储存是否是自己
        html_display["is_myself"] = is_myself  # 存入显示

        # 制作属于组织的卡片（头像，名称（+链接），介绍，职位）
        person_pos_infos = Position.objects.activated().filter(
            Q(person=person) & Q(show_post=True)
        )
        oneself_org_ids = [oneself] if user_type == 'Organization' else Position.objects.activated().filter(
            Q(person=oneself) & Q(show_post=True)).values("org")
        org_is_same = [
            id in oneself_org_ids for id in person_pos_infos.values("org")]
        join_org_info = Organization.objects.filter(
            id__in=person_pos_infos.values("org")
        )  # ta属于的组织
        org_avas = [utils.get_user_ava(org, "organization")
                    for org in join_org_info]
        org_poss = person_pos_infos.values("pos")
        org_statuss = person_pos_infos.values("status")
        html_display["org_info"] = list(
            zip(join_org_info, org_avas, org_poss, org_statuss, org_is_same)
        )
        html_display["org_len"] = len(html_display["org_info"])

        # for activity in Activity.objects.all():
        #     print(activity)
        #     Participant.objects.create(activity_id=activity, person_id=person)

        # 制作参与活动的卡片（时间，名称（+链接），组织，地点，介绍，状态）
        participants = Participant.objects.filter(person_id=person.id)
        activities = Activity.objects.filter(
            id__in=participants.values('activity_id'))
        if user_type == 'Person':
            activities_me = Participant.objects.filter(
                person_id=person.id).values('activity_id')
            activity_is_same = [
                activity in activities_me
                for activity in participants.values("activity_id")
            ]
        else:
            activities_me = activities.filter(
                organization_id=oneself.id).values('id')
            activities_me = [activity['id'] for activity in activities_me]
            activity_is_same = [
                activity['activity_id'] in activities_me
                for activity in participants.values("activity_id")
            ]
        participate_status_list = participants.values('status')
        participate_status_list = [info['status']
                                   for info in participate_status_list]
        status_color = {
            Activity.Status.REVIEWING: "primary",
            Activity.Status.CANCELED: "secondary",
            Activity.Status.APPLYING: "info",
            Activity.Status.WAITING: "warning",
            Activity.Status.PROGRESSING: "success",
            Activity.Status.END: "danger",
            Participant.AttendStatus.APPLYING: "primary",
            Participant.AttendStatus.APLLYFAILED: "danger",
            Participant.AttendStatus.APLLYSUCCESS: "info",
            Participant.AttendStatus.ATTENDED: "success",
            Participant.AttendStatus.UNATTENDED: "warning",
            Participant.AttendStatus.CANCELED: "secondary",
        }
        activity_color_list = [status_color[activity.status]
                               for activity in activities]
        attend_color_list = [status_color[status]
                             for status in participate_status_list]
        activity_info = list(
            zip(
                activities,
                participate_status_list,
                activity_is_same,
                activity_color_list,
                attend_color_list,
            )
        )
        activity_info.sort(key=lambda a: a[0].start, reverse=True)
        html_display["activity_info"] = activity_info
        html_display["activity_len"] = len(html_display["activity_info"])

        # 呈现信息
        # 首先是左边栏
        html_display = utils.get_user_left_narbar(
            person, is_myself, html_display)

        try:
            html_display["warn_code"] = int(
                request.GET.get("warn_code", 0)
            )  # 是否有来自外部的消息
        except:
            return redirect("/welcome/")
        html_display["warn_message"] = request.GET.get(
            "warn_message", "")  # 提醒的具体内容

        modpw_status = request.GET.get("modinfo", None)
        if modpw_status is not None and modpw_status == "success":
            html_display["warn_code"] = 2
            html_display["warn_message"] = "修改个人信息成功!"

        # 存储被查询人的信息
        context = dict()

        context["person"] = person

        def gender2title(g):
            return "他" if g == 0 else "她"

        context["title"] = (
            "我"
            if is_myself
            else gender2title(person.gender)
            if person.show_gender
            else "ta"
        )

        context["avatar_path"] = utils.get_user_ava(person, "Person")
        context["wallpaper_path"] = utils.get_user_wallpaper(person)

        html_display["title_name"] = "User Profile"
        html_display["narbar_name"] = "个人主页"
        html_display["help_message"] = local_dict["help_message"]["个人主页"]
        origin = request.get_full_path()

        return render(request, "stuinfo.html", locals())


@login_required(redirect_field_name="origin")
def request_login_org(request, name=None):  # 特指个人希望通过个人账户登入组织账户的逻辑
    """
        这个函数的逻辑是，个人账户点击左侧的管理组织直接跳转登录到组织账户
        首先检查登录的user是个人账户，否则直接跳转orginfo
        如果个人账户对应的是name对应的组织的最高权限人，那么允许登录，否则跳转回stuinfo并warning
    """
    user = request.user
    valid, user_type, html_display = utils.check_user_type(request.user)
    if not valid:
        return redirect("/logout/")
    if user_type == "Organization":
        return redirect("/orginfo/")
    try:
        me = NaturalPerson.objects.activated().get(person_id=user)
    except:  # 找不到合法的用户
        return redirect("/welcome/")
    if name is None:  # 个人登录未指定登入组织,属于不合法行为,弹回欢迎
        return redirect("/welcome/")
    else:  # 确认有无这个组织
        try:
            org = Organization.objects.get(oname=name)
        except:  # 找不到对应组织
            urls = "/stuinfo/" + me.name + "?warn_code=1&warn_message=找不到对应组织,请联系管理员!"
            return redirect(urls)
        try:
            position = Position.objects.activated().filter(org=org, person=me)
            assert len(position) == 1
            position = position[0]
            assert position.pos == 0
        except:
            urls = "/stuinfo/" + me.name + "?warn_code=1&warn_message=没有登录到该组织账户的权限!"
            return redirect(urls)
        # 到这里,是本人组织并且有权限登录
        auth.logout(request)
        auth.login(request, org.organization_id)  # 切换到组织账号
        if org.first_time_login:
            return redirect("/modpw/")
        return redirect("/orginfo/")


@login_required(redirect_field_name="origin")
def orginfo(request, name=None):
    """
        orginfo负责呈现组织主页，逻辑和stuinfo是一样的，可以参考
        只区分自然人和法人，不区分自然人里的负责人和非负责人。任何自然人看这个组织界面都是【不可管理/编辑组织信息】
    """
    user = request.user
    valid, user_type, html_display = utils.check_user_type(request.user)

    if not valid:
        return redirect("/logout/")

    me = get_person_or_org(user, user_type)

    if name is None:  # 此时登陆的必需是法人账号，如果是自然人，则跳转welcome
        if user_type == "Person":
            return redirect("/welcome/")
        try:
            org = Organization.objects.activated().get(organization_id=user)
        except:
            return redirect("/welcome/")
        return redirect("/orginfo/" + org.oname)

    try:  # 指定名字访问组织账号的，可以是自然人也可以是法人。在html里要注意区分！

        # 下面是组织信息

        org = Organization.objects.activated().get(oname=name)

    except:
        return redirect("/welcome/")

    organization_name = name
    organization_type_name = org.otype.otype_name
    org_avatar_path = utils.get_user_ava(org, "Organization")
    # org的属性 YQPoint 和 information 不在此赘述，直接在前端调用

    # 该学年、该学期、该组织的 活动的信息,分为 未结束continuing 和 已结束ended ，按时间顺序降序展现
    continuing_activity_list = (
        Activity.objects.activated()
        .filter(organization_id=org.organization_id_id)
        .filter(
            status__in=[
                Activity.Status.REVIEWING,
                Activity.Status.APPLYING,
                Activity.Status.WAITING,
                Activity.Status.PROGRESSING,
            ]
        )
        .order_by("-start")
    )

    ended_activity_list = (
        Activity.objects.activated()
        .filter(organization_id=org.organization_id_id)
        .filter(status__in=[Activity.Status.CANCELED, Activity.Status.END])
        .order_by("-start")
    )

    # 如果是用户登陆的话，就记录一下用户有没有加入该活动，用字典存每个活动的状态，再把字典存在列表里

    participant_status = ["申请中", "申请失败", "已报名", "已参与", "未参与", "放弃"]
    prepare_times = Activity.EndBeforeHours.prepare_times

    continuing_activity_list_participantrec = []
    for act in continuing_activity_list:
        dictmp = {}
        dictmp["act"] = act
        dictmp["endbefore"] = act.start - \
            timedelta(hours=prepare_times[act.endbefore])
        if user_type == "Person":
            existlist = Participant.objects.filter(activity_id_id=act.id).filter(
                person_id_id=me.person_id_id
            )
            if existlist:  # 判断是否非空
                dictmp["status"] = participant_status[existlist[0].status]
            else:
                dictmp["status"] = "无记录"
        continuing_activity_list_participantrec.append(dictmp)

    ended_activity_list_participantrec = []
    for act in ended_activity_list:
        dictmp = {}
        dictmp["act"] = act
        dictmp["endbefore"] = act.start - \
            timedelta(hours=prepare_times[act.endbefore])
        if user_type == "Person":
            existlist = Participant.objects.filter(activity_id_id=act.id).filter(
                person_id_id=me.person_id_id
            )
            if existlist:  # 判断是否非空
                dictmp["status"] = participant_status[existlist[0].status]
            else:
                dictmp["status"] = "无记录"
        ended_activity_list_participantrec.append(dictmp)

    # 判断我是不是老大, 首先设置为false, 然后如果有person_id和user一样, 就为True
    html_display["isboss"] = False

    # 组织成员list
    positions = Position.objects.activated().filter(org=org).order_by("pos")  # 升序
    member_list = []
    for p in positions:
        if p.person.person_id == user and p.pos == 0:
            html_display["isboss"] = True
        if p.show_post == True or p.pos == 0:
            member = {}
            member["person"] = p.person
            member["job"] = org.otype.get_name(p.pos)
            member["highest"] = True if p.pos == 0 else False
            member["avatar_path"] = utils.get_user_ava(
                member["person"], "Person")
            member_list.append(member)

    try:
        html_display["warn_code"] = int(
            request.GET.get("warn_code", 0))  # 是否有来自外部的消息
    except:
        return redirect("/welcome/")
    html_display["warn_message"] = request.GET.get(
        "warn_message", "")  # 提醒的具体内容

    modpw_status = request.GET.get("modinfo", None)
    if modpw_status is not None and modpw_status == "success":
        html_display["warn_code"] = 2
        html_display["warn_message"] = "修改组织信息成功!"

    # 补充左边栏信息

    # 判断是否为组织账户本身在登录
    html_display["is_myself"] = me == org

    # 再处理修改信息的回弹
    modpw_status = request.GET.get("modinfo", None)
    html_display["modpw_code"] = modpw_status is not None and modpw_status == "success"

    # 补充其余信息
    html_display = utils.get_org_left_narbar(
        org, html_display["is_myself"], html_display
    )

    # 组织活动的信息

    # 补充一些呈现信息
    html_display["title_name"] = "Org. Profile"
    html_display["narbar_name"] = "组织主页"

    # 转账后跳转
    origin = request.get_full_path()

    # 补充订阅该组织的按钮
    show_subscribe = False
    if user_type == "Person":
        show_subscribe = True
        subscribe_flag = True  # 默认在订阅列表中
        if organization_name in me.subscribe_list.values_list("oname", flat=True):
            subscribe_flag = False

    return render(request, "orginfo.html", locals())


@login_required(redirect_field_name="origin")
def homepage(request):
    valid, user_type, html_display = utils.check_user_type(request.user)
    is_person = True if user_type == "Person" else False
    if not valid:
        return redirect("/logout/")
    me = get_person_or_org(request.user, user_type)
    if me.first_time_login:
        return redirect("/modpw/")
    myname = me.name if is_person else me.oname

    # 直接储存在html_display中
    # profile_name = "个人主页" if is_person else "组织主页"
    # profile_url = "/stuinfo/" + myname if is_person else "/orginfo/" + myname

    html_display["is_myself"] = True
    if user_type == "Person":
        html_display = utils.get_user_left_narbar(
            me, html_display["is_myself"], html_display
        )
    else:
        html_display = utils.get_org_left_narbar(
            me, html_display["is_myself"], html_display
        )

    try:
        html_display["warn_code"] = int(
            request.GET.get("warn_code", 0))  # 是否有来自外部的消息
    except:
        return redirect("/welcome/")
    html_display["warn_message"] = request.GET.get(
        "warn_message", "")  # 提醒的具体内容

    # 补充一些呈现信息
    html_display["title_name"] = "Welcome Page"
    html_display["narbar_name"] = "近期要闻"  #
    return render(request, "welcome_page.html", locals())


@login_required(redirect_field_name="origin")
def account_setting(request):
    valid, user_type, html_display = utils.check_user_type(request.user)
    if not valid:
        return redirect("/logout/")
    # 在这个页面 默认回归为自己的左边栏
    html_display["is_myself"] = True
    user = request.user
    if user_type == "Person":
        info = NaturalPerson.objects.filter(person_id=user)
        userinfo = info.values()[0]

        useroj = NaturalPerson.objects.get(person_id=user)

        former_img = html_display["avatar_path"]
        #print(json.loads(request.body.decode("utf-8")))
        if request.method == "POST" and request.POST:

            attr_dict = dict()

            attr_dict['nickname'] = request.POST['nickname']
            attr_dict['biography'] = request.POST["aboutBio"]
            attr_dict['telephone'] = request.POST["tel"]
            attr_dict['email'] = request.POST["email"]
            attr_dict['stu_major'] = request.POST["major"]
            attr_dict['stu_grade'] = request.POST['grade']
            attr_dict['stu_class'] = request.POST['class']
            attr_dict['stu_dorm'] = request.POST['dorm']

            ava = request.FILES.get("avatar")
            gender = request.POST['gender']

            show_dict = dict()

            show_dict['show_nickname'] = request.POST.get('show_nickname') == 'on'
            show_dict['show_gender'] = request.POST.get('show_gender') == 'on'
            show_dict['show_tel'] = request.POST.get('show_tel') == 'on'
            show_dict['show_email'] = request.POST.get('show_email') == 'on'
            show_dict['show_major'] = request.POST.get('show_major') == 'on'
            show_dict['show_grade'] = request.POST.get('show_grade') == 'on'
            show_dict['show_dorm'] = request.POST.get('show_dorm') == 'on'

            
            expr = bool(ava  or (gender != useroj.get_gender_display()))
            expr += sum([(getattr(useroj, attr) != attr_dict[attr] and attr_dict[attr] != "") for attr in attr_dict.keys()])
            expr += sum([getattr(useroj, show_attr) != show_dict[show_attr] for show_attr in show_dict.keys()])

            if gender != useroj.gender:
                useroj.gender = NaturalPerson.Gender.MALE if gender == '男' else NaturalPerson.Gender.FEMALE
            for attr in attr_dict.keys():
                if getattr(useroj, attr) != attr_dict[attr] and attr_dict[attr] != "":
                    setattr(useroj, attr, attr_dict[attr])
            for show_attr in show_dict.keys():
                if getattr(useroj, show_attr) != show_dict[show_attr]:
                    setattr(useroj, show_attr, show_dict[show_attr])
            if ava is None:
                pass
            else:
                useroj.avatar = ava
            useroj.save()
            avatar_path = settings.MEDIA_URL + str(ava)
            if expr == False:
                return render(request, "person_account_setting.html", locals())

            else:
                upload_state = True
                return redirect("/stuinfo/?modinfo=success")
    else:
        info = Organization.objects.filter(organization_id=user)
        userinfo = info.values()[0]

        useroj = Organization.objects.get(organization_id=user)

        former_img = html_display["avatar_path"]

        if request.method == "POST" and request.POST:

            attr_dict = dict()
            attr_dict['introduction'] = request.POST['introduction']
            
            ava = request.FILES.get("avatar")
            
            expr = bool(ava)
            expr += sum([(getattr(useroj, attr) != attr_dict[attr] and attr_dict[attr] != "") for attr in attr_dict.keys()])

            for attr in attr_dict.keys():
                if getattr(useroj, attr) != attr_dict[attr] and attr_dict[attr] != "":
                    setattr(useroj, attr, attr_dict[attr])
            if ava is None:
                pass
            else:
                useroj.avatar = ava
            useroj.save()
            avatar_path = settings.MEDIA_URL + str(ava)
            if expr == False:
                return render(request, "org_account_setting.html", locals())
            else:
                upload_state = True
                return redirect("/orginfo/?modinfo=success")

<<<<<<< HEAD
    # 补充网页呈现所需信息
    html_display["title_name"] = "Account Setting"
    html_display["narbar_name"] = "账户设置"
    html_display["help_message"] = local_dict["help_message"]["账户设置"]
    
    # 然后是左边栏
    html_display = utils.get_user_left_narbar(
        useroj, html_display["is_myself"], html_display
    )

    if request.method == "POST" and request.POST:
        aboutbio = request.POST["aboutBio"]
        tel = request.POST["tel"]
        email = request.POST["email"]
        Major = request.POST["major"]
        ava = request.FILES.get("avatar")
        expr = bool(tel or Major or email or aboutbio or ava)
        if aboutbio != "":
            useroj.biography = aboutbio
        if Major != "":
            useroj.stu_major = Major
        if email != "":
            useroj.email = email
        if tel != "":
            useroj.telephone = tel
        if ava is None:
            pass
        else:
            useroj.avatar = ava
        useroj.save()
        avatar_path = settings.MEDIA_URL + str(ava)
        if expr == False:
            return render(request, "user_account_setting.html", locals())
=======
>>>>>>> ae21fa7d


<<<<<<< HEAD
    return render(request, "user_account_setting.html", locals())
=======
    # 补充网页呈现所需信息
    html_display["title_name"] = "Account Setting"
    html_display["narbar_name"] = "账户设置"


    if user_type == "Person":
        # 然后是左边栏
        html_display = utils.get_user_left_narbar(
            useroj, html_display["is_myself"], html_display
        )
        return render(request, "person_account_setting.html", locals())
    else:
        html_display = utils.get_org_left_narbar(
            useroj, html_display['is_myself'], html_display
        )
        return render(request, "org_account_setting.html", locals())

>>>>>>> ae21fa7d


def register(request):
    if request.user.is_superuser:
        if request.method == "POST" and request.POST:
            name = request.POST["name"]
            password = request.POST["password"]
            sno = request.POST["snum"]
            email = request.POST["email"]
            password2 = request.POST["password2"]
            stu_grade = request.POST["syear"]
            # gender = request.POST['sgender']
            if password != password2:
                render(request, "index.html")
            else:
                # user with same sno
                same_user = NaturalPerson.objects.filter(person_id=sno)
                if same_user:
                    render(request, "auth_register_boxed.html")
                same_email = NaturalPerson.objects.filter(email=email)
                if same_email:
                    render(request, "auth_register_boxed.html")

                # OK!
                user = User.objects.create(username=sno)
                user.set_password(password)
                user.save()

                new_user = NaturalPerson.objects.create(person_id=user)
                new_user.name = name
                new_user.email = email
                new_user.stu_grade = stu_grade
                new_user.save()
                return HttpResponseRedirect("/index/")
        return render(request, "auth_register_boxed.html")
    else:
        return HttpResponseRedirect("/index/")


# @login_required(redirect_field_name=None)
def logout(request):
    auth.logout(request)
    return HttpResponseRedirect("/index/")


"""
def org_spec(request, *args, **kwargs):
    arg = args[0]
    org_dict = local_dict['org']
    topic = org_dict[arg]
    org = Organization.objects.filter(oname=topic)
    pos = Position.objects.filter(Q(org=org) | Q(pos='部长') | Q(pos='老板'))
    try:
        pos = Position.objects.filter(Q(org=org) | Q(pos='部长') | Q(pos='老板'))
        boss_no = pos.values()[0]['person_id']#存疑，可能还有bug here
        boss = NaturalPerson.objects.get(person_id=boss_no).name
        job = pos.values()[0]['pos']
    except:
        person_incharge = '负责人'
    return render(request, 'org_spec.html', locals())
"""


def get_stu_img(request):
    print("in get stu img")
    stuId = request.GET.get("stuId")
    if stuId is not None:
        try:
            stu = NaturalPerson.objects.get(person_id=stuId)
            img_path = utils.get_user_ava(stu, "Person")
            return JsonResponse({"path": img_path}, status=200)
        except:
            return JsonResponse({"message": "Image not found!"}, status=404)
    return JsonResponse({"message": "User not found!"}, status=404)


def search(request):
    """
        搜索界面的呈现逻辑
        分成搜索个人和搜索组织两个模块，每个模块的呈现独立开，有内容才呈现，否则不显示
        搜索个人：
            支持使用姓名搜索，支持对未设为不可见的昵称和专业搜索
            搜索结果的呈现采用内容/未公开表示，所有列表为people_filed
        搜索组织
            支持使用组织名、组织类型搜索、一级负责人姓名
            组织的呈现内容由拓展表体现，不在这个界面呈现具体成员
            add by syb:
            支持通过组织名、组织类型来搜索组织
            支持通过公开关系的个人搜索组织，即如果某自然人用户可以被上面的人员搜索检出，
            而且该用户选择公开其与组织的关系，那么该组织将在搜索界面呈现。
            搜索结果的呈现内容见organization_field
        搜索活动
            支持通过活动名、组织来搜索活动。只要可以搜索到组织，组织对应的活动就也可以被搜到
            搜索结果的呈现见activity_field
    """

    valid, user_type, html_display = utils.check_user_type(request.user)
    if not valid:
        return redirect("/logout/")

    """
    is_person = True if user_type == "Person" else False
    me = get_person_or_org(request.user, user_type)
    html_display["is_myself"] = True
    if is_person:
        html_display = utils.get_user_left_narbar(
            me, html_display["is_myself"], html_display
        )
    else:
        html_display = utils.get_org_left_narbar(
            me, html_display["is_myself"], html_display
        )
    """

    query = request.GET.get("Query", "")
    if query == "":
        return redirect("/welcome/")

    not_found_message = "找不到符合搜索的信息或相关内容未公开！"
    # 首先搜索个人, 允许搜索姓名或者公开的专业, 删去小名搜索
    people_list = NaturalPerson.objects.filter(
        Q(name__icontains=query)
        | (  # (Q(nickname__icontains=query) & Q(show_nickname=True)) |
            Q(stu_major__icontains=query) & Q(show_major=True)
        )
    )
    # 接下来准备呈现的内容
    # 首先是准备搜索个人信息的部分
    people_field = [
        "姓名",
        "年级",
        "班级",
        # "昵称",
        # "性别",
        "专业",
        # "邮箱",
        # "电话",
        # "宿舍",
        "状态",
    ]  # 感觉将年级和班级分开呈现会简洁很多

    # 搜索组织
    # 先查找query作为姓名包含在字段中的职务信息, 选的是post为true或者职务等级为0
    pos_list = Position.objects.activated().filter(
        Q(person__name__icontains=query) & (Q(show_post=True) | Q(pos=0))
    )
    # 通过组织名、组织类名、和上述的职务信息对应的组织信息
    organization_list = Organization.objects.filter(
        Q(oname__icontains=query)
        | Q(otype__otype_name__icontains=query)
        | Q(id__in=pos_list.values("org"))
    ).prefetch_related("position_set")

    org_display_list = []
    for org in organization_list:
        org_display_list.append(
            {
                "oname": org.oname,
                "otype": org.otype,
                "pos0": [
                    w["person__name"]
                    for w in list(
                        org.position_set.activated()
                        .filter(pos=0)
                        .values("person__name")
                    )
                ],
            }
        )

    # 组织要呈现的具体内容
    organization_field = ["组织名称", "组织类型", "负责人", "近期活动"]

    # 搜索活动
    activity_list = Activity.objects.filter(
        Q(title__icontains=query) | Q(organization_id__oname__icontains=query)
    )

    # 活动要呈现的内容
    activity_field = ["活动名称", "承办组织", "状态"]

    me = get_person_or_org(request.user, user_type)
    html_display["is_myself"] = True
    if user_type == "Person":
        html_display = utils.get_user_left_narbar(
            me, html_display["is_myself"], html_display
        )
    else:
        html_display = utils.get_org_left_narbar(
            me, html_display["is_myself"], html_display
        )
    # 补充一些呈现信息
    html_display["title_name"] = "Search"
    html_display["narbar_name"] = "信息搜索"  #

    return render(request, "search.html", locals())


def test(request):
    request.session["cookies"] = "hello, i m still here."
    return render(request, "all_org.html")


def forget_password(request):
    """
        忘记密码页（Pylance可以提供文档字符串支持）
        页面效果
        -------
        - 根据（邮箱）验证码完成登录，提交后跳转到修改密码界面
        - 本质是登录而不是修改密码
        - 如果改成支持验证码登录只需修改页面和跳转（记得修改函数和页面名）
        页面逻辑
        -------
        1. 发送验证码
            1.5 验证码冷却避免多次发送
        2. 输入验证码
            2.5 保留表单信息
        3. 错误提醒和邮件发送提醒
        实现逻辑
        -------
        - 通过脚本使按钮提供不同的`send_captcha`值，区分按钮
        - 通过脚本实现验证码冷却，页面刷新后重置冷却（避免过长等待影响体验）
        - 通过`session`保证安全传输验证码和待验证用户
        - 成功发送/登录后才在`session`中记录信息
        - 页面模板中实现消息提醒
            - `err_code`非零值代表错误，在页面中显示
            - `err_code`=`0`或`4`是预设的提醒值，额外弹出提示框
            - forget_password.html中可以进一步修改
        - 尝试发送验证码后总是弹出提示框，通知用户验证码的发送情况
        注意事项
        -------
        - 尝试忘记密码的不一定是本人，一定要做好隐私和逻辑处理
            - 用户邮箱应当部分打码，避免向非本人提供隐私数据！
        - 不发送消息时`err_code`应为`None`或不声明，不同于modpw
        - `err_code`=`4`时弹出
        - 连接设置的timeout为6s
        - 如果引入企业微信验证，建议将send_captcha分为'qywx'和'email'
    """
    if request.session.get("received_user"):
        username = request.session["received_user"]  # 自动填充，方便跳转后继续
    if request.method == "POST":
        username = request.POST["username"]
        send_captcha = request.POST["send_captcha"] == "yes"
        vertify_code = request.POST["vertify_code"]  # 用户输入的验证码

        user = User.objects.filter(username=username)
        if not user:
            err_code = 1
            err_message = "账号不存在"
        elif len(user) != 1:
            err_code = 1
            err_message = "账号不唯一，请联系管理员"
        else:
            user = User.objects.get(username=username)
            try:
                useroj = NaturalPerson.objects.get(person_id=user)  # 目前只支持自然人
            except:
                err_code = 1
                err_message = "暂不支持组织账号忘记密码！"
                return render(request, "forget_password.html", locals())
            isFirst = useroj.first_time_login
            if isFirst:
                err_code = 2
                err_message = "初次登录密码与账号相同！"
            elif send_captcha:
                email = useroj.email
                if not email or email.lower() == "none" or "@" not in email:
                    err_code = 3
                    err_message = "您没有设置邮箱，请联系管理员" + \
                        "或发送姓名、学号和常用邮箱至gypjwb@pku.edu.cn进行修改"  # TODO:记得填
                else:
                    # randint包含端点，randrange不包含
                    captcha = random.randrange(1000000)
                    captcha = f"{captcha:06}"
                    msg = (
                        f"<h3><b>亲爱的{useroj.name}同学：</b></h3><br/>"
                        "您好！您的账号正在进行邮箱验证，本次请求的验证码为：<br/>"
                        f'<p style="color:orange">{captcha}'
                        '<span style="color:gray">(仅'
                        f'<a href="{request.build_absolute_uri()}">当前页面</a>'
                        '有效)</span></p>'
                        f'点击进入<a href="{request.build_absolute_uri("/")}">元培成长档案</a><br/>'
                        "<br/>"
                        "元培学院开发组<br/>" + datetime.now().strftime("%Y年%m月%d日")
                    )
                    post_data = {
                        "sender": "元培学院开发组", # 发件人标识
                        "toaddrs": [email],         # 收件人列表
                        "subject": "YPPF登录验证",  # 邮件主题/标题
                        "content": msg,             # 邮件内容
                        # 若subject为空, 第一个\n视为标题和内容的分隔符
                        "html": True,  # 可选 如果为真则content被解读为html
                        "private_level": 0,  # 可选 应在0-2之间
                        # 影响显示的收件人信息
                        # 0级全部显示, 1级只显示第一个收件人, 2级只显示发件人
                        "secret": email_coder.encode(msg),  # content加密后的密文
                    }
                    post_data = json.dumps(post_data)
                    pre, suf = email.rsplit("@", 1)
                    if len(pre) > 5:
                        pre = pre[:2] + "*" * len(pre[2:-3]) + pre[-3:]
                    try:
                        response = requests.post(
                            email_url, post_data, timeout=6)
                        response = response.json()
                        if response["status"] != 200:
                            err_code = 4
                            err_message = f"未能向{pre}@{suf}发送邮件"
                            print("向邮箱api发送失败，原因：", response["data"]["errMsg"])
                        else:
                            # 记录验证码发给谁 不使用username防止被修改
                            request.session["received_user"] = username
                            request.session["captcha"] = captcha
                            err_code = 0
                            err_message = f"验证码已发送至{pre}@{suf}"
                    except:
                        err_code = 4
                        err_message = "邮件发送失败：超时"
            else:
                captcha = request.session.get("captcha", "")
                received_user = request.session.get("received_user", "")
                if len(captcha) != 6 or username != received_user:
                    err_code = 5
                    err_message = "请先发送验证码"
                elif vertify_code.upper() == captcha.upper():
                    auth.login(request, user)
                    request.session.pop("captcha")
                    request.session.pop("received_user")    # 成功登录后不再保留
                    request.session["username"] = username
                    request.session["forgetpw"] = "yes"
                    return redirect(reverse("modpw"))
                else:
                    err_code = 6
                    err_message = "验证码不正确"
    return render(request, "forget_password.html", locals())


@login_required(redirect_field_name="origin")
def modpw(request):
    valid, user_type, html_display = utils.check_user_type(request.user)
    if not valid:
        return redirect("/index/")
    me = get_person_or_org(request.user, user_type)
    html_display["is_myself"] = True
    if user_type == "Person":
        html_display = utils.get_user_left_narbar(
            me, html_display["is_myself"], html_display
        )
    else:
        html_display = utils.get_org_left_narbar(
            me, html_display["is_myself"], html_display
        )

    # 补充一些呈现信息
    html_display["title_name"] = "Modify Password"
    html_display["narbar_name"] = "修改密码"

    err_code = 0
    err_message = None
    forgetpw = request.session.get("forgetpw", "") == "yes"  # added by pht
    user = request.user
    username = user.username

    isFirst = me.first_time_login
    if request.method == "POST" and request.POST:
        oldpassword = request.POST["pw"]
        newpw = request.POST["new"]
        strict_check = False

        if oldpassword == newpw and strict_check and not forgetpw:  # modified by pht
            err_code = 1
            err_message = "新密码不能与原密码相同"
        elif newpw == username and strict_check:
            err_code = 2
            err_message = "新密码不能与学号相同"
        elif newpw != oldpassword and forgetpw:  # added by pht
            err_code = 5
            err_message = "两次输入的密码不匹配"
        else:
            userauth = auth.authenticate(
                username=username, password=oldpassword)
            if forgetpw:  # added by pht: 这是不好的写法，可改进
                userauth = True
            if userauth:
                try:  # modified by pht: if检查是错误的，不存在时get会报错
                    user.set_password(newpw)
                    user.save()
                    me.first_time_login = False
                    me.save()

                    if forgetpw:
                        request.session.pop("forgetpw")  # 删除session记录

                    urls = reverse("index") + "?modinfo=success"
                    return redirect(urls)
                except:  # modified by pht: 之前使用的if检查是错误的
                    err_code = 3
                    err_message = "学号不存在"
            else:
                err_code = 4
                err_message = "原始密码不正确"
    return render(request, "modpw.html", locals())


# 调用的时候最好用 try
# 调用者把 activity_id 作为参数传过来
def applyActivity(request, activity_id, willingness):
    context = dict()
    context["success"] = False
    CREATE = True
    with transaction.atomic():
        try:
            activity = Activity.objects.select_for_update().get(id=activity_id)
            payer = NaturalPerson.objects.select_for_update().get(
                person_id=request.user
            )
        except:
            context["msg"] = "未能找到活动"
            return context
        """
        assert len(activity) == 1
        assert len(payer) == 1
        activity = activity[0]
        payer = payer[0]
        """
        if activity.status != Activity.Status.APPLYING:
            context["msg"] = "活动未开放报名."
            return context

        try:
            participant = Participant.objects.select_for_update().get(
                activity_id=activity, person_id=payer
            )
            if (
                participant.status == Participant.AttendStatus.APPLYING
                or participant.status == Participant.AttendStatus.APLLYSUCCESS
            ):
                context["msg"] = "您已申请报名过该活动。"
                return context
            elif (
                participant.status == Participant.AttendStatus.ATTENDED
                or participant.status == Participant.AttendStatus.APPLYING.UNATTENDED
            ):
                context["msg"] = "活动已开始。"
                return context
            elif participant.status == Participant.AttendStatus.CANCELED:
                CREATE = False
        except:
            pass
        organization_id = activity.organization_id_id
        orgnization = Organization.objects.select_for_update().get(id=organization_id)
        """
        assert len(orgnization) == 1
        orgnization = orgnization[0]
        """

        if not activity.bidding:
            amount = float(activity.YQPoint)
            # transaction，直接减没事
            if activity.current_participants < activity.capacity:
                activity.current_participants += 1
            else:
                context["msg"] = "活动已报满，请稍后再试。"
                return context
        else:
            amount = float(willingness)
            try:
                assert activity.YQPoint <= amount <= activity.YQPoint * 3
            except:
                context["msg"] = "投点范围为基础值的 1-3 倍"
                return context
            # 依然增加，此时current_participants统计的是报名的人数，是可以比总人数多的
            activity.current_participants += 1

        try:
            assert amount == int(amount * 10) / 10
        except:
            context["msg"] = "精度最高为一位小数"
            return context

        if payer.YQPoint < amount:
            context["msg"] = "没有足够的元气值。"
            return context

        payer.YQPoint -= amount

        record = TransferRecord.objects.create(
            proposer=request.user, recipient=orgnization.organization_id
        )
        record.amount = amount
        record.message = f"Participate Activity {activity.title}"
        orgnization.YQPoint += float(amount)
        record.status = TransferRecord.TransferStatus.ACCEPTED

        record.time = str(datetime.now())
        record.corres_act = activity

        if CREATE:
            participant = Participant.objects.create(
                activity_id=activity, person_id=payer
            )
        if not activity.bidding:
            participant.status = Participant.AttendStatus.APLLYSUCCESS
        else:
            participant.status = Participant.AttendStatus.APPLYING

        participant.save()
        record.save()
        payer.save()
        activity.save()
        orgnization.save()

    context["pStatus"] = participant.status
    context["msg"] = "操作成功。"
    context["success"] = True
    return context


# 用已有的搜索，加一个转账的想他转账的 field
# 调用的时候传一下 url 到 origin
# 搜索不希望出现学号，rid 为 User 的 index
@login_required(redirect_field_name="origin")
def transaction_page(request, rid=None):
    valid, user_type, html_display = utils.check_user_type(request.user)
    if not valid:
        return redirect("/index/")
    me = get_person_or_org(request.user, user_type)
    html_display["is_myself"] = True
    if user_type == "Person":
        html_display = utils.get_user_left_narbar(
            me, html_display["is_myself"], html_display
        )
    else:
        html_display = utils.get_org_left_narbar(
            me, html_display["is_myself"], html_display
        )

    # 补充一些呈现信息
    html_display["title_name"] = "Transaction"
    html_display["narbar_name"] = "发起转账"

    context = dict()
    if request.method == "POST":
        # 如果是post方法，从数据中读取rid
        rid = request.POST.get("rid")  # index

    # 同样首先进行合法性检查
    try:
        user = User.objects.get(id=rid)
        recipient = get_person_or_org(user)
    except:
        urls = "/welcome/" + "?warn_code=1&warn_message=遭遇非法收款人!如有问题, 请联系管理员!"
        return redirect(urls)

    # 不要转给自己
    if int(rid) == request.user.id:
        urls = "/welcome/" + "?warn_code=1&warn_message=遭遇非法收款人!如有问题, 请联系管理员!"
        return redirect(urls)

    # 获取名字
    _, _, context = utils.check_user_type(user)
    name = recipient.name if context["user_type"] == "Person" else recipient.oname
    context["name"] = name
    context["rid"] = rid
    context["YQPoint"] = me.YQPoint

    # 储存返回跳转的url
    if context["user_type"] == "Person":
        context["return_url"] = (
            context["profile_url"] + context["name"] + "+" + context["rid"]
        )
    else:
        context["return_url"] = context["profile_url"] + context["name"]

    # 如果是post, 说明发起了一起转账
    # 到这里, rid没有问题, 接收方和发起方都已经确定
    if request.method == "POST":
        # 获取转账消息, 如果没有消息, 则为空
        transaction_msg = request.POST.get("msg", "")

        # 检查发起转账的数据
        try:
            amount = float(request.POST.get("amount", None))
            assert amount is not None
            assert amount > 0
        except:
            html_display["warn_code"] = 1
            html_display["warn_message"] = "转账金额为空或为负数, 请填写合法的金额!"
            return render(request, "transaction_page.html", locals())

        if int(amount * 10) / 10 != amount:
            html_display["warn_code"] = 1
            html_display["warn_message"] = "转账金额的最大精度为0.1, 请填写合法的金额!"
            return render(request, "transaction_page.html", locals())

        # 到这里, 参数的合法性检查完成了, 接下来应该是检查发起人的账户, 够钱就转
        try:
            with transaction.atomic():
                # 首先锁定用户
                if user_type == "Person":
                    payer = (
                        NaturalPerson.objects.activated()
                        .select_for_update()
                        .get(person_id=request.user)
                    )
                else:
                    payer = (
                        Organization.objects.activated()
                        .select_for_update()
                        .get(organization_id=request.user)
                    )

                # 接下来确定金额
                if payer.YQPoint < amount:
                    html_display["warn_code"] = 1
                    html_display["warn_message"] = (
                        "现存元气值余额为"
                        + str(payer.YQPoint)
                        + ", 不足以发起额度为"
                        + str(amount)
                        + "的转账!"
                    )
                else:
                    payer.YQPoint -= amount
                    record = TransferRecord.objects.create(
                        proposer=request.user,
                        recipient=user,
                        amount=amount,
                        message=transaction_msg,
                    )
                    record.save()
                    payer.save()
                    warn_message = "成功发起向" + name + "的转账! 元气值将在对方确认后到账。"

                    notification_create(
                        receiver=user,
                        sender=request.user,
                        typename=Notification.Type.NEEDDO,
                        title=Notification.Title.TRANSFER_CONFIRM,
                        content=transaction_msg,
                        URL="/myYQPoint/",
                        relate_TransferRecord=record,
                    )
                    # 跳转回主页, 首先先get主页位置
                    urls = (
                        context["return_url"]
                        + f"?warn_code=2&warn_message={warn_message}"
                    )
                    return redirect(urls)

        except:
            html_display["warn_code"] = 1
            html_display["warn_message"] = "出现无法预料的问题, 请联系管理员!"

    return render(request, "transaction_page.html", locals())


# 涉及表单，一般就用 post 吧
# 这边先扣，那边先不加，等确认加
# 预期这边成功之后，用企业微信通知接收方，调转到查看未接收记录的窗口
@require_POST
@login_required(redirect_field_name="origin")
def start_transaction(request):
    rid = request.POST.get("rid")  # index
    origin = request.POST.get("origin")
    amount = request.POST.get("amount")
    amount = float(amount)
    transaction_msg = request.POST.get("msg")
    name = request.POST.get("name")
    context = dict()
    context["origin"] = origin

    user = User.objects.get(id=rid)

    try:
        # 允许一位小数
        assert amount == int(float(amount) * 10) / 10
        assert amount > 0
    except:
        context[
            "msg"
        ] = "Unexpected amount. If you are not deliberately doing this, please contact the administrator to report this bug."
        return render(request, "msg.html", context)

    try:
        user = User.objects.get(id=rid)
    except:
        context[
            "msg"
        ] = "Unexpected recipient. If you are not deliberately doing this, please contact the administrator to report this bug."
        return render(request, "msg.html", context)

    try:
        payer = get_person_or_org(request.user)
        with transaction.atomic():
            if payer.YQPoint >= float(amount):
                payer.YQPoint -= float(amount)
            else:
                raise ValueError
            # TODO 目前用的是 nickname，可能需要改成 name
            # 需要确认 create 是否会在数据库产生记录，如果不会是否会有主键冲突？
            record = TransferRecord.objects.create(
                proposer=request.user, recipient=user
            )
            record.amount = amount
            record.message = transaction_msg
            record.time = str(datetime.now())
            record.save()
            payer.save()

    except:
        context[
            "msg"
        ] = "Check if you have enough YQPoint. If so, please contact the administrator to report this bug."
        return render(request, "msg.html", context)

    context["msg"] = "Waiting the recipient to confirm the transaction."
    return render(request, "msg.html", context)


def confirm_transaction(request, tid=None, reject=None):
    context = dict()
    context["warn_code"] = 1  # 先假设有问题
    with transaction.atomic():
        try:
            record = TransferRecord.objects.select_for_update().get(
                id=tid, recipient=request.user
            )

        except Exception as e:

            context["warn_message"] = "交易遇到问题, 请联系管理员!" + str(e)
            return context

        if record.status != TransferRecord.TransferStatus.WAITING:
            context["warn_message"] = "交易已经完成, 请不要重复操作!"
            return context

        payer = record.proposer
        try:
            if hasattr(payer, "naturalperson"):
                payer = (
                    NaturalPerson.objects.activated()
                    .select_for_update()
                    .get(person_id=payer)
                )
            else:
                payer = Organization.objects.select_for_update().get(
                    organization_id=payer
                )
        except:
            context["warn_message"] = "交易对象不存在或已毕业, 请联系管理员!"
            return context

        recipient = record.recipient
        if hasattr(recipient, "naturalperson"):
            recipient = (
                NaturalPerson.objects.activated()
                .select_for_update()
                .get(person_id=recipient)
            )
        else:
            recipient = Organization.objects.select_for_update().get(
                organization_id=recipient
            )

        if reject is True:
            record.status = TransferRecord.TransferStatus.REFUSED
            payer.YQPoint += record.amount
            payer.save()
            context["warn_message"] = "拒绝转账成功!"
            notification_create(
                receiver=record.proposer,
                sender=record.recipient,
                typename=Notification.Type.NEEDREAD,
                title=Notification.Title.TRANSFER_FEEDBACK,
                content=f"{str(record.recipient)}拒绝了您的转账。",
                URL="/myYQpoint/",
            )
            notification_status_change(record.transfer_notification.id)
        else:
            record.status = TransferRecord.TransferStatus.ACCEPTED
            recipient.YQPoint += record.amount
            recipient.save()
            context["warn_message"] = "交易成功!"
            notification_create(
                receiver=record.proposer,
                sender=record.recipient,
                typename=Notification.Type.NEEDREAD,
                title=Notification.Title.TRANSFER_FEEDBACK,
                content=f"{str(record.recipient)}接受了您的转账。",
                URL="/myYQpoint/",
            )
            notification_status_change(record.transfer_notification.get().id)
        record.finish_time = datetime.now()  # 交易完成时间
        record.save()
        context["warn_code"] = 2

        return context

    context["warn_message"] = "交易遇到问题, 请联系管理员!"
    return context


def record2Display(record_list, user):  # 对应myYQPoint函数中的table_show_list
    lis = []
    amount = {"send": 0.0, "recv": 0.0}
    # 储存这个列表中所有record的元气值的和
    for record in record_list:
        lis.append({})

        # 确定类型
        record_type = "send" if record.proposer.username == user.username else "recv"

        # id
        lis[-1]["id"] = record.id

        # 时间
        lis[-1]["start_time"] = record.start_time.strftime("%m/%d %H:%M")
        if record.finish_time is not None:
            lis[-1]["finish_time"] = record.finish_time.strftime("%m/%d %H:%M")

        # 对象
        # 如果是给出列表，那么对象就是接收者
        obj_user = record.recipient if record_type == "send" else record.proposer
        lis[-1]["obj_direct"] = "To  " if record_type == "send" else "From"
        if hasattr(obj_user, "naturalperson"):  # 如果OneToOne Field在个人上
            lis[-1]["obj"] = obj_user.naturalperson.name
            lis[-1]["obj_url"] = "/stuinfo/" + \
                lis[-1]["obj"] + "+" + str(obj_user.id)
        else:
            lis[-1]["obj"] = obj_user.organization.oname
            lis[-1]["obj_url"] = "/orginfo/" + lis[-1]["obj"]

        # 金额
        lis[-1]["amount"] = record.amount
        amount[record_type] += record.amount

        # 留言
        lis[-1]["message"] = record.message
        lis[-1]["if_act_url"] = False
        if record.corres_act is not None:
            lis[-1]["message"] = "活动" + record.corres_act.title + "积分"
            # TODO 这里还需要补充一个活动跳转链接

        # 状态
        lis[-1]["status"] = record.get_status_display()

    # 对外展示为 1/10
    """
    统一在前端修改
    for key in amount:
        amount[key] = amount[key]/10
    """
    # 由于误差, 将amount调整为小数位数不超过2
    for key in amount.keys():
        amount[key] = round(amount[key], 1)
    return lis, amount


# modified by Kinnuch


@login_required(redirect_field_name="origin")
def myYQPoint(request):
    valid, user_type, html_display = utils.check_user_type(request.user)
    if not valid:
        return redirect("/logout/")

    # 接下来处理POST相关的内容
    html_display["warn_code"] = 0
    if request.method == "POST":  # 发生了交易处理的事件
        try:  # 检查参数合法性
            post_args = request.POST.get("post_button")
            record_id, action = post_args.split(
                "+")[0], post_args.split("+")[1]
            assert action in ["accept", "reject"]
            reject = action == "reject"
        except:
            html_display["warn_code"] = 1
            html_display["warn_message"] = "交易遇到问题,请不要非法修改参数!"

        if html_display["warn_code"] == 0:  # 如果传入参数没有问题
            # 调用确认预约API
            context = confirm_transaction(request, record_id, reject)
            # 此时warn_code一定是1或者2，必定需要提示
            html_display["warn_code"] = context["warn_code"]
            html_display["warn_message"] = context["warn_message"]

    me = get_person_or_org(request.user, user_type)
    html_display["is_myself"] = True
    if user_type == "Person":
        html_display = utils.get_user_left_narbar(
            me, html_display["is_myself"], html_display
        )
    else:
        html_display = utils.get_org_left_narbar(
            me, html_display["is_myself"], html_display
        )
    # 补充一些呈现信息
    html_display["title_name"] = "My YQPoint"
    html_display["narbar_name"] = "我的元气值"  #
    html_display["help_message"] = local_dict["help_message"]["我的元气值"]

    to_send_set = TransferRecord.objects.filter(
        proposer=request.user, status=TransferRecord.TransferStatus.WAITING
    )

    to_recv_set = TransferRecord.objects.filter(
        recipient=request.user, status=TransferRecord.TransferStatus.WAITING
    )

    issued_send_set = TransferRecord.objects.filter(
        proposer=request.user,
        status__in=[
            TransferRecord.TransferStatus.ACCEPTED,
            TransferRecord.TransferStatus.REFUSED,
        ],
    )

    issued_recv_set = TransferRecord.objects.filter(
        recipient=request.user,
        status__in=[
            TransferRecord.TransferStatus.ACCEPTED,
            TransferRecord.TransferStatus.REFUSED,
        ],
    )

    issued_recv_set = TransferRecord.objects.filter(
        recipient=request.user,
        status__in=[
            TransferRecord.TransferStatus.ACCEPTED,
            TransferRecord.TransferStatus.REFUSED,
        ],
    )

    # to_set 按照开始时间降序排列
    to_set = to_send_set.union(to_recv_set).order_by("-start_time")
    # issued_set 按照完成时间及降序排列
    # 这里应当要求所有已经issued的记录是有执行时间的
    issued_set = issued_send_set.union(
        issued_recv_set).order_by("-finish_time")

    to_list, amount = record2Display(to_set, request.user)
    issued_list, _ = record2Display(issued_set, request.user)

    """
    to_send_list, to_send_amount = record2Display(record_list=TransferRecord.objects.filter(
        proposer=request.user, status=TransferRecord.TransferStatus.WAITING),
        record_type='send')
    to_recv_list, to_recv_amount = record2Display(record_list=TransferRecord.objects.filter(
        recipient=request.user, status=TransferRecord.TransferStatus.WAITING),
        record_type='recv')
    issued_send_list, _ = record2Display(record_list=TransferRecord.objects.filter(proposer=request.user, status__in=[
        TransferRecord.TransferStatus.ACCEPTED, TransferRecord.TransferStatus.REFUSED]),
        record_type='send')
    issued_recv_list, _ = record2Display(record_list=TransferRecord.objects.filter(recipient=request.user, status__in=[
        TransferRecord.TransferStatus.ACCEPTED, TransferRecord.TransferStatus.REFUSED]),
        record_type='recv')
    to_list = to_recv_list + to_send_list
    issued_list = issued_recv_list + issued_send_list
    # to_list 按照发起时间倒序排列
    to_list = sorted(to_list, key=lambda x: x['finish_time'], reverse=...)
    # issued_list 按照处理时间倒序排列
    """

    show_table = {
        "obj": "对象",
        "time": "时间",
        "amount": "金额",
        "message": "留言",
        "status": "状态",
    }

    return render(request, "myYQPoint.html", locals())


@login_required(redirect_field_name="origin")
def showActivities(request):

    # TODO 改一下前端，感觉一条一条的更好看一点？ 以及链接到下面的 viewActivity
    notes = [
        {"title": "活动名称1", "Date": "11/01/2019",
            "Address": ["B107A", "B107B"]},
        {"title": "活动名称2", "Date": "11/02/2019", "Address": ["B108A"]},
        {"title": "活动名称3", "Date": "11/02/2019", "Address": ["B108A"]},
        {"title": "活动名称4", "Date": "11/02/2019", "Address": ["B108A"]},
        {"title": "活动名称5", "Date": "11/02/2019", "Address": ["B108A"]},
    ]

    person = True  # 人/法人

    return render(request, "notes.html", locals())


"""
-----------------------------
页面逻辑：
1. 方法为 GET 时，展示一个活动的详情。
    a. 如果当前用户是个人，有立即报名/已报名的 button
    b. 如果当前用户是组织，并且是该活动的所有者，有修改和取消活动的 button
2. 方法为 POST 时，通过 option 确定操作
    a. 如果修改活动，跳转到 addActivity
    b. 如果取消活动，本函数处理
    c. 如果报名活动，本函数处理 ( 还未实现 )
# TODO
个人操作，包括报名与取消
----------------------------
活动逻辑
1. 活动开始前一小时，不能修改活动
2. 活动开始当天晚上之前，不能再取消活动 ( 目前用的 12 小时，感觉基本差不多 )
"""


@login_required(redirect_field_name="origin")
def viewActivity(request, aid=None):
    """
    aname = str(request.POST["aname"])  # 活动名称
    organization_id = request.POST["organization_id"]  # 组织id
    astart = request.POST["astart"]  # 默认传入的格式为 2021-07-21 21:00:00
    afinish = request.POST["afinish"]
    content = str(request.POST["content"])
    URL = str(request.POST["URL"])  # 活动推送链接
    QRcode = request.POST["QRcode"]  # 收取元气值的二维码
    aprice = request.POST["aprice"]  # 活动价格
    capacity = request.POST["capacity"]  # 活动举办的容量
    """
    try:
        aid = int(aid)
        activity = Activity.objects.get(id=aid)
    except:
        return redirect("/showActivities/")

    valid, user_type, html_display = utils.check_user_type(request.user)
    if not valid:
        return redirect("/showActivities/")
    me = get_person_or_org(request.user, user_type)

    # 活动全部基本信息
    title = activity.title
    """
    org = Organization.objects.activated().get(
        organization_id_id=activity.organization_id_id
    )
    """
    org = activity.organization_id

    org_name = org.oname
    org_avatar_path = utils.get_user_ava(org, "Organization")
    org_type = OrganizationType.objects.get(otype_id=org.otype_id).otype_name
    start_time = activity.start
    end_time = activity.end
    prepare_times = Activity.EndBeforeHours.prepare_times
    apply_deadline = activity.start - \
        timedelta(hours=prepare_times[activity.endbefore])
    introduction = activity.introduction
    aURL = activity.URL
    aQRcode = activity.QRcode
    bidding = activity.bidding
    price = activity.YQPoint
    current_participants = activity.current_participants
    status = activity.status
    capacity = activity.capacity
    if capacity == -1 or capacity == 10000:
        capacity = "INF"

    # 特判
    person = False
    if user_type == "Person":
        person = True
        try:
            participant = Participant.objects.get(
                activity_id=activity, person_id=me.person_id_id
            )
            pStatus = participant.status
        except:
            # 无记录
            pStatus = -1
    ownership = False
    if not person and org.organization_id == request.user:
        ownership = True

    # 处理 get 请求
    if request.method == "GET":
        return render(request, "activity_info.html", locals())

    html_display = dict()
    if request.POST is None:
        html_display["warn_code"] = 1
        html_display["warn_message"] = "非法的 POST 请求。如果您不是故意操作，请联系管理员汇报此 Bug."
        return render(request, "activity_info.html", locals())
    # 处理 post 请求
    # try:
    option = request.POST.get("option")
    if option == "cancel":
        if (
            activity.status == activity.Status.CANCELED
            or activity.status == activity.Status.END
        ):
            html_display["warn_code"] = 1
            html_display["warn_message"] = "当前活动已取消或结束。"
            return render(request, "activity_info.html", locals())

        if activity.status == activity.Status.PROGRESSING:
            if activity.start + timedelta(hours=12) < datetime.now():
                html_display["warn_code"] = 1
                html_display["warn_message"] = "活动已进行 12 小时以上，不能取消。"
                return render(request, "activity_info.html", locals())

        with transaction.atomic():
            org = Organization.objects.select_for_update().get(
                organization_id=request.user
            )
            if bidding:
                participants = Participant.objects.select_for_update().filter(
                    status=Participant.AttendStatus.APLLYING
                )
            else:
                participants = Participant.objects.select_for_update().filter(
                    status=Participant.AttendStatus.APLLYSUCCESS
                )
            records = TransferRecord.objects.select_for_update().filter(
                status=TransferRecord.TransferStatus.ACCEPTED, corres_act=activity
            )
            sumYQPoint = 0.0
            for record in records:
                sumYQPoint += record.amount
            if org.YQPoint < sumYQPoint:
                html_display["warn_code"] = 1
                html_display["warn_message"] = "没有足够的元气值退回给已参与的同学，无法取消活动。"
                return render(request, "activity_info.html", locals())
            else:
                org.YQPoint -= sumYQPoint
                org.save()
                for record in records:
                    proposer = record.proposer
                    proposer = NaturalPerson.objects.select_for_update().get(
                        person_id=proposer
                    )
                    proposer.YQPoint += record.amount
                    record.status = TransferRecord.TransferStatus.REFUND
                    proposer.save()
                    record.save()
                for participant in participants:
                    participant.status = Participant.AttendStatus.APLLYFAILED
                    participant.save()
            activity.status = activity.Status.CANCELED
            activity.save()
        html_display["warn_code"] = 2
        html_display["warn_message"] = "成功取消活动。"
        status = activity.status
        # TODO 第一次点只会提醒已经成功取消活动，但是活动状态还是进行中，看看怎么修一下
        return render(request, "activity_info.html", locals())

    elif option == "edit":
        if (
            activity.status == activity.Status.APPLYING
            or activity.status == activity.Status.REVIEWING
        ):
            return redirect(f"/addActivities/?edit=True&aid={aid}")
        if activity.status == activity.Status.WAITING:
            if start_time + timedelta(hours=1) > datetime.now():
                html_display["warn_code"] = 1
                html_display["warn_message"] = f"活动即将开始, 不能修改活动。"
                return render(request, "activity_info.html", locals())
        else:
            html_display["warn_code"] = 1
            html_display["warn_message"] = f"活动状态为{activity.status}, 不能修改。"
            return render(request, "activity_info.html", locals())

    elif option == "apply":
        aid = request.POST.get("aid")
        willingness = None
        if bidding:
            willingness = request.POST.get("willingness")
            try:
                willingness = float(willingness)
            except:
                html_display["warn_code"] = 1
                html_display["warn_message"] = "请输入投点数值。"
                return render(request, "activity_info.html", locals())
        try:
            context = applyActivity(request, int(aid), willingness)
            if context["success"] == False:
                html_display["warn_code"] = 1
                html_display["warn_message"] = context["msg"]
            else:
                html_display["warn_code"] = 2
                if bidding:
                    html_display["warn_message"] = "投点成功"
                    pStatus = context["pStatus"]
                else:
                    html_display["warn_message"] = "报名成功"
                pStatus = context["pStatus"]
                current_participants += 1
        except:
            html_display["warn_code"] = 1
            html_display["warn_message"] = "非预期的异常，请联系管理员汇报。"
        return render(request, "activity_info.html", locals())

    elif option == "quit":
        with transaction.atomic():
            np = NaturalPerson.objects.select_for_update().get(person_id=request.user)
            org = Organization.objects.select_for_update().get(
                organization_id=activity.organization_id.organization_id
            )
            try:
                participant = Participant.objects.select_for_update().get(
                    activity_id=activity,
                    person_id=np,
                    status__in=[
                        Participant.AttendStatus.APPLYING,
                        Participant.AttendStatus.APLLYSUCCESS,
                    ],
                )
            except:
                html_display["warn_code"] = 1
                html_display["warn_message"] = "未找到报名记录。"
                return render(request, "activity_info.html", locals())
            record = TransferRecord.objects.select_for_update().get(
                corres_act=activity,
                proposer=request.user,
                status=TransferRecord.TransferStatus.ACCEPTED,
            )
            activity = Activity.objects.select_for_update().get(id=aid)

            # 报名截止前，全额退还
            if status == Activity.Status.APPLYING:
                amount = record.amount
            elif status == Activity.Status.WAITING:
                cur_time = datetime.now()
                if cur_time + timedelta(hours=1) > activity.start:
                    html_display["warn_code"] = 1
                    html_display["warn_message"] = "活动即将开始，不能取消报名。"
                    return render(request, "activity_info.html", locals())
                if bidding:
                    html_display["warn_code"] = 1
                    html_display["warn_message"] = "投点类活动在报名截止后不能取消。"
                amount = int(10 * record.amount * 0.5) / 10
            else:
                html_display["warn_code"] = 1
                html_display["warn_message"] = "活动已开始或结束，无法取消。"
                return render(request, "activity_info.html", locals())

            if org.YQPoint < amount:
                html_display["warn_code"] = 1
                html_display["warn_message"] = "组织账户元气值不足，请与组织负责人联系。"
                return render(request, "activity_info.html", locals())
            org.YQPoint -= amount
            np.YQPoint += amount
            participant.status = Participant.AttendStatus.CANCELED
            record.status = TransferRecord.TransferStatus.REFUND
            activity.current_participants -= 1
            org.save()
            np.save()
            record.save()
            participant.save()
            activity.save()
            current_participants = activity.current_participants

        html_display["warn_code"] = 2
        html_display["warn_message"] = "成功取消报名。"
        pStatus = Participant.AttendStatus.CANCELED
        return render(request, "activity_info.html", locals())

    elif option == "payment":
        raise NotImplementedError
        return render(request, "activity_info.html", locals())

    else:
        html_display["warn_code"] = 1
        html_display["warn_message"] = "非法的 POST 请求。如果您不是故意操作，请联系管理员汇报此 Bug."
        return render(request, "activity_info.html", locals())

    """
    except:
        html_display["warn_code"] = 1
        html_display["warn_message"] = "非法预期的错误。请联系管理员汇报此 Bug."
        return render(request, "activity_info.html", locals())
    """


# 通过GET获得活动信息表下载链接
# GET参数?activityid=id&infotype=sign[&output=id,name,gender,telephone][&format=csv|excel]
# GET参数?activityid=id&infotype=qrcode
#   activity_id : 活动id
#   infotype    : sign or qrcode or 其他（以后可以拓展）
#     sign报名信息:
#       output  : [可选]','分隔的需要返回的的field名
#                 [默认]id,name,gender,telephone
#       format  : [可选]csv or excel
#                 [默认]csv
#     qrcode签到二维码
# example: http://127.0.0.1:8000/getActivityInfo?activityid=1&infotype=sign
# example: http://127.0.0.1:8000/getActivityInfo?activityid=1&infotype=sign&output=id,wtf
# example: http://127.0.0.1:8000/getActivityInfo?activityid=1&infotype=sign&format=excel
# example: http://127.0.0.1:8000/getActivityInfo?activityid=1&infotype=qrcode
# TODO: 前端页面待对接
@login_required(redirect_field_name="origin")
def getActivityInfo(request):
    valid, user_type, html_display = utils.check_user_type(request.user)
    if not valid:
        return redirect("/index/")

    # check activity existence
    activity_id = request.GET.get("activityid", None)
    try:
        activity = Activity.objects.get(id=activity_id)
    except:
        html_display["warn_code"] = 1
        html_display["warn_message"] = f"活动{activity_id}不存在"
        return render(request, "某个页面.html", locals())

    # check organization existance and ownership to activity
    organization = get_person_or_org(request.user, "organization")
    if activity.organization_id != organization:
        html_display["warn_code"] = 1
        html_display["warn_message"] = f"{organization}不是活动的组织者"
        return render(request, "某个页面.html", locals())

    info_type = request.GET.get("infotype", None)
    if info_type == "sign":  # get registration information
        # make sure registration is over
        if activity.status == Activity.Status.REVIEWING:
            html_display["warn_code"] = 1
            html_display["warn_message"] = "活动正在审核"
            return render(request, "某个页面.html", locals())

        elif activity.status == Activity.Status.CANCELED:
            html_display["warn_code"] = 1
            html_display["warn_message"] = "活动已取消"
            return render(request, "某个页面.html", locals())

        elif activity.status == Activity.Status.APPLYING:
            html_display["warn_code"] = 1
            html_display["warn_message"] = "报名尚未截止"
            return render(request, "某个页面.html", locals())

        else:
            # get participants
            # are you sure it's 'Paticipant' not 'Participant' ??
            participants = Participant.objects.filter(activity_id=activity_id)
            participants = participants.filter(
                status=Participant.AttendStatus.APLLYSUCCESS
            )

            # get required fields
            output = request.GET.get("output", "id,name,gender,telephone")
            fields = output.split(",")

            # check field existence
            allowed_fields = ["id", "name", "gender", "telephone"]
            for field in fields:
                if not field in allowed_fields:
                    html_display["warn_code"] = 1
                    html_display["warn_message"] = f"不允许的字段名{field}"
                    return render(request, "某个页面.html", locals())

            filename = f"{activity_id}-{info_type}-{output}"
            content = map(
                lambda paticipant: map(
                    lambda key: paticipant[key], fields), participants
            )

            format = request.GET.get("format", "csv")
            if format == "csv":
                buffer = io.StringIO()
                csv.writer(buffer).writerows(content), buffer.seek(0)
                response = HttpResponse(buffer, content_type="text/csv")
                response["Content-Disposition"] = f"attachment; filename={filename}.csv"
                return response  # downloadable

            elif format == "excel":
                return HttpResponse(".xls Not Implemented")

            else:
                html_display["warn_code"] = 1
                html_display["warn_message"] = f"不支持的格式{format}"
                return render(request, "某个页面.html", locals())

    elif info_type == "qrcode":
        # checkin begins 1 hour ahead
        if datetime.now() < activity.start - timedelta(hours=1):
            html_display["warn_code"] = 1
            html_display["warn_message"] = "签到失败：签到未开始"
            return render(request, "某个页面.html", locals())

        else:
            checkin_url = f"/checkinActivity?activityid={activity.id}"
            origin_url = request.scheme + "://" + request.META["HTTP_HOST"]
            checkin_url = parse.urljoin(
                origin_url, checkin_url)  # require full path

            buffer = io.BytesIO()
            qr = qrcode.QRCode(version=1, box_size=10, border=5)
            qr.add_data(checkin_url), qr.make(fit=True)
            img = qr.make_image(fill_color="black", back_color="white")
            img.save(buffer, "jpeg"), buffer.seek(0)
            response = HttpResponse(buffer, content_type="img/jpeg")
            return response

    else:
        html_display["warn_code"] = 1
        html_display["warn_message"] = f"不支持的信息{info_type}"
        return render(request, "某个页面.html", locals())


# participant checkin activity
# GET参数?activityid=id
#   activity_id : 活动id
# example: http://127.0.0.1:8000/checkinActivity?activityid=1
# TODO: 前端页面待对接
@login_required(redirect_field_name="origin")
def checkinActivity(request):
    valid, user_type, html_display = utils.check_user_type(request.user)
    if not valid:
        return redirect("/index/")

    # check activity existence
    activity_id = request.GET.get("activityid", None)
    try:
        activity = Activity.objects.get(id=activity_id)
        if (
            activity.status != Activity.Status.WAITING
            and activity.status != Activity.Status.PROGRESSING
        ):
            html_display["warn_code"] = 1
            html_display["warn_message"] = f"签到失败：活动{activity.status}"
            return redirect("/viewActivities/")  # context incomplete
    except:
        msg = "活动不存在"
        origin = "/welcome/"
        return render(request, "msg.html", locals())

    # check person existance and registration to activity
    person = get_person_or_org(request.user, "naturalperson")
    try:
        participant = Participant.objects.get(
            activity_id=activity_id, person_id=person.id
        )
        if participant.status == Participant.AttendStatus.APLLYFAILED:
            html_display["warn_code"] = 1
            html_display["warn_message"] = "您没有参与这项活动：申请失败"
        elif participant.status == Participant.AttendStatus.APLLYSUCCESS:
            #  其实我觉得这里可以增加一个让发起者设定签到区间的功能
            #    或是有一个管理界面，管理一个“签到开关”的值
            if datetime.now().date() < activity.end.date():
                html_display["warn_code"] = 1
                html_display["warn_message"] = "签到失败：签到未开始"
            elif datetime.now() >= activity.end:
                html_display["warn_code"] = 1
                html_display["warn_message"] = "签到失败：签到已结束"
            else:
                participant.status = Participant.AttendStatus.ATTENDED
                html_display["warn_code"] = 2
                html_display["warn_message"] = "签到成功"
        elif participant.status == Participant.AttendStatus.ATTENDED:
            html_display["warn_code"] = 1
            html_display["warn_message"] = "重复签到"
        elif participant.status == Participant.AttendStatus.CANCELED:
            html_display["warn_code"] = 1
            html_display["warn_message"] = "您没有参与这项活动：已取消"
        else:
            msg = f"不合理的参与状态：{participant.status}"
            origin = "/welcome/"
            return render(request, "msg.html", locals())
    except:
        html_display["warn_code"] = 1
        html_display["warn_message"] = "您没有参与这项活动：未报名"

    return redirect("/viewActivities/")  # context incomplete


# TODO 定时任务
"""
发起活动与修改活动页
---------------
页面逻辑：
使用 GET 方法时，如果存在 edit=True 参数，展示修改活动的界面，否则展示创建活动的界面。
创建活动的界面，placeholder 为 prompt
编辑活动的界面，表单的 placeholder 会被修改为活动的旧值。并且添加两个 hidden input，分别提交 edit=True 和活动的 id
当请求方法为 POST 时，处理请求并修改数据库，如果没有问题，跳转到展示活动信息的界面
存在 edit=True 参数时，为编辑操作，否则为创建操作
编辑操作时，input 并不包含 model 所有 field 的数据，只修改其中出现的
"""


@login_required(redirect_field_name="origin")
def addActivities(request):

    valid, user_type, html_display = utils.check_user_type(request.user)
    if not valid:
        return redirect("/index/")
    if user_type == "Person":
        return redirect("/welcome/")  # test
    me = get_person_or_org(request.user)
    html_display["is_myself"] = True
    html_display = utils.get_org_left_narbar(
        me, html_display["is_myself"], html_display
    )

    if request.method == "POST" and request.POST:

        edit = request.POST.get("edit")
        if edit is not None:
            aid = request.POST.get("aid")
            try:
                aid = int(aid)
                assert edit == "True"
            except:
                html_display["warn_code"] = 1
                html_display["warn_message"] = "非预期的 POST 参数，如果非故意操作，请联系管理员。"
                edit = False
                return render(request, "activity_add.html", locals())

        org = get_person_or_org(request.user, user_type)
        # 和 app.Activity 数据库交互，需要从前端获取以下表单数据
        context = dict()
        context = utils.check_ac_request(request)  # 合法性检查
        if context["warn_code"] != 0:
            html_display["warn_code"] = context["warn_code"]
            html_display["warn_message"] = "创建/修改活动失败。" + context["warn_msg"]
            # return render(request, "activity_add.html", locals())
            # 这里不返回，走到下面 GET 的逻辑，如果是修改，还能展示修改页面

        else:
            with transaction.atomic():
                if edit is not None:
                    # 编辑的情况下，查表取出 activity
                    try:
                        new_act = Activity.objects.select_for_update().get(id=aid)
                    except:
                        html_display["warn_code"] = context["warn_code"]
                        html_display["warn_message"] = "不存在的活动。"
                        edit = False
                        return render(request, "activity_add.html", locals())

                else:
                    # 非编辑，创建一个 activity
                    new_act = Activity.objects.create(
                        title=context["aname"], organization_id=org
                    )
                    if context["signschema"] == 1:
                        new_act.bidding = True
                        new_act.budget = context["budget"]
                    # 默认状态是报名中，可能需要审核
                    if not context["need_check"]:
                        new_act.status = Activity.Status.APPLYING

                # 不一定需要改这些内容，edit 情况下不一定会提交这些内容
                # 如果没有，就不修改
                if context.get("content"):
                    new_act.content = context["content"]
                if context.get("prepare_scheme"):
                    new_act.endbefore = context["prepare_scheme"]
                if context.get("act_start"):
                    new_act.start = context["act_start"]
                if context.get("act_end"):
                    new_act.end = context["act_end"]
                if context.get("URL"):
                    new_act.URL = context["URL"]
                if context.get("location"):
                    new_act.location = context["location"]
                # new_act.QRcode = QRcode
                if context.get("aprice"):
                    new_act.YQPoint = context["aprice"]
                if context.get("capacity"):
                    new_act.capacity = context["capacity"]
                new_act.save()
            if context["warn_code"] == 0:
                return redirect(f"/viewActivity/{new_act.id}")
            # warn_code==0
            return render(request, "activity_add.html", locals())

    # get 请求
    edit = request.GET.get("edit")
    if edit is None or edit != "True":
        # 非编辑，place holder prompt
        edit = False
        title = "活动名称"
        location = "活动地点"
        start = "开始时间"
        end = "结束时间"
        capacity = "人数限制"

        introduction = "(必填)简介会随活动基本信息一同推送至订阅者的微信"
        url = "(可选)填写活动推送的链接"
    else:
        # 编辑状态下，placeholder 为原值
        edit = True
        try:
            aid = request.GET["aid"]
            aid = int(aid)
        except:
            html_display["warn_code"] = 1
            html_display["warn_message"] = "非预期的 GET 参数，如果非故意操作，请联系管理员。"
            edit = False
            return render(request, "activity_add.html", locals())
        activity = Activity.objects.get(id=aid)
        title = activity.title
        budget = activity.budget
        location = activity.location
        start = activity.start.strftime("%m/%d/%Y %H:%M %p")
        end = activity.end.strftime("%m/%d/%Y %H:%M %p")

        introduction = activity.introduction
        url = activity.URL
        endbefore = activity.endbefore
        bidding = activity.bidding
        amount = activity.YQPoint
        signscheme = "先到先得"
        if bidding:
            signscheme = "投点参与"
        capacity = activity.capacity
        no_limit = False
        if capacity == 10000:
            no_limit = True

    # 补充一些实用的信息
    html_display["today"] = datetime.now().strftime("%Y-%m-%d")

    return render(request, "activity_add.html", locals())


@login_required(redirect_field_name="origin")
def subscribeActivities(request):
    valid, user_type, html_display = utils.check_user_type(request.user)
    if not valid:
        return redirect("/index/")
    me = get_person_or_org(request.user, user_type)
    html_display["is_myself"] = True
    if user_type == "Person":
        html_display = utils.get_user_left_narbar(
            me, html_display["is_myself"], html_display
        )
    else:
        html_display = utils.get_org_left_narbar(
            me, html_display["is_myself"], html_display
        )

    # 补充一些呈现信息
    html_display["title_name"] = "Subscribe"
    html_display["narbar_name"] = "我的订阅"  #
    html_display["help_message"] = local_dict["help_message"]["我的订阅"]

    org_list = list(Organization.objects.all())
    otype_list = list(OrganizationType.objects.all())
    unsubscribe_list = list(
        me.subscribe_list.values_list("organization_id__username", flat=True)
    )  # 获取不订阅列表（数据库里的是不订阅列表）
    subscribe_list = [
        org.organization_id.username for org in org_list if org.organization_id.username not in unsubscribe_list
    ]  # 获取订阅列表

    subscribe_url = reverse("save_subscribe_status")
    return render(request, "activity_subscribe.html", locals())


@login_required(redirect_field_name="origin")
def save_subscribe_status(request):
    valid, user_type, html_display = utils.check_user_type(request.user)
    if not valid:
        return redirect("/index/")
    me = get_person_or_org(request.user, user_type)
    params = json.loads(request.body.decode("utf-8"))
    print(params)
    with transaction.atomic():
        if "id" in params.keys():
            if params["status"]:
                me.subscribe_list.remove(
                    Organization.objects.get(
                        organization_id__username=params["id"])
                )
            else:
                me.subscribe_list.add(
                    Organization.objects.get(
                        organization_id__username=params["id"])
                )
        elif "otype" in params.keys():
            unsubscribed_list = me.subscribe_list.filter(
                otype__otype_id=params["otype"]
            )
            org_list = Organization.objects.filter(
                otype__otype_id=params['otype'])
            if params["status"]:  # 表示要订阅
                for org in unsubscribed_list:
                    me.subscribe_list.remove(org)
            else:  # 不订阅
                for org in org_list:
                    me.subscribe_list.add(org)
        me.save()

    return JsonResponse({"success": True})


@login_required(redirect_field_name="origin")
def apply_position(request, oid=None):
    """ apply for position in organization, including join, withdraw, transfer
    Args:
        - oid <str>: Organization ID in URL path, while actually is the ID of User.
        - apply_type <str>: Application type, including "JOIN", "WITHDRAW", "TRANSFER".
        - apply_pos <int>: Position applied for.
    Return:
        - Personal `/notification/` web page
    """
    valid, user_type, html_display = utils.check_user_type(request.user)
    if not valid or user_type != "Person":
        return redirect("/index/")
    me = get_person_or_org(request.user, user_type)
    user = User.objects.get(id=int(oid))
    org = Organization.objects.get(organization_id=user)

    if request.method == "GET":
        apply_type = request.GET.get("apply_type", "JOIN")
        apply_pos = int(request.GET.get("apply_pos", 10))
    elif request.method == "POST":
        apply_type = request.POST.get("apply_type", "JOIN")
        apply_pos = int(request.POST.get("apply_pos", 10))

    try:
        Position.objects.create_application(me, org, apply_type, apply_pos)
    except Exception as e:
        print(e)
        return redirect(f"/orginfo/{org.oname}?warn_code=1&warn_message={e}")

    contents = [f"{apply_type}申请已提交审核", f"{apply_type}申请审核"]
    notification_create(
        me.person_id,
        org.organization_id,
        Notification.Type.NEEDREAD,
        Notification.Title.POSITION_INFORM,
        contents[0],
        "/personnelMobilization/",

        publish_to_wechat=True, # 不要复制这个参数，先去看函数说明
    )
    notification_create(
        org.organization_id,
        me.person_id,
        Notification.Type.NEEDDO,
        Notification.Title.POSITION_INFORM,
        contents[1],
        "/personnelMobilization/",

        publish_to_wechat=True, # 不要复制这个参数，先去看函数说明
    )
    return redirect("/notifications/")


@login_required(redirect_field_name="origin")
def personnel_mobilization(request):
    valid, user_type, html_display = utils.check_user_type(request.user)
    if not valid or user_type != "Organization":
        return redirect("/index/")
    me = get_person_or_org(request.user, user_type)
    html_display = {"is_myself": True}

    if request.method == "GET":  # 展示页面
        issued_status = (
            Q(apply_status=Position.ApplyStatus.PASS)
            | Q(apply_status=Position.ApplyStatus.REJECT)
            | Q(apply_status=Position.ApplyStatus.NONE)
        )

        pending_list = me.position_set.activated().exclude(issued_status)
        for record in pending_list:
            record.job_name = me.otype.get_name(record.apply_pos)

        issued_list = me.position_set.activated().filter(issued_status)
        for record in issued_list:
            record.job_name = me.otype.get_name(record.pos)
        return render(request, "personnel_mobilization.html", locals())

    elif request.method == "POST":  # 审核申请
        params = json.loads(request.POST.get("confirm", None))
        if params is None:
            redirect(f"/orginfo/{me.oname}")

        with transaction.atomic():
            application = Position.objects.select_for_update().get(
                id=params["id"])
            apply_status = params["apply_status"]
            if apply_status == "PASS":
                if application.apply_type == Position.ApplyType.JOIN:
                    application.status = Position.Status.INSERVICE
                    application.pos = application.apply_pos
                elif application.apply_type == Position.ApplyType.WITHDRAW:
                    application.status = Position.Status.DEPART
                elif application.apply_type == Position.AppltType.TRANSFER:
                    application.pos = application.apply_pos
                application.apply_status = Position.ApplyStatus.PASS
            elif apply_status == "REJECT":
                application.apply_status = Position.ApplyStatus.REJECT
            application.save()

        notification_create(
            application.person.person_id,
            me.organization_id,
            Notification.Type.NEEDREAD,
            Notification.Title.POSITION_INFORM,
            f"{application.apply_type}申请{application.apply_status}",

            publish_to_wechat=True, # 不要复制这个参数，先去看函数说明
        )
        return redirect("/personnelMobilization/")


def notification2Display(notification_list):
    lis = []
    # 储存这个列表中所有record的元气值的和
    for notification in notification_list:
        lis.append({})

        # id
        lis[-1]["id"] = notification.id

        # 时间
        lis[-1]["start_time"] = notification.start_time.strftime("%m/%d %H:%M")
        if notification.finish_time is not None:
            lis[-1]["finish_time"] = notification.finish_time.strftime(
                "%m/%d %H:%M")

        # 留言
        lis[-1]["content"] = notification.content

        # 状态
        lis[-1]["status"] = notification.get_status_display()
        lis[-1]["URL"] = notification.URL
        lis[-1]["type"] = notification.get_typename_display()
        lis[-1]["title"] = notification.get_title_display()
        if notification.sender.username[0] == "z":
            lis[-1]["sender"] = Organization.objects.get(
                organization_id__username=notification.sender.username
            ).oname
        else:
            lis[-1]["sender"] = NaturalPerson.objects.get(
                person_id__username=notification.sender.username
            ).name
    return lis


def notification_status_change(notification_id):
    """
    调用该函数以完成一项通知。对于知晓类通知，在接收到用户点击按钮后的post表单，该函数会被调用。
    对于需要完成的待处理通知，需要在对应的事务结束判断处，调用该函数。
    """
    context = dict()
    context["warn_code"] = 1
    with transaction.atomic():
        notification = Notification.objects.select_for_update().get(id=notification_id)
        if notification.status == Notification.Status.UNDONE:
            notification.status = Notification.Status.DONE
            notification.finish_time = datetime.now()  # 通知完成时间
            notification.save()
            context["warn_code"] = 2
            context["warn_message"] = "您已成功阅读一条通知！"
        elif notification.status == Notification.Status.DONE:
            notification.status = Notification.Status.UNDONE
            notification.save()
            context["warn_code"] = 2
            context["warn_message"] = "成功设置一条通知为未读！"
        return context
    context["warn_message"] = "在阅读通知的过程中发生错误，请联系管理员！"
    return context


def notification_create(
    receiver, sender, typename, title, content, URL=None, relate_TransferRecord=None
    , *, publish_to_wechat=False
):
    """
    对于一个需要创建通知的事件，请调用该函数创建通知！
        receiver: org 或 nat_person，使用object.get获取的 user 对象
        sender: org 或 nat_person，使用object.get获取的 user 对象
        type: 知晓类 或 处理类
        title: 请在数据表中查找相应事件类型，若找不到，直接创建一个新的choice
        content: 输入通知的内容
        URL: 需要跳转到处理事务的页面

    注意事项：
        publish_to_wechat: bool 仅位置参数 
        - 你不应该输入这个参数，除非你清楚wechat_send.py的所有逻辑
        - 在最坏的情况下，可能会阻塞近10s
        - 简单来说，涉及订阅或者可能向多人连续发送类似通知时，都不要发送到微信
        - 在线程锁内时，也不要发送
    """
    if relate_TransferRecord is None:
        notification = Notification.objects.create(
            receiver=receiver,
            sender=sender,
            typename=typename,
            title=title,
            content=content,
            URL=URL,
        )
    else:
        notification = Notification.objects.create(
            receiver=receiver,
            sender=sender,
            typename=typename,
            title=title,
            content=content,
            URL=URL,
            relate_TransferRecord=relate_TransferRecord,
        )
    if publish_to_wechat == True:
        if hasattr(publish_notification, 'ENABLE_INSTANCE') and \
                publish_notification.ENABLE_INSTANCE:
            publish_notification(notification)
        else:
            publish_notification(notification.id)
    return notification


@login_required(redirect_field_name="origin")
def notifications(request):
    valid, user_type, html_display = utils.check_user_type(request.user)
    if not valid:
        return redirect("/index/")
    # 接下来处理POST相关的内容

    if request.method == "POST":  # 发生了通知处理的事件
        post_args = request.POST.get("post_button")
        notification_id = post_args
        context = notification_status_change(notification_id)
        html_display["warn_code"] = context["warn_code"]
        html_display["warn_message"] = context["warn_message"]
    me = get_person_or_org(request.user, user_type)
    html_display["is_myself"] = True
    if user_type == "Person":
        html_display = utils.get_user_left_narbar(
            me, html_display["is_myself"], html_display
        )
    else:
        html_display = utils.get_org_left_narbar(
            me, html_display["is_myself"], html_display
        )

    html_display["title_name"] = "Notifications"
    html_display["narbar_name"] = "通知信箱"
    html_display["help_message"] = local_dict["help_message"]["通知信箱"]

    done_set = Notification.objects.filter(
        receiver=request.user, status=Notification.Status.DONE
    )

    undone_set = Notification.objects.filter(
        receiver=request.user, status=Notification.Status.UNDONE
    )

    done_list = notification2Display(
        list(done_set.union(done_set).order_by("-finish_time"))
    )
    undone_list = notification2Display(
        list(undone_set.union(undone_set).order_by("-start_time"))
    )

    return render(request, "notifications.html", locals())<|MERGE_RESOLUTION|>--- conflicted
+++ resolved
@@ -761,50 +761,10 @@
                 upload_state = True
                 return redirect("/orginfo/?modinfo=success")
 
-<<<<<<< HEAD
     # 补充网页呈现所需信息
     html_display["title_name"] = "Account Setting"
     html_display["narbar_name"] = "账户设置"
     html_display["help_message"] = local_dict["help_message"]["账户设置"]
-    
-    # 然后是左边栏
-    html_display = utils.get_user_left_narbar(
-        useroj, html_display["is_myself"], html_display
-    )
-
-    if request.method == "POST" and request.POST:
-        aboutbio = request.POST["aboutBio"]
-        tel = request.POST["tel"]
-        email = request.POST["email"]
-        Major = request.POST["major"]
-        ava = request.FILES.get("avatar")
-        expr = bool(tel or Major or email or aboutbio or ava)
-        if aboutbio != "":
-            useroj.biography = aboutbio
-        if Major != "":
-            useroj.stu_major = Major
-        if email != "":
-            useroj.email = email
-        if tel != "":
-            useroj.telephone = tel
-        if ava is None:
-            pass
-        else:
-            useroj.avatar = ava
-        useroj.save()
-        avatar_path = settings.MEDIA_URL + str(ava)
-        if expr == False:
-            return render(request, "user_account_setting.html", locals())
-=======
->>>>>>> ae21fa7d
-
-
-<<<<<<< HEAD
-    return render(request, "user_account_setting.html", locals())
-=======
-    # 补充网页呈现所需信息
-    html_display["title_name"] = "Account Setting"
-    html_display["narbar_name"] = "账户设置"
 
 
     if user_type == "Person":
@@ -819,7 +779,6 @@
         )
         return render(request, "org_account_setting.html", locals())
 
->>>>>>> ae21fa7d
 
 
 def register(request):
