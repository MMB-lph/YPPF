from django.dispatch.dispatcher import NO_RECEIVERS, receiver
from django.template.defaulttags import register
from app.models import (
    NaturalPerson,
    Position,
    Organization,
    OrganizationType,
    Position,
    Activity,
    TransferRecord,
    Participant,
    Notification,
)
import app.utils as utils
from app.forms import UserForm
from app.utils import url_check, check_cross_site
from boottest import local_dict
from boottest.hasher import MyMD5PasswordHasher, MySHA256Hasher

from django.shortcuts import render, redirect
from django.http import HttpResponse, HttpResponseRedirect, JsonResponse
from django.contrib import auth, messages
from django.contrib.auth.models import User
from django.contrib.auth.decorators import login_required
from django.contrib.auth.hashers import make_password, check_password
from django.db import transaction
from django.db.models import Q
from django.conf import settings
from django.urls import reverse
from django.views.decorators.http import require_POST, require_GET

import json
from time import mktime
from datetime import date, datetime, timedelta
from urllib import parse
import re
import random
import requests  # 发送验证码
import io
import csv
import qrcode

email_url = local_dict["url"]["email_url"]
hash_coder = MySHA256Hasher(local_dict["hash"]["base_hasher"])
email_coder = MySHA256Hasher(local_dict["hash"]["email"])


@register.filter
def get_item(dictionary, key):
    return dictionary.get(key)


def get_person_or_org(user, user_type=None):
    if user_type is None:
        if hasattr(user, "naturalperson"):
            return user.naturalperson
        else:
            return user.organization
    return (
        NaturalPerson.objects.get(person_id=user)
        if user_type == "Person"
        else Organization.objects.get(organization_id=user)
    )  #


def index(request):
    arg_origin = request.GET.get("origin")
    modpw_status = request.GET.get("modinfo")
    # request.GET['success'] = "no"
    arg_islogout = request.GET.get("is_logout")
    alert = request.GET.get("alert")
    html_display = dict()
    if (
        request.method == "GET"
        and modpw_status is not None
        and modpw_status == "success"
    ):
        html_display["warn_code"] = 2
        html_display["warn_message"] = "修改密码成功!"
        auth.logout(request)
        return render(request, "index.html", locals())

    if alert is not None:
        html_display["warn_code"] = 1
        html_display["warn_message"] = "检测到恶意 URL，请与系统管理员进行联系。"
        auth.logout(request)
        return render(request, "index.html", locals())

    if arg_islogout is not None:
        if request.user.is_authenticated:
            auth.logout(request)
            return render(request, "index.html", locals())
    if arg_origin is None:  # 非外部接入
        if request.user.is_authenticated:
            return redirect("/welcome/")
            """
            valid, user_type , html_display = utils.check_user_type(request.user)
            if not valid:
                return render(request, 'index.html', locals())
            return redirect('/stuinfo') if user_type == "Person" else redirect('/orginfo')
            """
    # 恶意的 origin
    if not url_check(arg_origin):
        return redirect("/index/?alert=1")

    if request.method == "POST" and request.POST:
        username = request.POST["username"]
        password = request.POST["password"]

        try:
            user = User.objects.filter(username=username)
            if len(user) == 0:
                org = Organization.objects.get(oname=username)  # 如果get不到，就是账号不存在了
                user = org.organization_id
                username = user.username
            else:
                user = user[0]
        except:
            # if arg_origin is not None:
            #    redirect(f'/login/?origin={arg_origin}')
            html_display["warn_message"] = local_dict["msg"]["404"]
            html_display["warn_code"] = 1
            return render(request, "index.html", locals())
        userinfo = auth.authenticate(username=username, password=password)
        if userinfo:
            auth.login(request, userinfo)
            request.session["username"] = username
            if arg_origin is not None:

                if not check_cross_site(request, arg_origin):
                    html_display["warn_code"] = 1
                    html_display["warn_message"] = "当前账户不能进行地下室预约，请使用个人账户登录后预约"
                    return render(request, "welcome_page.html", locals())

                d = datetime.utcnow()
                t = mktime(datetime.timetuple(d))
                timeStamp = str(int(t))
                print("utc time: ", d)
                print(timeStamp)
                en_pw = hash_coder.encode(username + timeStamp)
                try:
                    userinfo = NaturalPerson.objects.get(person_id=username)
                    name = userinfo.name
                    return redirect(
                        arg_origin
                        + f"?Sid={username}&timeStamp={timeStamp}&Secret={en_pw}&name={name}"
                    )
                except:
                    return redirect(
                        arg_origin
                        + f"?Sid={username}&timeStamp={timeStamp}&Secret={en_pw}"
                    )
            else:
                # 先处理初次登录
                valid, user_type, html_display = utils.check_user_type(request.user)
                if not valid:
                    return redirect("/logout/")
                me = get_person_or_org(userinfo, user_type)
                if me.first_time_login:
                    return redirect("/modpw/")

                return redirect("/welcome/")
                """
                valid, user_type , html_display = utils.check_user_type(request.user)
                if not valid:
                    return render(request, 'index.html', locals())
                return redirect('/stuinfo') if user_type == "Person" else redirect('/orginfo')
                """
        else:
            html_display["warn_code"] = 1
            html_display["warn_message"] = local_dict["msg"]["406"]

    # 非 post 过来的
    if arg_origin is not None:
        if request.user.is_authenticated:

            if not check_cross_site(request, arg_origin):
                html_display = dict()
                html_display["warn_code"] = 1
                html_display["warn_message"] = "当前账户不能进行地下室预约，请使用个人账户登录后预约"
                return render(request, "welcome_page.html", locals())

            d = datetime.utcnow()
            t = mktime(datetime.timetuple(d))
            timeStamp = str(int(t))
            print("utc time: ", d)
            print(timeStamp)
            username = request.session["username"]
            en_pw = hash_coder.encode(username + timeStamp)
            return redirect(
                arg_origin + f"?Sid={username}&timeStamp={timeStamp}&Secret={en_pw}"
            )

    return render(request, "index.html", locals())


# Return content
# Sname 姓名 Succeed 成功与否
wechat_login_coder = MyMD5PasswordHasher("wechat_login")


def miniLogin(request):
    try:
        assert request.method == "POST"
        username = request.POST["username"]
        password = request.POST["password"]
        secret_token = request.POST["secret_token"]
        assert wechat_login_coder.verify(username, secret_token) == True
        user = User.objects.get(username=username)

        userinfo = auth.authenticate(username=username, password=password)

        if userinfo:

            auth.login(request, userinfo)

            request.session["username"] = username
            en_pw = hash_coder.encode(request.session["username"])
            user_account = NaturalPerson.objects.get(person_id=username)
            return JsonResponse({"Sname": user_account.name, "Succeed": 1}, status=200)
        else:
            return JsonResponse({"Sname": username, "Succeed": 0}, status=400)
    except:
        return JsonResponse({"Sname": "", "Succeed": 0}, status=400)


@login_required(redirect_field_name="origin")
def stuinfo(request, name=None):
    """
        进入到这里的逻辑:
        首先必须登录，并且不是超级账户
        如果name是空
            如果是个人账户，那么就自动跳转个人主页"/stuinfo/myname"
            如果是组织账户，那么自动跳转welcome
        如果name非空但是找不到对应的对象
            自动跳转到welcome
        如果name有明确的对象
            如果不重名
                如果是自己，那么呈现并且有左边栏
                如果不是自己或者自己是组织，那么呈现并且没有侧边栏
            如果重名
                那么期望有一个"+"在name中，如果搜不到就跳转到Search/？Query=name让他跳转去
    """

    user = request.user
    valid, user_type, html_display = utils.check_user_type(request.user)
    if not valid:
        return redirect("/logout/")

    if name is None:
        if user_type == "Organization":
            return redirect("/welcome/")
        else:
            assert user_type == "Person"
            try:
                oneself = NaturalPerson.objects.activated().get(person_id=user)
            except:
                return redirect("/welcome/")
            full_path = request.get_full_path()
            append_url = "" if ("?" not in full_path) else "?" + full_path.split("?")[1]
            return redirect("/stuinfo/" + oneself.name + append_url)
    else:
        # 先对可能的加号做处理
        name_list = name.split("+")
        name = name_list[0]
        person = NaturalPerson.objects.activated().filter(name=name)
        if len(person) == 0:  # 查无此人
            return redirect("/welcome/")
        if len(person) == 1:  # 无重名
            person = person[0]
        else:  # 有很多人，这时候假设加号后面的是user的id
            if len(name_list) == 1:  # 没有任何后缀信息，那么如果是自己则跳转主页，否则跳转搜索
                if (
                    user_type == "Person"
                    and NaturalPerson.objects.activated().get(person_id=user).name
                    == name
                ):
                    person = NaturalPerson.objects.activated().get(person_id=user)
                else:  # 不是自己，信息不全跳转搜索
                    return redirect("/search?Query=" + name)
            else:
                obtain_id = int(name_list[1])  # 获取增补信息
                get_user = User.objects.get(id=obtain_id)
                potential_person = NaturalPerson.objects.activated().get(
                    person_id=get_user
                )
                assert potential_person in person
                person = potential_person

        is_myself = user_type == "Person" and person.person_id == user  # 用一个字段储存是否是自己
        html_display["is_myself"] = is_myself  # 存入显示

        # 处理被搜索人的信息，这里应该和“用户自己”区分开
        join_pos_id_list = Position.objects.activated().filter(
            Q(person=person) & Q(show_post=True)
        )

        # html_display['join_org_list'] = Organization.objects.filter(org__in = join_pos_id_list.values('org'))               # 我属于的组织

        # 呈现信息
        # 首先是左边栏
        html_display = utils.get_user_left_narbar(person, is_myself, html_display)

        try:
            html_display["warn_code"] = int(
                request.GET.get("warn_code", 0)
            )  # 是否有来自外部的消息
        except:
            return redirect("/welcome/")
        html_display["warn_message"] = request.GET.get("warn_message", "")  # 提醒的具体内容

        modpw_status = request.GET.get("modinfo", None)
        if modpw_status is not None and modpw_status == "success":
            html_display["warn_code"] = 2
            html_display["warn_message"] = "修改个人信息成功!"

        # 存储被查询人的信息
        context = dict()
        context["userinfo"] = person
        context["avatar_path"] = utils.get_user_ava(person, "Person")

        html_display["title_name"] = "User Profile"
        html_display["narbar_name"] = "个人主页"
        origin = request.get_full_path()

        return render(request, "stuinfo.html", locals())


@login_required(redirect_field_name="origin")
def request_login_org(request, name=None):  # 特指个人希望通过个人账户登入组织账户的逻辑
    """
        这个函数的逻辑是，个人账户点击左侧的管理组织直接跳转登录到组织账户
        首先检查登录的user是个人账户，否则直接跳转orginfo
        如果个人账户对应的是name对应的组织的最高权限人，那么允许登录，否则跳转回stuinfo并warning
    """
    user = request.user
    valid, user_type, html_display = utils.check_user_type(request.user)
    if not valid:
        return redirect("/logout/")
    if user_type == "Organization":
        return redirect("/orginfo/")
    try:
        me = NaturalPerson.objects.activated().get(person_id=user)
    except:  # 找不到合法的用户
        return redirect("/welcome/")
    if name is None:  # 个人登录未指定登入组织,属于不合法行为,弹回欢迎
        return redirect("/welcome/")
    else:  # 确认有无这个组织
        try:
            org = Organization.objects.get(oname=name)
        except:  # 找不到对应组织
            urls = "/stuinfo/" + me.name + "?warn_code=1&warn_message=找不到对应组织,请联系管理员!"
            return redirect(urls)
        try:
            position = Position.objects.activated().filter(org=org, person=me)
            assert len(position) == 1
            position = position[0]
            assert position.pos == 0
        except:
            urls = "/stuinfo/" + me.name + "?warn_code=1&warn_message=没有登录到该组织账户的权限!"
            return redirect(urls)
        # 到这里,是本人组织并且有权限登录
        auth.logout(request)
        auth.login(request, org.organization_id)  # 切换到组织账号
        if org.first_time_login:
            return redirect("/modpw/")
        return redirect("/orginfo/")


@login_required(redirect_field_name="origin")
def orginfo(request, name=None):
    """
        orginfo负责呈现组织主页，逻辑和stuinfo是一样的，可以参考
        只区分自然人和法人，不区分自然人里的负责人和非负责人。任何自然人看这个组织界面都是【不可管理/编辑组织信息】
    """
    user = request.user
    valid, user_type, html_display = utils.check_user_type(request.user)

    if not valid:
        return redirect("/logout/")

    me = get_person_or_org(user, user_type)

    if name is None:  # 此时登陆的必需是法人账号，如果是自然人，则跳转welcome
        if user_type == "Person":
            return redirect("/welcome/")
        try:
            org = Organization.objects.activated().get(organization_id=user)
        except:
            return redirect("/welcome/")
        return redirect("/orginfo/" + org.oname)

    try:  # 指定名字访问组织账号的，可以是自然人也可以是法人。在html里要注意区分！
        # 下面是组织信息
        org = Organization.objects.activated().get(oname=name)

    except:
        return redirect("/welcome/")

    organization_name = name
    organization_type_name = org.otype.otype_name
    org_avatar_path = utils.get_user_ava(org, "Organization")
    # org的属性 YQPoint 和 information 不在此赘述，直接在前端调用

    # 该学年、该学期、该组织的 活动的信息,分为 未结束continuing 和 已结束ended ，按时间顺序降序展现
    continuing_activity_list = (
        Activity.objects.activated()
        .filter(organization_id=org.organization_id_id)
        .filter(
            status__in=[
                Activity.Status.REVIEWING,
                Activity.Status.APPLYING,
                Activity.Status.WAITING,
                Activity.Status.PROGRESSING,
            ]
        )
        .order_by("-start")
    )

    ended_activity_list = (
        Activity.objects.activated()
        .filter(organization_id=org.organization_id_id)
        .filter(status__in=[Activity.Status.CANCELED, Activity.Status.END])
        .order_by("-start")
    )

    # 如果是用户登陆的话，就记录一下用户有没有加入该活动，用字典存每个活动的状态，再把字典存在列表里
    continuing_activity_list_participantrec = []
    participant_status = ["申请中", "申请失败", "已报名", "已参与", "未参与", "放弃"]
    for act in continuing_activity_list:
        dictmp = {}
        dictmp["act"] = act
        if user_type == "Person":
            existlist = Paticipant.objects.filter(activity_id_id=act.id).filter(
                person_id_id=me.person_id_id
            )
            if existlist:  # 判断是否非空
                dictmp["status"] = participant_status[existlist[0].status]
            else:
                dictmp["status"] = "无记录"
        continuing_activity_list_participantrec.append(dictmp)

    # 判断我是不是老大, 首先设置为false, 然后如果有person_id和user一样, 就为True
    html_display["isboss"] = False

    # 组织成员list
    positions = Position.objects.activated().filter(org=org).order_by("pos")  # 升序
    member_list = []
    for p in positions:
        if p.person.person_id == user and p.pos == 0:
            html_display["isboss"] = True
        if p.show_post == True or p.pos == 0:
            member = {}
            member["person"] = p.person
            member["job"] = org.otype.get_name(p.pos)
            member["highest"] = True if p.pos == 0 else False
            member["avatar_path"] = utils.get_user_ava(member["person"], "Person")
            member_list.append(member)

    try:
        html_display["warn_code"] = int(request.GET.get("warn_code", 0))  # 是否有来自外部的消息
    except:
        return redirect("/welcome/")
    html_display["warn_message"] = request.GET.get("warn_message", "")  # 提醒的具体内容

    modpw_status = request.GET.get("modinfo", None)
    if modpw_status is not None and modpw_status == "success":
        html_display["warn_code"] = 2
        html_display["warn_message"] = "修改个人信息成功!"

    # 补充左边栏信息

    # 判断是否为组织账户本身在登录
    html_display["is_myself"] = me == org

    # 再处理修改信息的回弹
    modpw_status = request.GET.get("modinfo", None)
    html_display["modpw_code"] = modpw_status is not None and modpw_status == "success"

    # 补充其余信息
    html_display = utils.get_org_left_narbar(
        org, html_display["is_myself"], html_display
    )

    # 组织活动的信息

    # 补充一些呈现信息
    html_display["title_name"] = "Org. Profile"
    html_display["narbar_name"] = "组织主页"

    # 转账后跳转
    origin = request.get_full_path()

    # 补充订阅该组织的按钮
    show_subscribe = False
    if user_type == "Person":
        show_subscribe = True
        subscribe_flag = True  # 默认在订阅列表中
        if organization_name in me.subscribe_list.values_list("oname", flat=True):
            subscribe_flag = False

    return render(request, "orginfo.html", locals())


@login_required(redirect_field_name="origin")
def homepage(request):
    valid, user_type, html_display = utils.check_user_type(request.user)
    is_person = True if user_type == "Person" else False
    if not valid:
        return redirect("/logout/")
    me = get_person_or_org(request.user, user_type)
    if me.first_time_login:
        return redirect("/modpw/")
    myname = me.name if is_person else me.oname

    # 直接储存在html_display中
    # profile_name = "个人主页" if is_person else "组织主页"
    # profile_url = "/stuinfo/" + myname if is_person else "/orginfo/" + myname

    html_display["is_myself"] = True
    if user_type == "Person":
        html_display = utils.get_user_left_narbar(
            me, html_display["is_myself"], html_display
        )
    else:
        html_display = utils.get_org_left_narbar(
            me, html_display["is_myself"], html_display
        )

    try:
        html_display["warn_code"] = int(request.GET.get("warn_code", 0))  # 是否有来自外部的消息
    except:
        return redirect("/welcome/")
    html_display["warn_message"] = request.GET.get("warn_message", "")  # 提醒的具体内容

    # 补充一些呈现信息
    html_display["title_name"] = "Welcome Page"
    html_display["narbar_name"] = "近期要闻"  #
    return render(request, "welcome_page.html", locals())


@login_required(redirect_field_name="origin")
def account_setting(request):
    valid, user_type, html_display = utils.check_user_type(request.user)
    if not valid:
        return redirect("/logout/")

    # 在这个页面 默认回归为自己的左边栏
    html_display["is_myself"] = True
    user = request.user
    info = NaturalPerson.objects.filter(person_id=user)
    userinfo = info.values()[0]

    useroj = NaturalPerson.objects.get(person_id=user)

    former_img = html_display["avatar_path"]

    if request.method == "POST" and request.POST:
        aboutbio = request.POST["aboutBio"]
        tel = request.POST["tel"]
        email = request.POST["email"]
        Major = request.POST["major"]
        ava = request.FILES.get("avatar")
        expr = bool(tel or Major or email or aboutbio or ava)
        if aboutbio != "":
            useroj.biography = aboutbio
        if Major != "":
            useroj.stu_major = Major
        if email != "":
            useroj.email = email
        if tel != "":
            useroj.telephone = tel
        if ava is None:
            pass
        else:
            useroj.avatar = ava
        useroj.save()
        avatar_path = settings.MEDIA_URL + str(ava)
        if expr == False:
            return render(request, "user_account_setting.html", locals())

        else:
            upload_state = True
            return redirect("/stuinfo/?modinfo=success")

    # 补充网页呈现所需信息
    html_display["title_name"] = "Account Setting"
    html_display["narbar_name"] = "账户设置"

    # 然后是左边栏
    html_display = utils.get_user_left_narbar(
        useroj, html_display["is_myself"], html_display
    )

    return render(request, "user_account_setting.html", locals())


def register(request):
    if request.user.is_superuser:
        if request.method == "POST" and request.POST:
            name = request.POST["name"]
            password = request.POST["password"]
            sno = request.POST["snum"]
            email = request.POST["email"]
            password2 = request.POST["password2"]
            stu_grade = request.POST["syear"]
            # gender = request.POST['sgender']
            if password != password2:
                render(request, "index.html")
            else:
                # user with same sno
                same_user = NaturalPerson.objects.filter(person_id=sno)
                if same_user:
                    render(request, "auth_register_boxed.html")
                same_email = NaturalPerson.objects.filter(email=email)
                if same_email:
                    render(request, "auth_register_boxed.html")

                # OK!
                user = User.objects.create(username=sno)
                user.set_password(password)
                user.save()

                new_user = NaturalPerson.objects.create(person_id=user)
                new_user.name = name
                new_user.email = email
                new_user.stu_grade = stu_grade
                new_user.save()
                return HttpResponseRedirect("/index/")
        return render(request, "auth_register_boxed.html")
    else:
        return HttpResponseRedirect("/index/")


# @login_required(redirect_field_name=None)
def logout(request):
    auth.logout(request)
    return HttpResponseRedirect("/index/")


"""
def org_spec(request, *args, **kwargs):
    arg = args[0]
    org_dict = local_dict['org']
    topic = org_dict[arg]
    org = Organization.objects.filter(oname=topic)
    pos = Position.objects.filter(Q(org=org) | Q(pos='部长') | Q(pos='老板'))
    try:
        pos = Position.objects.filter(Q(org=org) | Q(pos='部长') | Q(pos='老板'))
        boss_no = pos.values()[0]['person_id']#存疑，可能还有bug here
        boss = NaturalPerson.objects.get(person_id=boss_no).name
        job = pos.values()[0]['pos']
    except:
        person_incharge = '负责人'
    return render(request, 'org_spec.html', locals())
"""


def get_stu_img(request):
    print("in get stu img")
    stuId = request.GET.get("stuId")
    if stuId is not None:
        try:
            stu = NaturalPerson.objects.get(person_id=stuId)
            img_path = utils.get_user_ava(stu, "Person")
            return JsonResponse({"path": img_path}, status=200)
        except:
            return JsonResponse({"message": "Image not found!"}, status=404)
    return JsonResponse({"message": "User not found!"}, status=404)


def search(request):
    """
        搜索界面的呈现逻辑
        分成搜索个人和搜索组织两个模块，每个模块的呈现独立开，有内容才呈现，否则不显示
        搜索个人：
            支持使用姓名搜索，支持对未设为不可见的昵称和专业搜索
            搜索结果的呈现采用内容/未公开表示，所有列表为people_filed
        搜索组织
            支持使用组织名、组织类型搜索、一级负责人姓名
            组织的呈现内容由拓展表体现，不在这个界面呈现具体成员
            add by syb:
            支持通过组织名、组织类型来搜索组织
            支持通过公开关系的个人搜索组织，即如果某自然人用户可以被上面的人员搜索检出，
            而且该用户选择公开其与组织的关系，那么该组织将在搜索界面呈现。
            搜索结果的呈现内容见organization_field
        搜索活动
            支持通过活动名、组织来搜索活动。只要可以搜索到组织，组织对应的活动就也可以被搜到
            搜索结果的呈现见activity_field
    """

    valid, user_type, html_display = utils.check_user_type(request.user)
    if not valid:
        return redirect("/logout/")

    """
    is_person = True if user_type == "Person" else False
    me = get_person_or_org(request.user, user_type)
    html_display["is_myself"] = True
    if is_person:
        html_display = utils.get_user_left_narbar(
            me, html_display["is_myself"], html_display
        )
    else:
        html_display = utils.get_org_left_narbar(
            me, html_display["is_myself"], html_display
        )
    """

    query = request.GET.get("Query", "")
    if query == "":
        return redirect("/welcome/")

    not_found_message = "找不到符合搜索的信息或相关内容未公开！"
    # 首先搜索个人, 允许搜索姓名或者公开的专业, 删去小名搜索
    people_list = NaturalPerson.objects.filter(
        Q(name__icontains=query)
        | (  # (Q(nickname__icontains=query) & Q(show_nickname=True)) |
            Q(stu_major__icontains=query) & Q(show_major=True)
        )
    )
    # 接下来准备呈现的内容
    # 首先是准备搜索个人信息的部分
    people_field = [
        "姓名",
        "年级",
        "班级",
        # "昵称",
        # "性别",
        "专业",
        # "邮箱",
        # "电话",
        # "宿舍",
        "状态",
    ]  # 感觉将年级和班级分开呈现会简洁很多

    # 搜索组织
    # 先查找query作为姓名包含在字段中的职务信息, 选的是post为true或者职务等级为0
    pos_list = Position.objects.activated().filter(
        Q(person__name__icontains=query) & (Q(show_post=True) | Q(pos=0))
    )
    # 通过组织名、组织类名、和上述的职务信息对应的组织信息
    organization_list = Organization.objects.filter(
        Q(oname__icontains=query)
        | Q(otype__otype_name__icontains=query)
        | Q(id__in=pos_list.values("org"))
    ).prefetch_related("position_set")

    org_display_list = []
    for org in organization_list:
        org_display_list.append(
            {
                "oname": org.oname,
                "otype": org.otype,
                "pos0": [
                    w["person__name"]
                    for w in list(
                        org.position_set.activated()
                        .filter(pos=0)
                        .values("person__name")
                    )
                ],
            }
        )

    # 组织要呈现的具体内容
    organization_field = ["组织名称", "组织类型", "负责人", "近期活动"]

    # 搜索活动
    activity_list = Activity.objects.filter(
        Q(title__icontains=query) | Q(organization_id__oname__icontains=query)
    )

    # 活动要呈现的内容
    activity_field = ["活动名称", "承办组织", "状态"]

    me = get_person_or_org(request.user, user_type)
    html_display["is_myself"] = True
    if user_type == "Person":
        html_display = utils.get_user_left_narbar(
            me, html_display["is_myself"], html_display
        )
    else:
        html_display = utils.get_org_left_narbar(
            me, html_display["is_myself"], html_display
        )
    # 补充一些呈现信息
    html_display["title_name"] = "Search"
    html_display["narbar_name"] = "信息搜索"  #

    return render(request, "search.html", locals())


def test(request):
    request.session["cookies"] = "hello, i m still here."
    return render(request, "all_org.html")


def forget_password(request):
    """
        忘记密码页（Pylance可以提供文档字符串支持）
        页面效果
        -------
        - 根据（邮箱）验证码完成登录，提交后跳转到修改密码界面
        - 本质是登录而不是修改密码
        - 如果改成支持验证码登录只需修改页面和跳转（记得修改函数和页面名）
        页面逻辑
        -------
        1. 发送验证码
            1.5 验证码冷却避免多次发送
        2. 输入验证码
            2.5 保留表单信息
        3. 错误提醒和邮件发送提醒
        实现逻辑
        -------
        - 通过脚本使按钮提供不同的`send_captcha`值，区分按钮
        - 通过脚本实现验证码冷却，页面刷新后重置冷却（避免过长等待影响体验）
        - 通过`session`保证安全传输验证码和待验证用户
        - 成功发送/登录后才在`session`中记录信息
        - 页面模板中实现消息提醒
            - `err_code`非零值代表错误，在页面中显示
            - `err_code`=`0`或`4`是预设的提醒值，额外弹出提示框
            - forget_password.html中可以进一步修改
        - 尝试发送验证码后总是弹出提示框，通知用户验证码的发送情况
        注意事项
        -------
        - 尝试忘记密码的不一定是本人，一定要做好隐私和逻辑处理
            - 用户邮箱应当部分打码，避免向非本人提供隐私数据！
        - 不发送消息时`err_code`应为`None`或不声明，不同于modpw
        - `err_code`=`4`时弹出
        - 连接设置的timeout为6s
        - 如果引入企业微信验证，建议将send_captcha分为'qywx'和'email'
    """
    if request.method == "POST":
        username = request.POST["username"]
        send_captcha = request.POST["send_captcha"] == "yes"
        vertify_code = request.POST["vertify_code"]  # 用户输入的验证码

        user = User.objects.filter(username=username)
        if not user:
            err_code = 1
            err_message = "账号不存在"
        else:
            user = User.objects.get(username=username)
            useroj = NaturalPerson.objects.get(person_id=user)  # 目前似乎保证是自然人
            isFirst = useroj.first_time_login
            if isFirst:
                err_code = 2
                err_message = "初次登录密码与账号相同！"
            elif send_captcha:
                email = useroj.email
                if not email or email.lower() == "none" or "@" not in email:
                    err_code = 3
                    err_message = "您没有设置邮箱，请发送姓名、学号和常用邮箱至gypjwb@pku.edu.cn进行修改"  # 记得填
                else:
                    # randint包含端点，randrange不包含
                    captcha = random.randrange(1000000)
                    captcha = f"{captcha:06}"
                    msg = (
                        f"<h3><b>亲爱的{useroj.name}同学：</b></h3><br/>"
                        "您好！您的账号正在进行邮箱验证，本次请求的验证码为：<br/>"
                        f'<p style="color:orange">{captcha}'
                        '<span style="color:gray">(仅当前页面有效)</span></p>'
                        '点击进入<a href="https://yppf.yuanpei.life">元培成长档案</a><br/>'
                        "<br/><br/><br/>"
                        "元培学院开发组<br/>" + datetime.now().strftime("%Y年%m月%d日")
                    )
                    post_data = {
                        "toaddrs": [email],  # 收件人列表
                        "subject": "YPPF登录验证",  # 邮件主题/标题
                        "content": msg,  # 邮件内容
                        # 若subject为空, 第一个\n视为标题和内容的分隔符
                        "html": True,  # 可选 如果为真则content被解读为html
                        "private_level": 0,  # 可选 应在0-2之间
                        # 影响显示的收件人信息
                        # 0级全部显示, 1级只显示第一个收件人, 2级只显示发件人
                        "secret": email_coder.encode(msg),  # content加密后的密文
                    }
                    post_data = json.dumps(post_data)
                    pre, suf = email.rsplit("@", 1)
                    if len(pre) > 5:
                        pre = pre[:2] + "*" * len(pre[2:-3]) + pre[-3:]
                    try:
                        response = requests.post(email_url, post_data, timeout=6)
                        response = response.json()
                        if response["status"] != 200:
                            err_code = 4
                            err_message = f"未能向{pre}@{suf}发送邮件"
                        else:
                            # 记录验证码发给谁 不使用username防止被修改
                            request.session["received_user"] = username
                            request.session["captcha"] = captcha
                            err_code = 0
                            err_message = f"验证码已发送至{pre}@{suf}"
                    except:
                        err_code = 4
                        err_message = "邮件发送失败：超时"
            else:
                captcha = request.session.get("captcha", "")
                received_user = request.session.get("received_user", "")
                if len(captcha) != 6 or username != received_user:
                    err_code = 5
                    err_message = "请先发送验证码"
                elif vertify_code.upper() == captcha.upper():
                    auth.login(request, user)
                    request.session.pop("captcha")
                    request.session["username"] = username
                    request.session["forgetpw"] = "yes"
                    return redirect(reverse("modpw"))
                else:
                    err_code = 6
                    err_message = "验证码不正确"
    return render(request, "forget_password.html", locals())


@login_required(redirect_field_name="origin")
def modpw(request):
    valid, user_type, html_display = utils.check_user_type(request.user)
    if not valid:
        return redirect("/index/")
    me = get_person_or_org(request.user, user_type)
    html_display["is_myself"] = True
    if user_type == "Person":
        html_display = utils.get_user_left_narbar(
            me, html_display["is_myself"], html_display
        )
    else:
        html_display = utils.get_org_left_narbar(
            me, html_display["is_myself"], html_display
        )

    # 补充一些呈现信息
    html_display["title_name"] = "Modify Password"
    html_display["narbar_name"] = "修改密码"

    err_code = 0
    err_message = None
    forgetpw = request.session.get("forgetpw", "") == "yes"  # added by pht
    user = request.user
    username = user.username

    isFirst = me.first_time_login
    if request.method == "POST" and request.POST:
        oldpassword = request.POST["pw"]
        newpw = request.POST["new"]
        strict_check = False

        if oldpassword == newpw and strict_check and not forgetpw:  # modified by pht
            err_code = 1
            err_message = "新密码不能与原密码相同"
        elif newpw == username and strict_check:
            err_code = 2
            err_message = "新密码不能与学号相同"
        elif newpw != oldpassword and forgetpw:  # added by pht
            err_code = 5
            err_message = "两次输入的密码不匹配"
        else:
            userauth = auth.authenticate(username=username, password=oldpassword)
            if forgetpw:  # added by pht: 这是不好的写法，可改进
                userauth = True
            if userauth:
                try:  # modified by pht: if检查是错误的，不存在时get会报错
                    user.set_password(newpw)
                    user.save()
                    me.first_time_login = False
                    me.save()

                    if forgetpw:
                        request.session.pop("forgetpw")  # 删除session记录

                    urls = reverse("index") + "?modinfo=success"
                    return redirect(urls)
                except:  # modified by pht: 之前使用的if检查是错误的
                    err_code = 3
                    err_message = "学号不存在"
            else:
                err_code = 4
                err_message = "原始密码不正确"
    return render(request, "modpw.html", locals())


# 调用的时候最好用 try
# 调用者把 activity_id 作为参数传过来
def applyActivity(request, activity_id, willingness):
    context = dict()
<<<<<<< HEAD
    context['success'] = False
    CREATE = True
=======
    context["success"] = False
>>>>>>> 7a01bca1
    with transaction.atomic():
        try:
            activity = Activity.objects.select_for_update().get(id=activity_id)
            payer = NaturalPerson.objects.select_for_update().get(
                person_id=request.user
            )
        except:
<<<<<<< HEAD
            context['msg'] = "未能找到活动"
=======
            context[
                "msg"
            ] = "Can not find activity. If you are not deliberately do it, please contact the administrator to report this bug."
>>>>>>> 7a01bca1
            return context
        """
        assert len(activity) == 1
        assert len(payer) == 1
        activity = activity[0]
        payer = payer[0]
<<<<<<< HEAD
        '''
        if activity.status != Activity.Status.APPLYING:
            context['msg'] = "活动未开放报名."
            return context

        try:
            participant = Participant.objects.select_for_update().get(
                activity_id=activity, person_id=payer
            )
            if participant.status == Participant.AttendStatus.APPLYING or participant.status == Participant.AttendStatus.APLLYSUCCESS:
                context["msg"] = "您已申请报名过该活动。"
                return context
            elif participant.status == Participant.AttendStatus.ATTENDED or participant.status == Participant.AttendStatus.APPLYING.UNATTENDED:
                context['msg'] = "活动已开始。"
                return context
            elif participant.status == Participant.AttendStatus.CANCELED:
                CREATE = False
=======
        """
        if activity.status != Activity.Astatus.APPLYING:
            context["msg"] = "The activity is not open for applying."
            return context

        try:
            participant = Participant.objects.get(activity_id=activity, person_id=payer)
            context[
                "msg"
            ] = "You have already participated in the activity. If you are not deliberately do it, please contact the administrator to report this bug."
            return context
>>>>>>> 7a01bca1
        except:
            pass
        organization_id = activity.organization_id_id
        orgnization = Organization.objects.select_for_update().get(
            id=organization_id
        )
        """
        assert len(orgnization) == 1
        orgnization = orgnization[0]
        """

        if not activity.bidding:
            amount = float(activity.YQPoint)
            # transaction，直接减没事
            if activity.current_participants < activity.capacity:
                activity.current_participants += 1
            else:
                context["msg"] = "活动已报满，请稍后再试。"
                return context
        else:
            amount = float(willingness)
            try:
                assert activity.YQPoint <= amount <= activity.YQPoint * 3
            except:
                context['msg'] = "投点范围为基础值的 1-3 倍"
                return context
            # 依然增加，此时current_participants统计的是报名的人数，是可以比总人数多的
            activity.current_participants += 1

        try:
            assert amount == int(amount * 10) / 10
        except:
<<<<<<< HEAD
            context['msg'] = "精度最高为一位小数"
            return context

        if payer.YQPoint < amount:
            context['msg'] = '没有足够的元气值。'
=======
            context["msg"] = "Not supported precision"

        if payer.YQPoint < amount:
            context["msg"] = "Not enough YQPoint in account"
>>>>>>> 7a01bca1
            return context

        payer.YQPoint -= amount

        record = TransferRecord.objects.create(
            proposer=request.user, recipient=orgnization.organization_id
        )
        record.amount = amount
        record.message = f"Participate Activity {activity.title}"
        orgnization.YQPoint += float(amount)
        record.status = TransferRecord.TransferStatus.ACCEPTED

        record.time = str(datetime.now())
        record.corres_act = activity

<<<<<<< HEAD
        if CREATE:
            participant = Participant.objects.create(activity_id=activity, person_id=payer)
=======
        participant = Participant.objects.create(activity_id=activity, person_id=payer)

>>>>>>> 7a01bca1
        if not activity.bidding:
            participant.status = Participant.AttendStatus.APLLYSUCCESS
        else:
            participant.status = Participant.AttendStatus.APPLYING

        participant.save()
        record.save()
        payer.save()
        activity.save()
        orgnization.save()

<<<<<<< HEAD
    context['pStatus'] = participant.status
    context["msg"] = "操作成功。"
    context['success'] = True
=======
    context["msg"] = "Successfully participate the activity."
    context["success"] = True
>>>>>>> 7a01bca1
    return context


# 用已有的搜索，加一个转账的想他转账的 field
# 调用的时候传一下 url 到 origin
# 搜索不希望出现学号，rid 为 User 的 index
@login_required(redirect_field_name="origin")
def transaction_page(request, rid=None):
    valid, user_type, html_display = utils.check_user_type(request.user)
    if not valid:
        return redirect("/index/")
    me = get_person_or_org(request.user, user_type)
    html_display["is_myself"] = True
    if user_type == "Person":
        html_display = utils.get_user_left_narbar(
            me, html_display["is_myself"], html_display
        )
    else:
        html_display = utils.get_org_left_narbar(
            me, html_display["is_myself"], html_display
        )

    # 补充一些呈现信息
    html_display["title_name"] = "Transaction"
    html_display["narbar_name"] = "发起转账"

    context = dict()
    if request.method == "POST":
        # 如果是post方法，从数据中读取rid
        rid = request.POST.get("rid")  # index

    # 同样首先进行合法性检查
    try:
        user = User.objects.get(id=rid)
        recipient = get_person_or_org(user)
    except:
        urls = "/welcome/" + "?warn_code=1&warn_message=遭遇非法收款人!如有问题, 请联系管理员!"
        return redirect(urls)

    # 不要转给自己
    if int(rid) == request.user.id:
        urls = "/welcome/" + "?warn_code=1&warn_message=遭遇非法收款人!如有问题, 请联系管理员!"
        return redirect(urls)

    # 获取名字
    _, _, context = utils.check_user_type(user)
    name = recipient.name if context["user_type"] == "Person" else recipient.oname
    context["name"] = name
    context["rid"] = rid
    context["YQPoint"] = me.YQPoint

    # 储存返回跳转的url
    if context["user_type"] == "Person":
        context["return_url"] = (
            context["profile_url"] + context["name"] + "+" + context["rid"]
        )
    else:
        context["return_url"] = context["profile_url"] + context["name"]

    # 如果是post, 说明发起了一起转账
    # 到这里, rid没有问题, 接收方和发起方都已经确定
    if request.method == "POST":
        # 获取转账消息, 如果没有消息, 则为空
        transaction_msg = request.POST.get("msg", "")

        # 检查发起转账的数据
        try:
            amount = float(request.POST.get("amount", None))
            assert amount is not None
            assert amount > 0
        except:
            html_display["warn_code"] = 1
            html_display["warn_message"] = "转账金额为空或为负数, 请填写合法的金额!"
            return render(request, "transaction_page.html", locals())

        if int(amount * 10) / 10 != amount:
            html_display["warn_code"] = 1
            html_display["warn_message"] = "转账金额的最大精度为0.1, 请填写合法的金额!"
            return render(request, "transaction_page.html", locals())

        # 到这里, 参数的合法性检查完成了, 接下来应该是检查发起人的账户, 够钱就转
        try:
            with transaction.atomic():
                # 首先锁定用户
                if user_type == "Person":
                    payer = (
                        NaturalPerson.objects.activated()
                        .select_for_update()
                        .get(person_id=request.user)
                    )
                else:
                    payer = (
                        Organization.objects.activated()
                        .select_for_update()
                        .get(organization_id=request.user)
                    )

                # 接下来确定金额
                if payer.YQPoint < amount:
                    html_display["warn_code"] = 1
                    html_display["warn_message"] = (
                        "现存元气值余额为"
                        + str(payer.YQPoint)
                        + ", 不足以发起额度为"
                        + str(amount)
                        + "的转账!"
                    )
                else:
                    payer.YQPoint -= amount
                    record = TransferRecord.objects.create(
                        proposer=request.user,
                        recipient=user,
                        amount=amount,
                        message=transaction_msg,
                    )
                    record.save()
                    payer.save()
                    warn_message = "成功发起向" + name + "的转账! 元气值将在对方确认后到账。"

                    # TODO 发送微信消息

                    # 跳转回主页, 首先先get主页位置
                    urls = (
                        context["return_url"]
                        + f"?warn_code=2&warn_message={warn_message}"
                    )
                    return redirect(urls)

        except:
            html_display["warn_code"] = 1
            html_display["warn_message"] = "出现无法预料的问题, 请联系管理员!"

    return render(request, "transaction_page.html", locals())


# 涉及表单，一般就用 post 吧
# 这边先扣，那边先不加，等确认加
# 预期这边成功之后，用企业微信通知接收方，调转到查看未接收记录的窗口
@require_POST
@login_required(redirect_field_name="origin")
def start_transaction(request):
    rid = request.POST.get("rid")  # index
    origin = request.POST.get("origin")
    amount = request.POST.get("amount")
    amount = float(amount)
    transaction_msg = request.POST.get("msg")
    name = request.POST.get("name")
    context = dict()
    context["origin"] = origin

    user = User.objects.get(id=rid)

    try:
        # 允许一位小数
        assert amount == int(float(amount) * 10) / 10
        assert amount > 0
    except:
        context[
            "msg"
        ] = "Unexpected amount. If you are not deliberately doing this, please contact the administrator to report this bug."
        return render(request, "msg.html", context)

    try:
        user = User.objects.get(id=rid)
    except:
        context[
            "msg"
        ] = "Unexpected recipient. If you are not deliberately doing this, please contact the administrator to report this bug."
        return render(request, "msg.html", context)

    try:
        payer = get_person_or_org(request.user)
        with transaction.atomic():
            if payer.YQPoint >= float(amount):
                payer.YQPoint -= float(amount)
            else:
                raise ValueError
            # TODO 目前用的是 nickname，可能需要改成 name
            # 需要确认 create 是否会在数据库产生记录，如果不会是否会有主键冲突？
            record = TransferRecord.objects.create(
                proposer=request.user, recipient=user
            )
            record.amount = amount
            record.message = transaction_msg
            record.time = str(datetime.now())
            record.save()
            payer.save()

            # TODO 发送微信消息

    except:
        context[
            "msg"
        ] = "Check if you have enough YQPoint. If so, please contact the administrator to report this bug."
        return render(request, "msg.html", context)

    context["msg"] = "Waiting the recipient to confirm the transaction."
    return render(request, "msg.html", context)


def confirm_transaction(request, tid=None, reject=None):
    context = dict()
    context["warn_code"] = 1  # 先假设有问题
    with transaction.atomic():
        try:
            record = TransferRecord.objects.select_for_update().get(
                id=tid, recipient=request.user
            )

        except Exception as e:

            context["warn_message"] = "交易遇到问题, 请联系管理员!" + str(e)
            return context

        if record.status != TransferRecord.TransferStatus.WAITING:
            context["warn_message"] = "交易已经完成, 请不要重复操作!"
            return context

        payer = record.proposer
        try:
            if hasattr(payer, "naturalperson"):
                payer = (
                    NaturalPerson.objects.activated()
                    .select_for_update()
                    .get(person_id=payer)
                )
            else:
                payer = Organization.objects.select_for_update().get(
                    organization_id=payer
                )
        except:
            context["warn_message"] = "交易对象不存在或已毕业, 请联系管理员!"
            return context

        recipient = record.recipient
        if hasattr(recipient, "naturalperson"):
            recipient = (
                NaturalPerson.objects.activated()
                .select_for_update()
                .get(person_id=recipient)
            )
        else:
            recipient = Organization.objects.select_for_update().get(
                organization_id=recipient
            )

        if reject is True:
            record.status = TransferRecord.TransferStatus.REFUSED
            payer.YQPoint += record.amount
            payer.save()
            context["warn_message"] = "拒绝转账成功!"
        else:
            record.status = TransferRecord.TransferStatus.ACCEPTED
            recipient.YQPoint += record.amount
            recipient.save()
            context["warn_message"] = "交易成功!"
        record.finish_time = datetime.now()  # 交易完成时间
        record.save()
        context["warn_code"] = 2

        return context

    context["warn_message"] = "交易遇到问题, 请联系管理员!"
    return context


def record2Display(record_list, user):  # 对应myYQPoint函数中的table_show_list
    lis = []
    amount = {"send": 0.0, "recv": 0.0}
    # 储存这个列表中所有record的元气值的和
    for record in record_list:
        lis.append({})

        # 确定类型
        record_type = "send" if record.proposer.username == user.username else "recv"

        # id
        lis[-1]["id"] = record.id

        # 时间
        lis[-1]["start_time"] = record.start_time.strftime("%m/%d %H:%M")
        if record.finish_time is not None:
            lis[-1]["finish_time"] = record.finish_time.strftime("%m/%d %H:%M")

        # 对象
        # 如果是给出列表，那么对象就是接收者
        obj_user = record.recipient if record_type == "send" else record.proposer
        lis[-1]["obj_direct"] = "To  " if record_type == "send" else "From"
        if hasattr(obj_user, "naturalperson"):  # 如果OneToOne Field在个人上
            lis[-1]["obj"] = obj_user.naturalperson.name
            lis[-1]["obj_url"] = "/stuinfo/" + lis[-1]["obj"] + "+" + str(obj_user.id)
        else:
            lis[-1]["obj"] = obj_user.organization.oname
            lis[-1]["obj_url"] = "/orginfo/" + lis[-1]["obj"]

        # 金额
        lis[-1]["amount"] = record.amount
        amount[record_type] += record.amount

        # 留言
        lis[-1]["message"] = record.message
        lis[-1]["if_act_url"] = False
        if record.corres_act is not None:
            lis[-1]["message"] = "活动" + record.corres_act.title + "积分"
            # TODO 这里还需要补充一个活动跳转链接

        # 状态
        lis[-1]["status"] = record.get_status_display()

    # 对外展示为 1/10
    """
    统一在前端修改
    for key in amount:
        amount[key] = amount[key]/10
    """
    # 由于误差, 将amount调整为小数位数不超过2
    for key in amount.keys():
        amount[key] = round(amount[key], 1)
    return lis, amount


# modified by Kinnuch


@login_required(redirect_field_name="origin")
def myYQPoint(request):
    valid, user_type, html_display = utils.check_user_type(request.user)
    if not valid:
        return redirect("/logout/")

    # 接下来处理POST相关的内容
    html_display["warn_code"] = 0
    if request.method == "POST":  # 发生了交易处理的事件
        try:  # 检查参数合法性
            post_args = request.POST.get("post_button")
            record_id, action = post_args.split("+")[0], post_args.split("+")[1]
            assert action in ["accept", "reject"]
            reject = action == "reject"
        except:
            html_display["warn_code"] = 1
            html_display["warn_message"] = "交易遇到问题,请不要非法修改参数!"

        if html_display["warn_code"] == 0:  # 如果传入参数没有问题
            # 调用确认预约API
            context = confirm_transaction(request, record_id, reject)
            # 此时warn_code一定是1或者2，必定需要提示
            html_display["warn_code"] = context["warn_code"]
            html_display["warn_message"] = context["warn_message"]

    me = get_person_or_org(request.user, user_type)
    html_display["is_myself"] = True
    if user_type == "Person":
        html_display = utils.get_user_left_narbar(
            me, html_display["is_myself"], html_display
        )
    else:
        html_display = utils.get_org_left_narbar(
            me, html_display["is_myself"], html_display
        )
    # 补充一些呈现信息
    html_display["title_name"] = "My YQPoint"
    html_display["narbar_name"] = "我的元气值"  #

    to_send_set = TransferRecord.objects.filter(
        proposer=request.user, status=TransferRecord.TransferStatus.WAITING
    )

    to_recv_set = TransferRecord.objects.filter(
        recipient=request.user, status=TransferRecord.TransferStatus.WAITING
    )

    issued_send_set = TransferRecord.objects.filter(
        proposer=request.user,
        status__in=[
            TransferRecord.TransferStatus.ACCEPTED,
            TransferRecord.TransferStatus.REFUSED,
        ],
    )

    issued_recv_set = TransferRecord.objects.filter(
        recipient=request.user,
        status__in=[
            TransferRecord.TransferStatus.ACCEPTED,
            TransferRecord.TransferStatus.REFUSED,
        ],
    )

    issued_recv_set = TransferRecord.objects.filter(
        recipient=request.user,
        status__in=[
            TransferRecord.TransferStatus.ACCEPTED,
            TransferRecord.TransferStatus.REFUSED,
        ],
    )

    # to_set 按照开始时间降序排列
    to_set = to_send_set.union(to_recv_set).order_by("-start_time")
    # issued_set 按照完成时间及降序排列
    # 这里应当要求所有已经issued的记录是有执行时间的
    issued_set = issued_send_set.union(issued_recv_set).order_by("-finish_time")

    to_list, amount = record2Display(to_set, request.user)
    issued_list, _ = record2Display(issued_set, request.user)

    """
    to_send_list, to_send_amount = record2Display(record_list=TransferRecord.objects.filter(
        proposer=request.user, status=TransferRecord.TransferStatus.WAITING),
        record_type='send')
    to_recv_list, to_recv_amount = record2Display(record_list=TransferRecord.objects.filter(
        recipient=request.user, status=TransferRecord.TransferStatus.WAITING),
        record_type='recv')
    issued_send_list, _ = record2Display(record_list=TransferRecord.objects.filter(proposer=request.user, status__in=[
        TransferRecord.TransferStatus.ACCEPTED, TransferRecord.TransferStatus.REFUSED]),
        record_type='send')
    issued_recv_list, _ = record2Display(record_list=TransferRecord.objects.filter(recipient=request.user, status__in=[
        TransferRecord.TransferStatus.ACCEPTED, TransferRecord.TransferStatus.REFUSED]),
        record_type='recv')
    to_list = to_recv_list + to_send_list
    issued_list = issued_recv_list + issued_send_list
    # to_list 按照发起时间倒序排列
    to_list = sorted(to_list, key=lambda x: x['finish_time'], reverse=...)
    # issued_list 按照处理时间倒序排列
    """

    show_table = {
        "obj": "对象",
        "time": "时间",
        "amount": "金额",
        "message": "留言",
        "status": "状态",
    }

    return render(request, "myYQPoint.html", locals())


@login_required(redirect_field_name="origin")
def showActivities(request):

    # TODO 改一下前端，感觉一条一条的更好看一点？ 以及链接到下面的 viewActivity
    notes = [
        {"title": "活动名称1", "Date": "11/01/2019", "Address": ["B107A", "B107B"]},
        {"title": "活动名称2", "Date": "11/02/2019", "Address": ["B108A"]},
        {"title": "活动名称3", "Date": "11/02/2019", "Address": ["B108A"]},
        {"title": "活动名称4", "Date": "11/02/2019", "Address": ["B108A"]},
        {"title": "活动名称5", "Date": "11/02/2019", "Address": ["B108A"]},
    ]

    person = True  # 人/法人

    return render(request, "notes.html", locals())


<<<<<<< HEAD


'''
-----------------------------
=======
"""
>>>>>>> 7a01bca1
页面逻辑：
1. 方法为 GET 时，展示一个活动的详情。
    a. 如果当前用户是个人，有立即报名/已报名的 button
    b. 如果当前用户是组织，并且是该活动的所有者，有修改和取消活动的 button
2. 方法为 POST 时，通过 option 确定操作
    a. 如果修改活动，跳转到 addActivity
    b. 如果取消活动，本函数处理
    c. 如果报名活动，本函数处理 ( 还未实现 )
# TODO
个人操作，包括报名与取消
<<<<<<< HEAD

----------------------------
活动逻辑
1. 活动开始前一小时，不能修改活动
2. 活动开始当天晚上之前，不能再取消活动 ( 目前用的 12 小时，感觉基本差不多 )


'''
@login_required(redirect_field_name='origin')
=======
"""


@login_required(redirect_field_name="origin")
>>>>>>> 7a01bca1
def viewActivity(request, aid=None):
    """
    aname = str(request.POST["aname"])  # 活动名称
    organization_id = request.POST["organization_id"]  # 组织id
    astart = request.POST["astart"]  # 默认传入的格式为 2021-07-21 21:00:00
    afinish = request.POST["afinish"]
    content = str(request.POST["content"])
    URL = str(request.POST["URL"])  # 活动推送链接
    QRcode = request.POST["QRcode"]  # 收取元气值的二维码
    aprice = request.POST["aprice"]  # 活动价格
    capacity = request.POST["capacity"]  # 活动举办的容量
    """
    try:
        aid = int(aid)
        activity = Activity.objects.get(id=aid)
    except:
        return redirect("/showActivities/")

    title = activity.title
    org = activity.organization_id
    org_name = org.oname
    start_time = activity.start
    end_time = activity.end
    prepare_times = Activity.EndBeforeHours.prepare_times
    apply_deadline = activity.start - timedelta(hours=prepare_times[activity.endbefore])
    introduction = activity.introduction
    aURL = activity.URL

    bidding = activity.bidding
    price = activity.YQPoint
    current_participants = activity.current_participants
    capacity = activity.capacity
    if capacity == -1 or capacity == 10000:
        capacity = "INF"
    status = activity.status

    valid, user_type, html_display = utils.check_user_type(request.user)
    if not valid:
        return redirect("/showActivities/")
    person = False
    if user_type == "Person":
        person = True
        try:
<<<<<<< HEAD
            np = NaturalPerson.objects.activated().get(person_id=request.user)
            participant = Participant.objects.get(activity_id=activity, person_id=np)
=======
            participant = Participant.objects.get(
                activity_id=activity, person_id=request.user
            )
>>>>>>> 7a01bca1
            pStatus = participant.status
        except:
            # 未参与
            pStatus = -1
    ownership = False
    if not person and org.organization_id == request.user:
        ownership = True
<<<<<<< HEAD
    aStatus = activity.status
=======
>>>>>>> 7a01bca1

    if request.method == "GET":
        return render(request, "activity_info.html", locals())
    html_display = dict()
    if request.POST is None:
        html_display["warn_code"] = 1
        html_display["warn_message"] = "非法的 POST 请求。如果您不是故意操作，请联系管理员汇报此 Bug."
        return render(request, "activity_info.html", locals())

    # 处理 post 请求
<<<<<<< HEAD
    #try:
    option = request.POST.get("option")
    if option == "cancel": 
        if activity.status == activity.Status.CANCELED or activity.status == activity.Status.END:
            html_display['warn_code'] = 1
            html_display['warn_message'] = "当前活动已取消或结束。"
            return render(request, "activity_info.html", locals())

        if activity.status == activity.Status.PROGRESSING:
            if activity.start + timedelta(hours=12) < datetime.now():
                html_display['warn_code'] = 1
                html_display['warn_message'] = "活动已进行 12 小时以上，不能取消。"
                return render(request, "activity_info.html", locals())

        with transaction.atomic():
            org = Organization.objects.select_for_update().get(organization_id=request.user)
            if bidding:
                participants = Participant.objects.select_for_update().filter(status=Participant.AttendStatus.APLLYING)
            else:
                participants = Participant.objects.select_for_update().filter(status=Participant.AttendStatus.APLLYSUCCESS)
            records = TransferRecord.objects.select_for_update().filter(status=TransferRecord.TransferStatus.ACCEPTED, corres_act=activity)
            sumYQPoint = 0.0
            for record in records:
                sumYQPoint += record.amount
            if org.YQPoint < sumYQPoint:
                html_display['warn_code'] = 1
                html_display['warn_message'] = "没有足够的元气值退回给已参与的同学，无法取消活动。"
                return render(request, "activity_info.html", locals())
            else:
                org.YQPoint -= sumYQPoint
                org.save()
                for record in records:
                    proposer = record.proposer
                    proposer = NaturalPerson.objects.select_for_update().get(person_id=proposer)
                    proposer.YQPoint += record.amount
                    record.status = TransferRecord.TransferStatus.REFUND
                    proposer.save()
                    record.save()
                for participant in participants:
                    participant.status = Participant.AttendStatus.APLLYFAILED
                    participant.save()
            activity.status = activity.Status.CANCELED
            activity.save()
        html_display['warn_code'] = 2
        html_display['warn_message'] = "成功取消活动。"
        aStatus = activity.status
        # TODO 第一次点只会提醒已经成功取消活动，但是活动状态还是进行中，看看怎么修一下
        return render(request, "activity_info.html", locals())
    elif option == "edit":
        if activity.status == activity.Status.APPLYING or activity.status == activity.Status.REVIEWING:
            return redirect(f'/addActivities/?edit=True&aid={aid}')
        if activity.status == activity.Status.WAITING:
            if start + timedelta(hours=1) > datetime.now():
                html_display['warn_code'] = 1
                html_display['warn_message'] = f"活动即将开始, 不能修改活动。"
                return render(request, "activity_info.html", locals())
        else:
            html_display['warn_code'] = 1
            html_display['warn_message'] = f"活动状态为{activity.status}, 不能修改。"
            return render(request, "activity_info.html", locals())

    elif option == "apply":
        aid = request.POST.get("aid")
        willingness = None
        if bidding:
            willingness = request.POST.get("willingness")
            try:
                willingness = float(willingness)
            except:
                html_display['warn_code'] = 1
                html_display['warn_message'] = "请输入投点数值。"
                return render(request, "activity_info.html", locals())
        try:
            context = applyActivity(request, int(aid), willingness)
            if context['success'] == False:
                html_display['warn_code'] = 1
                html_display['warn_message'] =context['msg']
            else:
                html_display['warn_code'] = 2
                if bidding:
                    html_display['warn_message'] = "投点成功"
                    pStatus = context['pStatus']
                else:
                    html_display['warn_message'] = "报名成功"
                pStatus = context['pStatus']
                current_participants += 1
        except:
            html_display['warn_code'] = 1
            html_display['warn_message'] = "非预期的异常，请联系管理员汇报。"
        return render(request, "activity_info.html", locals())


    elif option == "withdraw":
        with transaction.atomic():
            np = NaturalPerson.objects.select_for_update().get(person_id=request.user)
            org = Organization.objects.select_for_update().get(organization_id=activity.organization_id.organization_id)
            participant = Participant.objects.select_for_update().get(activity_id=activity, person_id=np, status__in=[Participant.AttendStatus.APPLYING, Participant.AttendStatus.APLLYSUCCESS])
            record = TransferRecord.objects.select_for_update().get(corres_act=activity, proposer=request.user, status=TransferRecord.TransferStatus.ACCEPTED)
            activity = Activity.objects.select_for_update().get(id=aid)


            # 报名截止前，全额退还
            if aStatus == Activity.Status.APPLYING:
                amount = record.amount
            elif aStatus == Activity.Status.WAITING:
                cur_time = datetime.now()
                if cur_time + timedelta(hours=1) > activity.start:
                    html_display['warn_code'] = 1
                    html_display['warn_message'] = "活动即将开始，不能取消报名。"
                    return render(request, "activity_info.html", locals())
                if bidding:
                    html_display['warn_code'] = 1
                    html_display['warn_message'] = "投点类活动在报名截止后不能取消。"
                amount = int(10 * record.amount * 0.5) / 10
            else:
                html_display['warn_code'] = 1
                html_display['warn_message'] = "活动已开始或结束，无法取消。"
                return render(request, "activity_info.html", locals())

            if org.YQPoint < amount:
                html_display['warn_code'] = 1
                html_display['warn_message'] = "组织账户元气值不足，请与组织负责人联系。"
                return render(request, "activity_info.html", locals())
            org.YQPoint -= amount
            np.YQPoint += amount
            participant.status = Participant.AttendStatus.CANCELED
            record.status = TransferRecord.TransferStatus.REDUND
            activity.current_participants -= 1
            org.save()
            np.save()
            record.save()
            participant.save()
            activity.save()
            current_participants = activity.current_participants

        html_display['warn_code'] = 2
        html_display['warn_message'] = "成功取消报名。"
        pStatus = Participant.AttendStatus.CANCELED
        return render(request, "activity_info.html", locals())


    else:
        html_display['warn_code'] = 1
        html_display['warn_message'] = "非法的 POST 请求。如果您不是故意操作，请联系管理员汇报此 Bug."
        return render(request, "activity_info.html", locals())

    '''
=======
    try:
        option = request.POST.get("option")
        if option == "cancel":
            if (
                activity.status == activity.Status.CANCELED
                or activity.status == activity.Status.END
            ):
                html_display["warn_code"] = 1
                html_display["warn_message"] = "当前活动已取消或结束。"
                return render(request, "activity_info.html", locals())

            if activity.status == activity.Status.PROGRESSING:
                if activity.start + timedelta(hours=12) < datetime.now():
                    html_display["warn_code"] = 1
                    html_display["warn_message"] = "活动已进行 12 小时以上，不能取消。"
                    return render(request, "activity_info.html", locals())

            with transaction.atomic():
                org = Organization.objects.select_for_update().get(
                    organization_id=request.user
                )
                if bidding:
                    participants = Participant.objects.select_for_update().filter(
                        status=Participant.AttendStatus.APLLYING
                    )
                else:
                    participants = Participant.objects.select_for_update().filter(
                        status=Participant.AttendStatus.APLLYSUCCESS
                    )
                records = TransferRecord.objects.select_for_update().filter(
                    status=TransferRecord.TransferStatus.ACCEPTED, corres_act=activity
                )
                sumYQPoint = 0.0
                for record in records:
                    sumYQPoint += record.amount
                if org.YQPoint < sumYQPoint:
                    html_display["warn_code"] = 1
                    html_display["warn_message"] = "没有足够的元气值退回给已参与的同学，无法取消活动。"
                    return render(request, "activity_info.html", locals())
                else:
                    org.YQPoint -= sumYQPoint
                    org.save()
                    for record in records:
                        proposer = record.proposer
                        proposer = NaturalPerson.objects.select_for_update().get(
                            person_id=proposer
                        )
                        proposer.YQPoint += record.amount
                        record.status = TransferRecord.TransferStatus.REFUND
                        proposer.save()
                        record.save()
                    for participant in participants:
                        participant.status = Participant.AttendStatus.APLLYFAILED
                        participant.save()
                activity.status = activity.Status.CANCELED
                activity.save()
            html_display["warn_code"] = 2
            html_display["warn_message"] = "成功取消活动。"
            # TODO 第一次点只会提醒已经成功取消活动，但是活动状态还是进行中，看看怎么修一下
            return render(request, "activity_info.html", locals())
        elif option == "edit":
            if (
                activity.status == activity.Status.APPLYING
                or activity.status == activity.Status.REVIEWING
            ):
                return redirect(f"/addActivities/?edit=True&aid={aid}")
            else:
                html_display["warn_code"] = 1
                html_display["warn_message"] = f"活动状态为{activity.status}, 不能修改。"
                return render(request, "activity_info.html", locals())

        else:
            html_display["warn_code"] = 1
            html_display["warn_message"] = "非法的 POST 请求。如果您不是故意操作，请联系管理员汇报此 Bug."
            return render(request, "activity_info.html", locals())

>>>>>>> 7a01bca1
    except:
        html_display["warn_code"] = 1
        html_display["warn_message"] = "非法预期的错误。请联系管理员汇报此 Bug."
        return render(request, "activity_info.html", locals())
    '''


# 通过GET获得活动信息表下载链接
# GET参数?activityid=id&infotype=sign[&output=id,name,gender,telephone][&format=csv|excel]
# GET参数?activityid=id&infotype=qrcode
#   activity_id : 活动id
#   infotype    : sign or qrcode or 其他（以后可以拓展）
#     sign报名信息:
#       output  : [可选]','分隔的需要返回的的field名
#                 [默认]id,name,gender,telephone
#       format  : [可选]csv or excel
#                 [默认]csv
#     qrcode签到二维码
# example: http://127.0.0.1:8000/getActivityInfo?activityid=1&infotype=sign
# example: http://127.0.0.1:8000/getActivityInfo?activityid=1&infotype=sign&output=id,wtf
# example: http://127.0.0.1:8000/getActivityInfo?activityid=1&infotype=sign&format=excel
# example: http://127.0.0.1:8000/getActivityInfo?activityid=1&infotype=qrcode
# TODO: 前端页面待对接
@login_required(redirect_field_name="origin")
def getActivityInfo(request):
    valid, user_type, html_display = utils.check_user_type(request.user)
    if not valid:
        return redirect("/index/")

    # check activity existence
    activity_id = request.GET.get("activityid", None)
    try:
        activity = Activity.objects.get(id=activity_id)
    except:
        html_display["warn_code"] = 1
        html_display["warn_message"] = f"活动{activity_id}不存在"
        return render(request, "某个页面.html", locals())

    # check organization existance and ownership to activity
    organization = get_person_or_org(request.user, "organization")
    if activity.organization_id != organization:
        html_display["warn_code"] = 1
        html_display["warn_message"] = f"{organization}不是活动的组织者"
        return render(request, "某个页面.html", locals())

    info_type = request.GET.get("infotype", None)
    if info_type == "sign":  # get registration information
        # make sure registration is over
        if activity.status == Activity.Status.REVIEWING:
            html_display["warn_code"] = 1
            html_display["warn_message"] = "活动正在审核"
            return render(request, "某个页面.html", locals())

        elif activity.status == Activity.Status.CANCELED:
            html_display["warn_code"] = 1
            html_display["warn_message"] = "活动已取消"
            return render(request, "某个页面.html", locals())

        elif activity.status == Activity.Status.APPLYING:
            html_display["warn_code"] = 1
            html_display["warn_message"] = "报名尚未截止"
            return render(request, "某个页面.html", locals())

        else:
            # get participants
            # are you sure it's 'Paticipant' not 'Participant' ??
            paticipants = Paticipant.objects.filter(activity_id=activity_id)
            paticipants = paticipants.filter(
                status=Paticipant.AttendStatus.APLLYSUCCESS
            )

            # get required fields
            output = request.GET.get("output", "id,name,gender,telephone")
            fields = output.split(",")

            # check field existence
            allowed_fields = ["id", "name", "gender", "telephone"]
            for field in fields:
                if not field in allowed_fields:
                    html_display["warn_code"] = 1
                    html_display["warn_message"] = f"不允许的字段名{field}"
                    return render(request, "某个页面.html", locals())

            filename = f"{activity_id}-{info_type}-{output}"
            content = map(
                lambda paticipant: map(lambda key: paticipant[key], fields), paticipants
            )

            format = request.GET.get("format", "csv")
            if format == "csv":
                buffer = io.StringIO()
                csv.writer(buffer).writerows(content), buffer.seek(0)
                response = HttpResponse(buffer, content_type="text/csv")
                response["Content-Disposition"] = f"attachment; filename={filename}.csv"
                return response  # downloadable

            elif format == "excel":
                return HttpResponse(".xls Not Implemented")

            else:
                html_display["warn_code"] = 1
                html_display["warn_message"] = f"不支持的格式{format}"
                return render(request, "某个页面.html", locals())

    elif info_type == "qrcode":
        # checkin begins 1 hour ahead
        if datetime.now() < activity.start - timedelta(hours=1):
            html_display["warn_code"] = 1
            html_display["warn_message"] = "签到失败：签到未开始"
            return render(request, "某个页面.html", locals())

        else:
            checkin_url = f"/checkinActivity?activityid={activity.id}"
            origin_url = request.scheme + "://" + request.META["HTTP_HOST"]
            checkin_url = parse.urljoin(origin_url, checkin_url)  # require full path

            buffer = io.BytesIO()
            qr = qrcode.QRCode(version=1, box_size=10, border=5)
            qr.add_data(checkin_url), qr.make(fit=True)
            img = qr.make_image(fill_color="black", back_color="white")
            img.save(buffer, "jpeg"), buffer.seek(0)
            response = HttpResponse(buffer, content_type="img/jpeg")
            return response

    else:
        html_display["warn_code"] = 1
        html_display["warn_message"] = f"不支持的信息{info_type}"
        return render(request, "某个页面.html", locals())


# participant checkin activity
# GET参数?activityid=id
#   activity_id : 活动id
# example: http://127.0.0.1:8000/checkinActivity?activityid=1
# TODO: 前端页面待对接
@login_required(redirect_field_name="origin")
def checkinActivity(request):
    valid, user_type, html_display = utils.check_user_type(request.user)
    if not valid:
        return redirect("/index/")

    # check activity existence
    activity_id = request.GET.get("activityid", None)
    try:
        activity = Activity.objects.get(id=activity_id)
        if (
            activity.status != Activity.Status.WAITING
            and activity.status != Activity.Status.PROGRESSING
        ):
            html_display["warn_code"] = 1
            html_display["warn_message"] = f"签到失败：活动{activity.status}"
            return redirect("/viewActivities/")  # context incomplete
    except:
        msg = "活动不存在"
        origin = "/welcome/"
        return render(request, "msg.html", locals())

    # check person existance and registration to activity
    person = get_person_or_org(request.user, "naturalperson")
    try:
        participant = Participant.objects.get(
            activity_id=activity_id, person_id=person.id
        )
        if participant.status == Participant.AttendStatus.APLLYFAILED:
            html_display["warn_code"] = 1
            html_display["warn_message"] = "您没有参与这项活动：申请失败"
        elif participant.status == Participant.AttendStatus.APLLYSUCCESS:
            #  其实我觉得这里可以增加一个让发起者设定签到区间的功能
            #    或是有一个管理界面，管理一个“签到开关”的值
            if datetime.now().date() < activity.end.date():
                html_display["warn_code"] = 1
                html_display["warn_message"] = "签到失败：签到未开始"
            elif datetime.now() >= activity.end:
                html_display["warn_code"] = 1
                html_display["warn_message"] = "签到失败：签到已结束"
            else:
                participant.status = Participant.AttendStatus.ATTENDED
                html_display["warn_code"] = 2
                html_display["warn_message"] = "签到成功"
        elif participant.status == Participant.AttendStatus.ATTENDED:
            html_display["warn_code"] = 1
            html_display["warn_message"] = "重复签到"
        elif participant.status == Participant.AttendStatus.CANCELED:
            html_display["warn_code"] = 1
            html_display["warn_message"] = "您没有参与这项活动：已取消"
        else:
            msg = f"不合理的参与状态：{participant.status}"
            origin = "/welcome/"
            return render(request, "msg.html", locals())
    except:
        html_display["warn_code"] = 1
        html_display["warn_message"] = "您没有参与这项活动：未报名"

    return redirect("/viewActivities/")  # context incomplete


# TODO 定时任务
"""
发起活动与修改活动页

---------------
页面逻辑：
使用 GET 方法时，如果存在 edit=True 参数，展示修改活动的界面，否则展示创建活动的界面。
创建活动的界面，placeholder 为 prompt
编辑活动的界面，表单的 placeholder 会被修改为活动的旧值。并且添加两个 hidden input，分别提交 edit=True 和活动的 id

当请求方法为 POST 时，处理请求并修改数据库，如果没有问题，跳转到展示活动信息的界面
存在 edit=True 参数时，为编辑操作，否则为创建操作
编辑操作时，input 并不包含 model 所有 field 的数据，只修改其中出现的
"""


@login_required(redirect_field_name="origin")
def addActivities(request):

    valid, user_type, html_display = utils.check_user_type(request.user)
    if not valid:
        return redirect("/index/")
    if user_type == "Person":
        return redirect("/welcome/")  # test
    me = get_person_or_org(request.user)
    html_display["is_myself"] = True
    html_display = utils.get_org_left_narbar(
        me, html_display["is_myself"], html_display
    )

    if request.method == "POST" and request.POST:

        edit = request.POST.get("edit")
        if edit is not None:
            aid = request.POST.get("aid")
            try:
                aid = int(aid)
                assert edit == "True"
            except:
                html_display["warn_code"] = 1
                html_display["warn_message"] = "非预期的 POST 参数，如果非故意操作，请联系管理员。"
                edit = False
                return render(request, "activity_add.html", locals())

        org = get_person_or_org(request.user, user_type)
        # 和 app.Activity 数据库交互，需要从前端获取以下表单数据
        context = dict()
        context = utils.check_ac_request(request)  # 合法性检查
<<<<<<< HEAD
        if context['warn_code'] != 0:
            html_display['warn_code'] = context['warn_code']
            html_display['warn_message'] = "创建/修改活动失败。" + context['warn_msg']
            # return render(request, "activity_add.html", locals())
            # 这里不返回，走到下面 GET 的逻辑，如果是修改，还能展示修改页面

        else:
            with transaction.atomic():
                if edit is not None:
                    # 编辑的情况下，查表取出 activity
                    try:
                        new_act = Activity.objects.select_for_update().get(id=aid)
                    except:
                        html_display['warn_code'] = context['warn_code']
                        html_display['warn_message'] = "不存在的活动。"
                        edit = False
                        return render(request, "activity_add.html", locals())

                else:
                    # 非编辑，创建一个 activity
                    new_act = Activity.objects.create(
                        title=context['aname'], organization_id=org) 
                    if context['signschema'] == 1:
                        new_act.bidding = True
                        new_act.budget = context['budget']
                     # 默认状态是报名中，可能需要审核
                    if not context['need_check']:
                        new_act.status = Activity.Status.APPLYING

                # 不一定需要改这些内容，edit 情况下不一定会提交这些内容
                # 如果没有，就不修改
                if context.get('content'):
                    new_act.content = context['content']
                if context.get('prepare_scheme'):
                    new_act.endbefore = context['prepare_scheme']
                if context.get('act_start'):
                    new_act.start = context['act_start']
                if context.get('act_end'):
                    new_act.end = context['act_end']
                if context.get('URL'):
                    new_act.URL = context['URL']
                if context.get('location'):
                    new_act.location = context['location']
                # new_act.QRcode = QRcode
                if context.get('aprice'):
                    new_act.YQPoint = context['aprice']
                if context.get('capacity'):
                    new_act.capacity = context['capacity']
                new_act.save()
            if context['warn_code'] == 0:
                return redirect(f"/viewActivity/{new_act.id}")
            return render(request, "activity_add.html", locals())  # warn_code==0
=======
        if context["warn_code"] != 0:
            html_display["warn_code"] = context["warn_code"]
            html_display["warn_message"] = "创建/修改活动失败。" + context["warn_msg"]
            edit = False
            return render(request, "activity_add.html", locals())

        with transaction.atomic():
            if edit is not None:
                # 编辑的情况下，查表取出 activity
                try:
                    new_act = Activity.objects.select_for_update().get(id=aid)
                except:
                    html_display["warn_code"] = context["warn_code"]
                    html_display["warn_message"] = "不存在的活动。"
                    edit = False
                    return render(request, "activity_add.html", locals())

            else:
                # 非编辑，创建一个 activity
                new_act = Activity.objects.create(
                    title=context["aname"], organization_id=org
                )
                if context["signschema"] == 1:
                    new_act.bidding = True
                    new_act.budget = context["budget"]
                # 默认状态是报名中，可能需要审核
                if not context["need_check"]:
                    new_act.status = Activity.Status.APPLYING

            # 不一定需要改这些内容，edit 情况下不一定会提交这些内容
            # 如果没有，就不修改
            if context.get("content"):
                new_act.content = context["content"]
            if context.get("prepare_scheme"):
                new_act.endbefore = context["prepare_scheme"]
            if context.get("act_start"):
                new_act.start = context["act_start"]
            if context.get("act_end"):
                new_act.end = context["act_end"]
            if context.get("URL"):
                new_act.URL = context["URL"]
            if context.get("location"):
                new_act.location = context["location"]
            # new_act.QRcode = QRcode
            if context.get("aprice"):
                new_act.YQPoint = context["aprice"]
            if context.get("capacity"):
                new_act.capacity = context["capacity"]
            new_act.save()
        if context["warn_code"] == 0:
            return redirect(f"/viewActivity/{new_act.id}")
        return render(request, "activity_add.html", locals())  # warn_code==0
>>>>>>> 7a01bca1

    # get 请求
    edit = request.GET.get("edit")
    if edit is None or edit != "True":
        # 非编辑，place holder prompt
        edit = False
        title = "活动名称"
        location = "活动地点"
        start = "开始时间"
        end = "结束时间"
        capacity = "人数限制"

        introduction = "(必填)简介会随活动基本信息一同推送至订阅者的微信"
        url = "(可选)填写活动推送的链接"
    else:
        # 编辑状态下，placeholder 为原值
        edit = True
        try:
            aid = request.GET["aid"]
            aid = int(aid)
        except:
            html_display["warn_code"] = 1
            html_display["warn_message"] = "非预期的 GET 参数，如果非故意操作，请联系管理员。"
            edit = False
            return render(request, "activity_add.html", locals())
        activity = Activity.objects.get(id=aid)
        title = activity.title
        budget = activity.budget
        location = activity.location
        start = activity.start.strftime("%m/%d/%Y %H:%M %p")
        end = activity.end.strftime("%m/%d/%Y %H:%M %p")

        introduction = activity.introduction
        url = activity.URL
        endbefore = activity.endbefore
        bidding = activity.bidding
        amount = activity.YQPoint
        signscheme = "先到先得"
        if bidding:
            signscheme = "投点参与"
        capacity = activity.capacity
        no_limit = False
        if capacity == 10000:
            no_limit = True

    # 补充一些实用的信息
    html_display["today"] = datetime.now().strftime("%Y-%m-%d")

    return render(request, "activity_add.html", locals())


@login_required(redirect_field_name="origin")
def subscribeActivities(request):
    valid, user_type, html_display = utils.check_user_type(request.user)
    if not valid:
        return redirect("/index/")
    me = get_person_or_org(request.user, user_type)
    html_display["is_myself"] = True
    if user_type == "Person":
        html_display = utils.get_user_left_narbar(
            me, html_display["is_myself"], html_display
        )
    else:
        html_display = utils.get_org_left_narbar(
            me, html_display["is_myself"], html_display
        )

    # 补充一些呈现信息
    html_display["title_name"] = "Subscribe"
    html_display["narbar_name"] = "我的订阅"  #

    org_list = Organization.objects.all()
    org_name = list(
        set(
            list(
                Organization.objects.values_list("organization_id__username", flat=True)
            )
        )
    )
    otype_list = sorted(
        list(
            set(list(Organization.objects.values_list("otype__otype_name", flat=True)))
        )
    )
    # 给otype.otype_name排序，不然每次都不一样（后续可以写一个获取所有otype的接口，规定一个排序规则）
    unsubscribe_list = list(
        me.subscribe_list.values_list("organization_id__username", flat=True)
    )  # 获取不订阅列表（数据库里的是不订阅列表）
    subscribe_list = [
        name for name in org_name if name not in unsubscribe_list
    ]  # 获取订阅列表

    subscribe_url = reverse("save_subscribe_status")
    return render(request, "activity_subscribe.html", locals())


@login_required(redirect_field_name="origin")
def save_subscribe_status(request):
    valid, user_type, html_display = utils.check_user_type(request.user)
    if not valid:
        return redirect("/index/")
    me = get_person_or_org(request.user, user_type)
    params = json.loads(request.body.decode("utf-8"))
    with transaction.atomic():
        if "id" in params.keys():
            if params["status"]:
                me.subscribe_list.remove(
                    Organization.objects.get(organization_id__username=params["id"])
                )
            else:
                me.subscribe_list.add(
                    Organization.objects.get(organization_id__username=params["id"])
                )
        elif "otype" in params.keys():
            unsubscribed_list = me.subscribe_list.filter(
                otype__otype_name=params["otype"]
            )
            org_list = Organization.objects.all()
            if params["status"]:  # 表示要订阅
                for org in unsubscribed_list:
                    me.subscribe_list.remove(org)
            else:  # 不订阅
                for org in org_list:
                    me.subscribe_list.add(org)
        me.save()

    return JsonResponse({"success": True})


@login_required(redirect_field_name="origin")
def apply_position(request, oid=None):
    """ apply for position in organization, including join, withdraw, transfer
    Args:
        - oid <str>: Organization ID in URL path, while actually is the ID of User.
        - apply_type <str>: Application type, including "JOIN", "WITHDRAW", "TRANSFER".
        - apply_pos <int>: Position applied for.
    Return:
        - Personal `/notification/` web page
    """
    valid, user_type, html_display = utils.check_user_type(request.user)
    if not valid or user_type != "Person":
        return redirect("/index/")
    me = get_person_or_org(request.user, user_type)
    user = User.objects.get(id=int(oid))
    org = Organization.objects.get(organization_id=user)

    if request.method == "GET":
        apply_type = request.GET.get("apply_type", "JOIN")
        apply_pos = int(request.GET.get("apply_pos", 10))
    elif request.method == "POST":
        apply_type = request.POST.get("apply_type", "JOIN")
        apply_pos = int(request.POST.get("apply_pos", 10))

    warn_duplicate_message = "There has already been an application of this state!"

    try:
        with transaction.atomic():
            if apply_type == "JOIN":
                apply_type = Position.ApplyType.JOIN
                application, created = Position.objects.activated().get_or_create(
                    person=me, org=org, apply_type=apply_type, apply_pos=apply_pos
                )
                assert created, warn_duplicate_message
            elif apply_type == "WITHDRAW":
                application = (
                    Position.objects.activated()
                    .select_for_update()
                    .get(person=me, org=org, status=Position.Status.INSERVICE)
                )
                assert (
                    application.apply_type != Position.ApplyType.WITHDRAW
                ), warn_duplicate_message
                application.apply_type = Position.ApplyType.WITHDRAW
            elif apply_type == "TRANSFER":
                application = (
                    Position.objects.activated()
                    .select_for_update()
                    .get(person=me, org=org, status=Position.Status.INSERVICE)
                )
                assert (
                    application.apply_type != Position.ApplyType.TRANSFER
                ), warn_duplicate_message
                application.apply_type = Position.ApplyType.TRANSFER
                application.apply_pos = int(apply_pos)
                assert (
                    application.apply_pos < application.pos
                ), "TRANSFER must apply for higher position!"
            else:
                raise ValueError(
                    f"Not available attributes for apply_type: {apply_type}"
                )
            application.apply_status = Position.ApplyStatus.PENDING
            application.save()
    except Exception as e:
        print(e)
        return redirect(f"/orginfo/{org.oname}")

    contents = [f"{apply_type}申请已提交审核", f"{apply_type}申请审核"]
    notification_create(
        me.person_id,
        org.organization_id,
        Notification.NotificationType.NEEDREAD,
        Notification.NotificationTitle.POSITION_INFORM,
        contents[0],
    )
    notification_create(
        org.organization_id,
        me.person_id,
        Notification.NotificationType.NEEDDO,
        Notification.NotificationTitle.POSITION_INFORM,
        contents[1],
        "/personnelMobilization/",
    )
    return redirect("/notifications/")


@login_required(redirect_field_name="origin")
def personnel_mobilization(request):
    valid, user_type, html_display = utils.check_user_type(request.user)
    if not valid or user_type != "Organization":
        return redirect("/index/")
    me = get_person_or_org(request.user, user_type)
    html_display = {"is_myself": True}

    if request.method == "GET":  # 展示页面
        issued_status = (
            Q(apply_status=Position.ApplyStatus.PASS)
            | Q(apply_status=Position.ApplyStatus.REJECT)
            | Q(apply_status=Position.ApplyStatus.NONE)
        )

        pending_list = me.position_set.activated().exclude(issued_status)
        for record in pending_list:
            record.job_name = me.otype.get_name(record.apply_pos)

        issued_list = me.position_set.activated().filter(issued_status)
        for record in issued_list:
            record.job_name = me.otype.get_name(record.pos)
        return render(request, "personnel_mobilization.html", locals())

    elif request.method == "POST":  # 审核申请
        params = json.loads(request.POST.get("confirm", None))
        if params is None:
            redirect(f"/orginfo/{me.oname}")

        with transaction.atomic():
            application = Position.objects.select_for_update().get(id=params["id"])
            apply_status = params["apply_status"]
            if apply_status == "PASS":
                if application.apply_type == Position.ApplyType.JOIN:
                    application.status = Position.Status.INSERVICE
                    application.pos = application.apply_pos
                elif application.apply_type == Position.ApplyType.WITHDRAW:
                    application.status = Position.Status.DEPART
                elif application.apply_type == Position.AppltType.TRANSFER:
                    application.pos = application.apply_pos
                application.apply_status = Position.ApplyStatus.PASS
            elif status == "REJECT":
                application.apply_status = Position.ApplyStatus.REJECT
            application.save()

        notification_create(
            application.person.person_id,
            me.organization_id,
            Notification.NotificationType.NEEDREAD,
            Notification.NotificationTitle.POSITION_INFORM,
            f"{application.apply_type}申请{application.apply_status}",
        )
        return redirect("/personnelMobilization/")


def notification2Display(notification_list):
    lis = []
    # 储存这个列表中所有record的元气值的和
    for notification in notification_list:
        lis.append({})

        # id
        lis[-1]["id"] = notification.id

        # 时间
        lis[-1]["start_time"] = notification.start_time.strftime("%m/%d %H:%M")
        if notification.finish_time is not None:
            lis[-1]["finish_time"] = notification.finish_time.strftime("%m/%d %H:%M")

        # 留言
        lis[-1]["content"] = notification.content

        # 状态
        lis[-1]["status"] = notification.get_status_display()
        lis[-1]["URL"] = notification.URL
        lis[-1]["type"] = notification.get_type_display()
        lis[-1]["title"] = notification.get_title_display()
        if notification.sender.username[0] == "z":
            lis[-1]["sender"] = Organization.objects.get(
                organization_id__username=notification.sender.username
            ).oname
        else:
            lis[-1]["sender"] = NaturalPerson.objects.get(
                person_id__username=notification.sender.username
            ).name
    return lis


def notification_status_change(notification_id):
    """
    调用该函数以完成一项通知。对于知晓类通知，在接收到用户点击按钮后的post表单，该函数会被调用。
    对于需要完成的待处理通知，需要在对应的事务结束判断处，调用该函数。
    """
    context = dict()
    context["warn_code"] = 1
    with transaction.atomic():
        notification = Notification.objects.select_for_update().get(id=notification_id)
        if notification.status == Notification.NotificationStatus.UNDONE:
            notification.status = Notification.NotificationStatus.DONE
            notification.finish_time = datetime.now()  # 通知完成时间
            notification.save()
            context["warn_code"] = 2
            context["warn_message"] = "您已成功阅读一条通知！"
        elif notification.status == Notification.NotificationStatus.DONE:
            notification.status = Notification.NotificationStatus.UNDONE
            notification.save()
            context["warn_code"] = 2
            context["warn_message"] = "成功设置一条通知为未读！"
        return context
    context["warn_message"] = "在阅读通知的过程中发生错误，请联系管理员！"
    return context


def notification_create(receiver, sender, type, title, content, URL=None):
    """
    对于一个需要创建通知的事件，请调用该函数创建通知！
        receiver: org 或 nat_person，使用 objects.get 获取的 User 对象
        sender: org 或 nat_person，使用 objects.get 获取的 User 对象
        type: 知晓类 或 处理类
        title: 请在数据表中查找相应事件类型，若找不到，直接创建一个新的choice
        content: 输入通知的内容
        URL: 需要跳转到处理事务的页面
    """
    Notification.objects.create(
        receiver=receiver,
        sender=sender,
        type=type,
        title=title,
        content=content,
        URL=URL,
    )


@login_required(redirect_field_name="origin")
def notifications(request):
    valid, user_type, html_display = utils.check_user_type(request.user)
    if not valid:
        return redirect("/index/")
    # 接下来处理POST相关的内容

    if request.method == "POST":  # 发生了通知处理的事件
        post_args = request.POST.get("post_button")
        notification_id = post_args
        context = notification_status_change(notification_id)
        html_display["warn_code"] = context["warn_code"]
        html_display["warn_message"] = context["warn_message"]
    me = get_person_or_org(request.user, user_type)
    html_display["is_myself"] = True
    if user_type == "Person":
        html_display = utils.get_user_left_narbar(
            me, html_display["is_myself"], html_display
        )
    else:
        html_display = utils.get_org_left_narbar(
            me, html_display["is_myself"], html_display
        )

    html_display["title_name"] = "Notifications"
    html_display["narbar_name"] = "通知信箱"

    done_set = Notification.objects.filter(
        receiver=request.user, status=Notification.NotificationStatus.DONE
    )

    undone_set = Notification.objects.filter(
        receiver=request.user, status=Notification.NotificationStatus.UNDONE
    )

    done_list = notification2Display(
        list(done_set.union(done_set).order_by("-finish_time"))
    )
    undone_list = notification2Display(
        list(undone_set.union(undone_set).order_by("-start_time"))
    )

    return render(request, "notifications.html", locals())<|MERGE_RESOLUTION|>--- conflicted
+++ resolved
@@ -983,12 +983,8 @@
 # 调用者把 activity_id 作为参数传过来
 def applyActivity(request, activity_id, willingness):
     context = dict()
-<<<<<<< HEAD
     context['success'] = False
     CREATE = True
-=======
-    context["success"] = False
->>>>>>> 7a01bca1
     with transaction.atomic():
         try:
             activity = Activity.objects.select_for_update().get(id=activity_id)
@@ -996,21 +992,14 @@
                 person_id=request.user
             )
         except:
-<<<<<<< HEAD
             context['msg'] = "未能找到活动"
-=======
-            context[
-                "msg"
-            ] = "Can not find activity. If you are not deliberately do it, please contact the administrator to report this bug."
->>>>>>> 7a01bca1
             return context
         """
         assert len(activity) == 1
         assert len(payer) == 1
         activity = activity[0]
         payer = payer[0]
-<<<<<<< HEAD
-        '''
+        """
         if activity.status != Activity.Status.APPLYING:
             context['msg'] = "活动未开放报名."
             return context
@@ -1027,19 +1016,6 @@
                 return context
             elif participant.status == Participant.AttendStatus.CANCELED:
                 CREATE = False
-=======
-        """
-        if activity.status != Activity.Astatus.APPLYING:
-            context["msg"] = "The activity is not open for applying."
-            return context
-
-        try:
-            participant = Participant.objects.get(activity_id=activity, person_id=payer)
-            context[
-                "msg"
-            ] = "You have already participated in the activity. If you are not deliberately do it, please contact the administrator to report this bug."
-            return context
->>>>>>> 7a01bca1
         except:
             pass
         organization_id = activity.organization_id_id
@@ -1072,18 +1048,11 @@
         try:
             assert amount == int(amount * 10) / 10
         except:
-<<<<<<< HEAD
             context['msg'] = "精度最高为一位小数"
             return context
 
         if payer.YQPoint < amount:
             context['msg'] = '没有足够的元气值。'
-=======
-            context["msg"] = "Not supported precision"
-
-        if payer.YQPoint < amount:
-            context["msg"] = "Not enough YQPoint in account"
->>>>>>> 7a01bca1
             return context
 
         payer.YQPoint -= amount
@@ -1099,13 +1068,8 @@
         record.time = str(datetime.now())
         record.corres_act = activity
 
-<<<<<<< HEAD
         if CREATE:
             participant = Participant.objects.create(activity_id=activity, person_id=payer)
-=======
-        participant = Participant.objects.create(activity_id=activity, person_id=payer)
-
->>>>>>> 7a01bca1
         if not activity.bidding:
             participant.status = Participant.AttendStatus.APLLYSUCCESS
         else:
@@ -1117,14 +1081,9 @@
         activity.save()
         orgnization.save()
 
-<<<<<<< HEAD
     context['pStatus'] = participant.status
     context["msg"] = "操作成功。"
     context['success'] = True
-=======
-    context["msg"] = "Successfully participate the activity."
-    context["success"] = True
->>>>>>> 7a01bca1
     return context
 
 
@@ -1577,14 +1536,8 @@
     return render(request, "notes.html", locals())
 
 
-<<<<<<< HEAD
-
-
-'''
+"""
 -----------------------------
-=======
-"""
->>>>>>> 7a01bca1
 页面逻辑：
 1. 方法为 GET 时，展示一个活动的详情。
     a. 如果当前用户是个人，有立即报名/已报名的 button
@@ -1595,22 +1548,13 @@
     c. 如果报名活动，本函数处理 ( 还未实现 )
 # TODO
 个人操作，包括报名与取消
-<<<<<<< HEAD
 
 ----------------------------
 活动逻辑
 1. 活动开始前一小时，不能修改活动
 2. 活动开始当天晚上之前，不能再取消活动 ( 目前用的 12 小时，感觉基本差不多 )
-
-
-'''
+"""
 @login_required(redirect_field_name='origin')
-=======
-"""
-
-
-@login_required(redirect_field_name="origin")
->>>>>>> 7a01bca1
 def viewActivity(request, aid=None):
     """
     aname = str(request.POST["aname"])  # 活动名称
@@ -1654,14 +1598,8 @@
     if user_type == "Person":
         person = True
         try:
-<<<<<<< HEAD
             np = NaturalPerson.objects.activated().get(person_id=request.user)
             participant = Participant.objects.get(activity_id=activity, person_id=np)
-=======
-            participant = Participant.objects.get(
-                activity_id=activity, person_id=request.user
-            )
->>>>>>> 7a01bca1
             pStatus = participant.status
         except:
             # 未参与
@@ -1669,10 +1607,7 @@
     ownership = False
     if not person and org.organization_id == request.user:
         ownership = True
-<<<<<<< HEAD
     aStatus = activity.status
-=======
->>>>>>> 7a01bca1
 
     if request.method == "GET":
         return render(request, "activity_info.html", locals())
@@ -1683,7 +1618,6 @@
         return render(request, "activity_info.html", locals())
 
     # 处理 post 请求
-<<<<<<< HEAD
     #try:
     option = request.POST.get("option")
     if option == "cancel": 
@@ -1830,90 +1764,12 @@
         html_display['warn_message'] = "非法的 POST 请求。如果您不是故意操作，请联系管理员汇报此 Bug."
         return render(request, "activity_info.html", locals())
 
-    '''
-=======
-    try:
-        option = request.POST.get("option")
-        if option == "cancel":
-            if (
-                activity.status == activity.Status.CANCELED
-                or activity.status == activity.Status.END
-            ):
-                html_display["warn_code"] = 1
-                html_display["warn_message"] = "当前活动已取消或结束。"
-                return render(request, "activity_info.html", locals())
-
-            if activity.status == activity.Status.PROGRESSING:
-                if activity.start + timedelta(hours=12) < datetime.now():
-                    html_display["warn_code"] = 1
-                    html_display["warn_message"] = "活动已进行 12 小时以上，不能取消。"
-                    return render(request, "activity_info.html", locals())
-
-            with transaction.atomic():
-                org = Organization.objects.select_for_update().get(
-                    organization_id=request.user
-                )
-                if bidding:
-                    participants = Participant.objects.select_for_update().filter(
-                        status=Participant.AttendStatus.APLLYING
-                    )
-                else:
-                    participants = Participant.objects.select_for_update().filter(
-                        status=Participant.AttendStatus.APLLYSUCCESS
-                    )
-                records = TransferRecord.objects.select_for_update().filter(
-                    status=TransferRecord.TransferStatus.ACCEPTED, corres_act=activity
-                )
-                sumYQPoint = 0.0
-                for record in records:
-                    sumYQPoint += record.amount
-                if org.YQPoint < sumYQPoint:
-                    html_display["warn_code"] = 1
-                    html_display["warn_message"] = "没有足够的元气值退回给已参与的同学，无法取消活动。"
-                    return render(request, "activity_info.html", locals())
-                else:
-                    org.YQPoint -= sumYQPoint
-                    org.save()
-                    for record in records:
-                        proposer = record.proposer
-                        proposer = NaturalPerson.objects.select_for_update().get(
-                            person_id=proposer
-                        )
-                        proposer.YQPoint += record.amount
-                        record.status = TransferRecord.TransferStatus.REFUND
-                        proposer.save()
-                        record.save()
-                    for participant in participants:
-                        participant.status = Participant.AttendStatus.APLLYFAILED
-                        participant.save()
-                activity.status = activity.Status.CANCELED
-                activity.save()
-            html_display["warn_code"] = 2
-            html_display["warn_message"] = "成功取消活动。"
-            # TODO 第一次点只会提醒已经成功取消活动，但是活动状态还是进行中，看看怎么修一下
-            return render(request, "activity_info.html", locals())
-        elif option == "edit":
-            if (
-                activity.status == activity.Status.APPLYING
-                or activity.status == activity.Status.REVIEWING
-            ):
-                return redirect(f"/addActivities/?edit=True&aid={aid}")
-            else:
-                html_display["warn_code"] = 1
-                html_display["warn_message"] = f"活动状态为{activity.status}, 不能修改。"
-                return render(request, "activity_info.html", locals())
-
-        else:
-            html_display["warn_code"] = 1
-            html_display["warn_message"] = "非法的 POST 请求。如果您不是故意操作，请联系管理员汇报此 Bug."
-            return render(request, "activity_info.html", locals())
-
->>>>>>> 7a01bca1
+    """
     except:
         html_display["warn_code"] = 1
         html_display["warn_message"] = "非法预期的错误。请联系管理员汇报此 Bug."
         return render(request, "activity_info.html", locals())
-    '''
+    """
 
 
 # 通过GET获得活动信息表下载链接
@@ -2153,7 +2009,6 @@
         # 和 app.Activity 数据库交互，需要从前端获取以下表单数据
         context = dict()
         context = utils.check_ac_request(request)  # 合法性检查
-<<<<<<< HEAD
         if context['warn_code'] != 0:
             html_display['warn_code'] = context['warn_code']
             html_display['warn_message'] = "创建/修改活动失败。" + context['warn_msg']
@@ -2206,60 +2061,6 @@
             if context['warn_code'] == 0:
                 return redirect(f"/viewActivity/{new_act.id}")
             return render(request, "activity_add.html", locals())  # warn_code==0
-=======
-        if context["warn_code"] != 0:
-            html_display["warn_code"] = context["warn_code"]
-            html_display["warn_message"] = "创建/修改活动失败。" + context["warn_msg"]
-            edit = False
-            return render(request, "activity_add.html", locals())
-
-        with transaction.atomic():
-            if edit is not None:
-                # 编辑的情况下，查表取出 activity
-                try:
-                    new_act = Activity.objects.select_for_update().get(id=aid)
-                except:
-                    html_display["warn_code"] = context["warn_code"]
-                    html_display["warn_message"] = "不存在的活动。"
-                    edit = False
-                    return render(request, "activity_add.html", locals())
-
-            else:
-                # 非编辑，创建一个 activity
-                new_act = Activity.objects.create(
-                    title=context["aname"], organization_id=org
-                )
-                if context["signschema"] == 1:
-                    new_act.bidding = True
-                    new_act.budget = context["budget"]
-                # 默认状态是报名中，可能需要审核
-                if not context["need_check"]:
-                    new_act.status = Activity.Status.APPLYING
-
-            # 不一定需要改这些内容，edit 情况下不一定会提交这些内容
-            # 如果没有，就不修改
-            if context.get("content"):
-                new_act.content = context["content"]
-            if context.get("prepare_scheme"):
-                new_act.endbefore = context["prepare_scheme"]
-            if context.get("act_start"):
-                new_act.start = context["act_start"]
-            if context.get("act_end"):
-                new_act.end = context["act_end"]
-            if context.get("URL"):
-                new_act.URL = context["URL"]
-            if context.get("location"):
-                new_act.location = context["location"]
-            # new_act.QRcode = QRcode
-            if context.get("aprice"):
-                new_act.YQPoint = context["aprice"]
-            if context.get("capacity"):
-                new_act.capacity = context["capacity"]
-            new_act.save()
-        if context["warn_code"] == 0:
-            return redirect(f"/viewActivity/{new_act.id}")
-        return render(request, "activity_add.html", locals())  # warn_code==0
->>>>>>> 7a01bca1
 
     # get 请求
     edit = request.GET.get("edit")
