--- conflicted
+++ resolved
@@ -2106,15 +2106,6 @@
         option = request.POST.get("option")
         if option == "cancel":
             try:
-<<<<<<< HEAD
-                assert activity.status != Activity.Status.REJECT
-                assert activity.status != Activity.Status.ABORT
-                assert activity.status != Activity.Status.END
-                assert activity.status != Activity.Status.CANCELED
-                # assert ownership
-                if not ownership:
-                    raise ActivityException("当前账号不能取消活动，请使用组织账号进行操作。")
-=======
                 if activity.status in [
                     Activity.Status.REJECT,
                     Activity.Status.ABORT,
@@ -2124,7 +2115,6 @@
                     return redirect(message_url(wrong('该活动已结束，不可取消!'), request.path))
                 if not ownership:
                     return redirect(message_url(wrong('您没有修改该活动的权限!'), request.path))
->>>>>>> 08c07d3d
                 with transaction.atomic():
                     activity = Activity.objects.select_for_update().get(id=aid)
                     cancel_activity(request, activity)
@@ -2457,32 +2447,18 @@
     if user_type != "Person":
         return redirect(message_url(wrong('签到失败：请使用个人账号签到')))
     try:
-<<<<<<< HEAD
-        # assert user_type == "Person"
-        np = get_person_or_org(request.user)
-        activity = Activity.objects.get(id=int(aid))
-=======
         np = get_person_or_org(request.user, user_type)
         aid = int(aid)
         activity = Activity.objects.get(id=aid)
->>>>>>> 08c07d3d
         varifier = request.GET["auth"]
     except:
         return redirect(message_url(wrong('签到失败!')))
     if varifier != hash_coder.encode(str(aid)):
         return redirect(message_url(wrong('签到失败：活动校验码不匹配')))
 
-<<<<<<< HEAD
-    warn_code = 1
-    if user_type != "Person":
-        warn_message = "请切换到个人账号进行签到！"
-    elif activity.status == Activity.Status.END:
-        warn_message = "活动已结束，不再开放签到。"
-=======
     # context = wrong('发生意外错误')   # 理应在任何情况都生成context, 如果没有就让包装器捕获吧
     if activity.status == Activity.Status.END:
         context = wrong("活动已结束，不再开放签到。")
->>>>>>> 08c07d3d
     elif (
         activity.status == Activity.Status.PROGRESSING or
         (activity.status == Activity.Status.WAITING
@@ -2491,17 +2467,12 @@
         try:
             with transaction.atomic():
                 participant = Participant.objects.select_for_update().get(
-<<<<<<< HEAD
-                    activity_id=int(aid), person_id=np,
-                    status__in=[Participant.AttendStatus.UNATTENDED, Participant.AttendStatus.APLLYSUCCESS]
-=======
                     activity_id=aid, person_id=np,
                     status__in=[
                         Participant.AttendStatus.UNATTENDED,
                         Participant.AttendStatus.APLLYSUCCESS,
                         Participant.AttendStatus.ATTENDED,
                     ]
->>>>>>> 08c07d3d
                 )
                 if participant.status == Participant.AttendStatus.ATTENDED:
                     context = succeed("您已签到，无需重复签到!")
@@ -2610,15 +2581,9 @@
         valid, user_type, html_display = utils.check_user_type(request.user)
         # assert valid  已经在check_user_access检查过了
         me = utils.get_person_or_org(request.user, user_type) # 这里的me应该为小组账户
-        if user_type == "Person":
-            return redirect(message_url(wrong("当前账号为个人账号，请切换到组织账号进行操作。")))
         if aid is None:
-<<<<<<< HEAD
-            # assert user_type == "Organization"
-=======
             if user_type != "Organization":
                 return redirect(message_url(wrong('小组账号才能添加活动!')))
->>>>>>> 08c07d3d
             if me.oname == YQPoint_oname:
                 return redirect("/showActivity")
             edit = False
@@ -2626,7 +2591,6 @@
             aid = int(aid)
             activity = Activity.objects.get(id=aid)
             if user_type == "Person":
-                # 不确定这个逻辑是否兼容现在的账号切换逻辑，现在也走不到这了
                 html_display=user_login_org(request,activity.organization_id)
                 if html_display['warn_code']==1:
                     return redirect(message_url(wrong(html_display["warn_message"])))
