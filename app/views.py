from threading import local
from django.dispatch.dispatcher import NO_RECEIVERS, receiver
from django.template.defaulttags import register
from app.models import (
    NaturalPerson,
    Position,
    Organization,
    OrganizationType,
    Position,
    Activity,
    TransferRecord,
    Participant,
    Notification,
    NewOrganization,
    Comment,
    CommentPhoto,
    YQPointDistribute
)
from django.db.models import Max
import app.utils as utils
from app.forms import UserForm
from app.utils import url_check, check_cross_site
from app.wechat_send import publish_notification
from app.scheduler_func import changeActivityStatus, notifyActivity
from boottest import local_dict
from boottest.hasher import MyMD5PasswordHasher, MySHA256Hasher
from django.shortcuts import render, redirect
from django.http import HttpResponse, HttpResponseRedirect, JsonResponse
from django.contrib import auth, messages
from django.contrib.auth.models import User
from django.contrib.auth.decorators import login_required
from django.contrib.auth.hashers import make_password, check_password
from django.db import transaction
from django.db.models import Q
from django.conf import settings
from django.urls import reverse
from django.views.decorators.http import require_POST, require_GET

import json
from time import mktime
from datetime import date, datetime, timedelta
from urllib import parse
import re
import random
import requests  # 发送验证码
import io
import csv
import qrcode

# 定时任务注册
from django_apscheduler.jobstores import DjangoJobStore, register_events, register_job
from .scheduler_func import scheduler

# 注册启动以上schedule任务
register_events(scheduler)
scheduler.start()

email_url = local_dict["url"]["email_url"]
hash_coder = MySHA256Hasher(local_dict["hash"]["base_hasher"])
email_coder = MySHA256Hasher(local_dict["hash"]["email"])


@register.filter
def get_item(dictionary, key):
    return dictionary.get(key)


def index(request):
    arg_origin = request.GET.get("origin")
    modpw_status = request.GET.get("modinfo")
    # request.GET['success'] = "no"
    arg_islogout = request.GET.get("is_logout")
    alert = request.GET.get("alert")
    html_display = dict()
    if (
            request.method == "GET"
            and modpw_status is not None
            and modpw_status == "success"
    ):
        html_display["warn_code"] = 2
        html_display["warn_message"] = "修改密码成功!"
        auth.logout(request)
        return render(request, "index.html", locals())

    if alert is not None:
        html_display["warn_code"] = 1
        html_display["warn_message"] = "检测到恶意 URL，请与系统管理员进行联系。"
        auth.logout(request)
        return render(request, "index.html", locals())

    if arg_islogout is not None:
        if request.user.is_authenticated:
            auth.logout(request)
            return render(request, "index.html", locals())
    if arg_origin is None:  # 非外部接入
        if request.user.is_authenticated:
            return redirect("/welcome/")
            """
            valid, user_type , html_display = utils.check_user_type(request.user)
            if not valid:
                return render(request, 'index.html', locals())
            return redirect('/stuinfo') if user_type == "Person" else redirect('/orginfo')
            """
    # 恶意的 origin
    if not url_check(arg_origin):
        return redirect("/index/?alert=1")

    if request.method == "POST" and request.POST:
        username = request.POST["username"]
        password = request.POST["password"]

        try:
            user = User.objects.filter(username=username)
            if len(user) == 0:
                org = Organization.objects.get(
                    oname=username)  # 如果get不到，就是账号不存在了
                user = org.organization_id
                username = user.username
            else:
                user = user[0]
        except:
            # if arg_origin is not None:
            #    redirect(f'/login/?origin={arg_origin}')
            html_display["warn_message"] = local_dict["msg"]["404"]
            html_display["warn_code"] = 1
            return render(request, "index.html", locals())
        userinfo = auth.authenticate(username=username, password=password)
        if userinfo:
            auth.login(request, userinfo)
            request.session["username"] = username
            if arg_origin is not None:

                if not check_cross_site(request, arg_origin):
                    html_display["warn_code"] = 1
                    html_display["warn_message"] = "当前账户不能进行地下室预约，请使用个人账户登录后预约"
                    return redirect("/welcome/?warn_code={}&warn_message={}".format(
                        html_display["warn_code"], html_display["warn_message"]))

                if not arg_origin.startswith('http'): # 非外部链接，合法性已经检查过
                    return redirect(arg_origin)       # 不需要加密验证

                d = datetime.utcnow()
                t = mktime(datetime.timetuple(d))
                timeStamp = str(int(t))
                en_pw = hash_coder.encode(username + timeStamp)
                try:
                    userinfo = NaturalPerson.objects.get(person_id=username)
                    name = userinfo.name
                    return redirect(
                        arg_origin
                        + f"?Sid={username}&timeStamp={timeStamp}&Secret={en_pw}&name={name}"
                    )
                except:
                    return redirect(
                        arg_origin
                        + f"?Sid={username}&timeStamp={timeStamp}&Secret={en_pw}"
                    )
            else:
                # 先处理初次登录
                valid, user_type, html_display = utils.check_user_type(
                    request.user)
                if not valid:
                    return redirect("/logout/")
                me = utils.get_person_or_org(userinfo, user_type)
                if me.first_time_login:
                    return redirect("/modpw/")

                return redirect("/welcome/")
                """
                valid, user_type , html_display = utils.check_user_type(request.user)
                if not valid:
                    return render(request, 'index.html', locals())
                return redirect('/stuinfo') if user_type == "Person" else redirect('/orginfo')
                """
        else:
            html_display["warn_code"] = 1
            html_display["warn_message"] = local_dict["msg"]["406"]

    # 非 post 过来的
    if arg_origin is not None:
        if request.user.is_authenticated:

            if not check_cross_site(request, arg_origin):
                html_display = dict()
                html_display["warn_code"] = 1
                html_display["warn_message"] = "当前账户不能进行地下室预约，请使用个人账户登录后预约"
                return redirect("/welcome/?warn_code={}&warn_message={}".format(
                    html_display["warn_code"], html_display["warn_message"]))

            d = datetime.utcnow()
            t = mktime(datetime.timetuple(d))
            timeStamp = str(int(t))
            print("utc time: ", d)
            print(timeStamp)
            username = request.session["username"]
            en_pw = hash_coder.encode(username + timeStamp)
            return redirect(
                arg_origin +
                f"?Sid={username}&timeStamp={timeStamp}&Secret={en_pw}"
            )

    return render(request, "index.html", locals())


# Return content
# Sname 姓名 Succeed 成功与否
wechat_login_coder = MyMD5PasswordHasher("wechat_login")


def miniLogin(request):
    try:
        assert request.method == "POST"
        username = request.POST["username"]
        password = request.POST["password"]
        secret_token = request.POST["secret_token"]
        assert wechat_login_coder.verify(username, secret_token) == True
        user = User.objects.get(username=username)

        userinfo = auth.authenticate(username=username, password=password)

        if userinfo:

            auth.login(request, userinfo)

            request.session["username"] = username
            en_pw = hash_coder.encode(request.session["username"])
            user_account = NaturalPerson.objects.get(person_id=username)
            return JsonResponse({"Sname": user_account.name, "Succeed": 1}, status=200)
        else:
            return JsonResponse({"Sname": username, "Succeed": 0}, status=400)
    except:
        return JsonResponse({"Sname": "", "Succeed": 0}, status=400)


@login_required(redirect_field_name="origin")
def stuinfo(request, name=None):
    """
        进入到这里的逻辑:
        首先必须登录，并且不是超级账户
        如果name是空
            如果是个人账户，那么就自动跳转个人主页"/stuinfo/myname"
            如果是组织账户，那么自动跳转welcome
        如果name非空但是找不到对应的对象
            自动跳转到welcome
        如果name有明确的对象
            如果不重名
                如果是自己，那么呈现并且有左边栏
                如果不是自己或者自己是组织，那么呈现并且没有侧边栏
            如果重名
                那么期望有一个"+"在name中，如果搜不到就跳转到Search/？Query=name让他跳转去
    """

    user = request.user
    valid, user_type, html_display = utils.check_user_type(request.user)
    if not valid:
        return redirect("/logout/")

    oneself = utils.get_person_or_org(user, user_type)

    if name is None:
        if user_type == "Organization":
            return redirect("/welcome/")    # 组织只能指定学生姓名访问
        else:                               # 跳轉到自己的頁面
            assert user_type == "Person"
            full_path = request.get_full_path()

            append_url = "" if (
                "?" not in full_path) else "?" + full_path.split("?")[1]
            return redirect("/stuinfo/" + oneself.name + append_url)
    else:
        # 先对可能的加号做处理
        name_list = name.split("+")
        name = name_list[0]
        person = NaturalPerson.objects.activated().filter(name=name)
        if len(person) == 0:  # 查无此人
            return redirect("/welcome/")
        if len(person) == 1:  # 无重名
            person = person[0]
        else:  # 有很多人，这时候假设加号后面的是user的id
            if len(name_list) == 1:  # 没有任何后缀信息，那么如果是自己则跳转主页，否则跳转搜索
                if user_type == "Person" and oneself.name == name:
                    person = oneself
                else:  # 不是自己，信息不全跳转搜索
                    return redirect("/search?Query=" + name)
            else:
                obtain_id = int(name_list[1])  # 获取增补信息
                get_user = User.objects.get(id=obtain_id)
                potential_person = NaturalPerson.objects.activated().get(
                    person_id=get_user
                )
                assert potential_person in person
                person = potential_person

        is_myself = user_type == "Person" and person.person_id == user  # 用一个字段储存是否是自己
        html_display["is_myself"] = is_myself  # 存入显示

        # 制作属于组织的卡片（头像，名称（+链接），介绍，职位）
        person_pos_infos = Position.objects.activated().filter(
            Q(person=person) & Q(show_post=True)
        )
        oneself_org_ids = [oneself] if user_type == 'Organization' else Position.objects.activated().filter(
            Q(person=oneself) & Q(show_post=True)).values("org")
        org_is_same = [
            id in oneself_org_ids for id in person_pos_infos.values("org")]
        join_org_info = Organization.objects.filter(
            id__in=person_pos_infos.values("org")
        )  # ta属于的组织
        org_avas = [utils.get_user_ava(org, "organization")
                    for org in join_org_info]
        org_poss = person_pos_infos.values("pos")
        org_statuss = person_pos_infos.values("status")
        html_display["org_info"] = list(
            zip(join_org_info, org_avas, org_poss, org_statuss, org_is_same)
        )
        html_display["org_len"] = len(html_display["org_info"])

        # for activity in Activity.objects.all():
        #     print(activity)
        #     Participant.objects.create(activity_id=activity, person_id=person)

        # 制作参与活动的卡片（时间，名称（+链接），组织，地点，介绍，状态）
        participants = Participant.objects.filter(person_id=person.id)
        activities = Activity.objects.filter(
            id__in=participants.values('activity_id'))
        if user_type == 'Person':
            activities_me = Participant.objects.filter(
                person_id=person.id).values('activity_id')
            activity_is_same = [
                activity in activities_me
                for activity in participants.values("activity_id")
            ]
        else:
            activities_me = activities.filter(
                organization_id=oneself.id).values('id')
            activities_me = [activity['id'] for activity in activities_me]
            activity_is_same = [
                activity['activity_id'] in activities_me
                for activity in participants.values("activity_id")
            ]
        participate_status_list = participants.values('status')
        participate_status_list = [info['status']
                                   for info in participate_status_list]
        status_color = {
            Activity.Status.REVIEWING: "primary",
            Activity.Status.CANCELED: "secondary",
            Activity.Status.APPLYING: "info",
            Activity.Status.WAITING: "warning",
            Activity.Status.PROGRESSING: "success",
            Activity.Status.END: "danger",
            Participant.AttendStatus.APPLYING: "primary",
            Participant.AttendStatus.APLLYFAILED: "danger",
            Participant.AttendStatus.APLLYSUCCESS: "info",
            Participant.AttendStatus.ATTENDED: "success",
            Participant.AttendStatus.UNATTENDED: "warning",
            Participant.AttendStatus.CANCELED: "secondary",
        }
        activity_color_list = [status_color[activity.status]
                               for activity in activities]
        attend_color_list = [status_color[status]
                             for status in participate_status_list]
        activity_info = list(
            zip(
                activities,
                participate_status_list,
                activity_is_same,
                activity_color_list,
                attend_color_list,
            )
        )
        activity_info.sort(key=lambda a: a[0].start, reverse=True)
        html_display["activity_info"] = activity_info
        html_display["activity_len"] = len(html_display["activity_info"])

        # 警告呈现信息

        try:
            html_display["warn_code"] = int(
                request.GET.get("warn_code", 0)
            )  # 是否有来自外部的消息
        except:
            return redirect("/welcome/")
        html_display["warn_message"] = request.GET.get(
            "warn_message", "")  # 提醒的具体内容

        modpw_status = request.GET.get("modinfo", None)
        if modpw_status is not None and modpw_status == "success":
            html_display["warn_code"] = 2
            html_display["warn_message"] = "修改个人信息成功!"

        # 存储被查询人的信息
        context = dict()

        context["person"] = person

        def gender2title(g):
            return "他" if g == 0 else "她"

        context["title"] = (
            "我"
            if is_myself
            else gender2title(person.gender)
            if person.show_gender
            else "ta"
        )


        context["avatar_path"] = utils.get_user_ava(person, "Person")
        context["wallpaper_path"] = utils.get_user_wallpaper(person)

        # 新版侧边栏, 顶栏等的呈现，采用 bar_display
        bar_display = utils.get_sidebar_and_navbar(request.user)
        bar_display["title_name"] = "个人主页"
        bar_display["narbar_name"] = "个人主页"
        bar_display["help_message"] = local_dict["help_message"]["个人主页"]
        origin = request.get_full_path()

        return render(request, "stuinfo.html", locals())


@login_required(redirect_field_name="origin")
def request_login_org(request, name=None):  # 特指个人希望通过个人账户登入组织账户的逻辑
    """
        这个函数的逻辑是，个人账户点击左侧的管理组织直接跳转登录到组织账户
        首先检查登录的user是个人账户，否则直接跳转orginfo
        如果个人账户对应的是name对应的组织的最高权限人，那么允许登录，否则跳转回stuinfo并warning
    """
    user = request.user
    valid, user_type, html_display = utils.check_user_type(request.user)
    if not valid:
        return redirect("/logout/")
    if user_type == "Organization":
        return redirect("/orginfo/")
    try:
        me = NaturalPerson.objects.activated().get(person_id=user)
    except:  # 找不到合法的用户
        return redirect("/welcome/")
    if name is None:  # 个人登录未指定登入组织,属于不合法行为,弹回欢迎
        return redirect("/welcome/")
    else:  # 确认有无这个组织
        try:
            org = Organization.objects.get(oname=name)
        except:  # 找不到对应组织
            urls = "/stuinfo/" + me.name + "?warn_code=1&warn_message=找不到对应组织,请联系管理员!"
            return redirect(urls)
        try:
            position = Position.objects.activated().filter(org=org, person=me)
            assert len(position) == 1
            position = position[0]
            assert position.pos == 0
        except:
            urls = "/stuinfo/" + me.name + "?warn_code=1&warn_message=没有登录到该组织账户的权限!"
            return redirect(urls)
        # 到这里,是本人组织并且有权限登录
        auth.logout(request)
        auth.login(request, org.organization_id)  # 切换到组织账号
        if org.first_time_login:
            return redirect("/modpw/")
        return redirect("/orginfo/")


@login_required(redirect_field_name="origin")
def orginfo(request, name=None):
    """
        orginfo负责呈现组织主页，逻辑和stuinfo是一样的，可以参考
        只区分自然人和法人，不区分自然人里的负责人和非负责人。任何自然人看这个组织界面都是【不可管理/编辑组织信息】
    """
    user = request.user
    valid, user_type, html_display = utils.check_user_type(request.user)

    if not valid:
        return redirect("/logout/")

    me = utils.get_person_or_org(user, user_type)

    if name is None:  # 此时登陆的必需是法人账号，如果是自然人，则跳转welcome
        if user_type == "Person":
            return redirect("/welcome/")
        try:
            org = Organization.objects.activated().get(organization_id=user)
        except:
            return redirect("/welcome/")
        return redirect("/orginfo/" + org.oname)

    try:  # 指定名字访问组织账号的，可以是自然人也可以是法人。在html里要注意区分！

        # 下面是组织信息

        org = Organization.objects.activated().get(oname=name)

    except:
        return redirect("/welcome/")

    organization_name = name
    organization_type_name = org.otype.otype_name
    org_avatar_path = utils.get_user_ava(org, "Organization")
    # org的属性 YQPoint 和 information 不在此赘述，直接在前端调用

    # 该学年、该学期、该组织的 活动的信息,分为 未结束continuing 和 已结束ended ，按时间顺序降序展现
    continuing_activity_list = (
        Activity.objects.activated()
        .filter(organization_id=org)
        .filter(
            status__in=[
                Activity.Status.REVIEWING,
                Activity.Status.APPLYING,
                Activity.Status.WAITING,
                Activity.Status.PROGRESSING,
            ]
        )
            .order_by("-start")
    )

    ended_activity_list = (
        Activity.objects.activated()
            .filter(organization_id=org)
            .filter(status__in=[Activity.Status.CANCELED, Activity.Status.END])
            .order_by("-start")
    )

    # 如果是用户登陆的话，就记录一下用户有没有加入该活动，用字典存每个活动的状态，再把字典存在列表里

    prepare_times = Activity.EndBeforeHours.prepare_times

    continuing_activity_list_participantrec = []

    for act in continuing_activity_list:
        dictmp = {}
        dictmp["act"] = act
        dictmp["endbefore"] = act.start - \
            timedelta(hours=prepare_times[act.endbefore])
        if user_type == "Person":

            existlist = Participant.objects.filter(activity_id_id=act.id).filter(
                person_id_id=me.id
            )

            if existlist:  # 判断是否非空
                dictmp["status"] = existlist[0].status
            else:
                dictmp["status"] = "无记录"
        continuing_activity_list_participantrec.append(dictmp)

    ended_activity_list_participantrec = []
    for act in ended_activity_list:
        dictmp = {}
        dictmp["act"] = act
        dictmp["endbefore"] = act.start - \
            timedelta(hours=prepare_times[act.endbefore])
        if user_type == "Person":
            existlist = Participant.objects.filter(activity_id_id=act.id).filter(
                person_id_id=me.id
            )
            if existlist:  # 判断是否非空
                dictmp["status"] = existlist[0].status
            else:
                dictmp["status"] = "无记录"
        ended_activity_list_participantrec.append(dictmp)

    # 判断我是不是老大, 首先设置为false, 然后如果有person_id和user一样, 就为True
    html_display["isboss"] = False

    # 组织成员list
    positions = Position.objects.activated().filter(org=org).order_by("pos")  # 升序
    member_list = []
    for p in positions:
        if p.person.person_id == user and p.pos == 0:
            html_display["isboss"] = True
        if p.show_post == True or p.pos == 0:
            member = {}
            member["person"] = p.person
            member["job"] = org.otype.get_name(p.pos)
            member["highest"] = True if p.pos == 0 else False

            member["avatar_path"] = utils.get_user_ava(
                member["person"], "Person")

            member_list.append(member)

    try:
        html_display["warn_code"] = int(
            request.GET.get("warn_code", 0))  # 是否有来自外部的消息
    except:
        return redirect("/welcome/")
    html_display["warn_message"] = request.GET.get(
        "warn_message", "")  # 提醒的具体内容

    modpw_status = request.GET.get("modinfo", None)
    if modpw_status is not None and modpw_status == "success":
        html_display["warn_code"] = 2
        html_display["warn_message"] = "修改组织信息成功!"

    # 补充左边栏信息

    # 判断是否为组织账户本身在登录
    html_display["is_myself"] = me == org

    # 再处理修改信息的回弹
    modpw_status = request.GET.get("modinfo", None)

    html_display["modpw_code"] = modpw_status is not None and modpw_status == "success"



    # 组织活动的信息

    # 补充一些呈现信息
    # 新版侧边栏, 顶栏等的呈现，采用 bar_display, 必须放在render前最后一步
    bar_display = utils.get_sidebar_and_navbar(request.user)
    bar_display["title_name"] = "组织主页"
    bar_display["narbar_name"] = "组织主页"

    # 转账后跳转
    origin = request.get_full_path()

    # 补充订阅该组织的按钮
    show_subscribe = False
    if user_type == "Person":
        show_subscribe = True
        subscribe_flag = True  # 默认在订阅列表中

        if organization_name in me.subscribe_list.values_list("oname", flat=True):
            subscribe_flag = False

    return render(request, "orginfo.html", locals())


@login_required(redirect_field_name="origin")
def homepage(request):
    valid, user_type, html_display = utils.check_user_type(request.user)
    is_person = True if user_type == "Person" else False
    if not valid:
        return redirect("/logout/")
    me = utils.get_person_or_org(request.user, user_type)
    if me.first_time_login:
        return redirect("/modpw/")
    myname = me.name if is_person else me.oname

    # 直接储存在html_display中
    # profile_name = "个人主页" if is_person else "组织主页"
    # profile_url = "/stuinfo/" + myname if is_person else "/orginfo/" + myname

    html_display["is_myself"] = True

    try:
        html_display["warn_code"] = int(
            request.GET.get("warn_code", 0))  # 是否有来自外部的消息
    except:
        return redirect("/welcome/")
    html_display["warn_message"] = request.GET.get(
        "warn_message", "")  # 提醒的具体内容


    # 今天开始进行的活动,且不展示结束的活动。按开始时间由近到远排序
    nowtime = datetime.now()
    today_activity_list = (
        Activity.objects.activated()
        .filter(Q( start__year=nowtime.year) & Q( start__month=nowtime.month) & Q( start__day=nowtime.day))
        .filter(
            status__in=[
                Activity.Status.APPLYING,
                Activity.Status.WAITING,
                Activity.Status.PROGRESSING
            ]
        )
        .order_by("start")
    )
    # 今天可以报名的活动。按截止时间由近到远排序
    prepare_times = Activity.EndBeforeHours.prepare_times
    signup_rec = (
        Activity.objects.activated()
        .filter(status = Activity.Status.APPLYING)
    )
    today_signup_list = []
    for act in signup_rec:
        dictmp = {}
        dictmp["endbefore"] = act.start - timedelta(hours=prepare_times[act.endbefore])
        dictmp["act"] = act
        today_signup_list.append(dictmp)
    today_signup_list.sort(key=lambda x:x["endbefore"])


    # 新版侧边栏, 顶栏等的呈现，采用 bar_display, 必须放在render前最后一步
    bar_display = utils.get_sidebar_and_navbar(request.user)
    bar_display["title_name"] = "Welcome Page"
    bar_display["narbar_name"] = "近期要闻" 

    return render(request, "welcome_page.html", locals())


@login_required(redirect_field_name="origin")
def account_setting(request):
    valid, user_type, html_display = utils.check_user_type(request.user)
    if not valid:
        return redirect("/logout/")
    # 在这个页面 默认回归为自己的左边栏
    html_display["is_myself"] = True
    user = request.user
    if user_type == "Person":
        info = NaturalPerson.objects.filter(person_id=user)
        userinfo = info.values()[0]

        useroj = NaturalPerson.objects.get(person_id=user)

        former_img = html_display["avatar_path"]
        #print(json.loads(request.body.decode("utf-8")))
        if request.method == "POST" and request.POST:

            attr_dict = dict()

            attr_dict['nickname'] = request.POST['nickname']
            attr_dict['biography'] = request.POST["aboutBio"]
            attr_dict['telephone'] = request.POST["tel"]
            attr_dict['email'] = request.POST["email"]
            attr_dict['stu_major'] = request.POST["major"]
            attr_dict['stu_grade'] = request.POST['grade']
            attr_dict['stu_class'] = request.POST['class']
            attr_dict['stu_dorm'] = request.POST['dorm']

            ava = request.FILES.get("avatar")
            gender = request.POST['gender']

            show_dict = dict()

            show_dict['show_nickname'] = request.POST.get('show_nickname') == 'on'
            show_dict['show_gender'] = request.POST.get('show_gender') == 'on'
            show_dict['show_tel'] = request.POST.get('show_tel') == 'on'
            show_dict['show_email'] = request.POST.get('show_email') == 'on'
            show_dict['show_major'] = request.POST.get('show_major') == 'on'
            show_dict['show_grade'] = request.POST.get('show_grade') == 'on'
            show_dict['show_dorm'] = request.POST.get('show_dorm') == 'on'

            
            expr = bool(ava  or (gender != useroj.get_gender_display()))
            expr += sum([(getattr(useroj, attr) != attr_dict[attr] and attr_dict[attr] != "") for attr in attr_dict.keys()])
            expr += sum([getattr(useroj, show_attr) != show_dict[show_attr] for show_attr in show_dict.keys()])

            if gender != useroj.gender:
                useroj.gender = NaturalPerson.Gender.MALE if gender == '男' else NaturalPerson.Gender.FEMALE
            for attr in attr_dict.keys():
                if getattr(useroj, attr) != attr_dict[attr] and attr_dict[attr] != "":
                    setattr(useroj, attr, attr_dict[attr])
            for show_attr in show_dict.keys():
                if getattr(useroj, show_attr) != show_dict[show_attr]:
                    setattr(useroj, show_attr, show_dict[show_attr])
            if ava is None:
                pass
            else:
                useroj.avatar = ava
            useroj.save()
            avatar_path = settings.MEDIA_URL + str(ava)
            if expr == True:
                upload_state = True
                return redirect("/stuinfo/?modinfo=success")
    else:
        info = Organization.objects.filter(organization_id=user)
        userinfo = info.values()[0]

        useroj = Organization.objects.get(organization_id=user)

        former_img = html_display["avatar_path"]

        if request.method == "POST" and request.POST:

            attr_dict = dict()
            attr_dict['introduction'] = request.POST['introduction']
            
            ava = request.FILES.get("avatar")
            
            expr = bool(ava)
            expr += sum([(getattr(useroj, attr) != attr_dict[attr] and attr_dict[attr] != "") for attr in attr_dict.keys()])

            for attr in attr_dict.keys():
                if getattr(useroj, attr) != attr_dict[attr] and attr_dict[attr] != "":
                    setattr(useroj, attr, attr_dict[attr])
            if ava is None:
                pass
            else:
                useroj.avatar = ava
            useroj.save()
            avatar_path = settings.MEDIA_URL + str(ava)
            if expr == True:
                upload_state = True
                return redirect("/orginfo/?modinfo=success")

    # 补充网页呈现所需信息
    # 新版侧边栏, 顶栏等的呈现，采用 bar_display, 必须放在render前最后一步
    bar_display = utils.get_sidebar_and_navbar(request.user)
    bar_display["title_name"] = "Account Setting"
    bar_display["narbar_name"] = "账户设置"
    bar_display["help_message"] = local_dict["help_message"]["账户设置"]


    if user_type == "Person":
        return render(request, "person_account_setting.html", locals())
    else:
        return render(request, "org_account_setting.html", locals())



def register(request):
    if request.user.is_superuser:
        if request.method == "POST" and request.POST:
            name = request.POST["name"]
            password = request.POST["password"]
            sno = request.POST["snum"]
            email = request.POST["email"]
            password2 = request.POST["password2"]
            stu_grade = request.POST["syear"]
            # gender = request.POST['sgender']
            if password != password2:
                render(request, "index.html")
            else:
                # user with same sno
                same_user = NaturalPerson.objects.filter(person_id=sno)
                if same_user:
                    render(request, "auth_register_boxed.html")
                same_email = NaturalPerson.objects.filter(email=email)
                if same_email:
                    render(request, "auth_register_boxed.html")

                # OK!
                user = User.objects.create(username=sno)
                user.set_password(password)
                user.save()

                new_user = NaturalPerson.objects.create(person_id=user)
                new_user.name = name
                new_user.email = email
                new_user.stu_grade = stu_grade
                new_user.save()
                return HttpResponseRedirect("/index/")
        return render(request, "auth_register_boxed.html")
    else:
        return HttpResponseRedirect("/index/")


# @login_required(redirect_field_name=None)
def logout(request):
    auth.logout(request)
    return HttpResponseRedirect("/index/")


"""
def org_spec(request, *args, **kwargs):
    arg = args[0]
    org_dict = local_dict['org']
    topic = org_dict[arg]
    org = Organization.objects.filter(oname=topic)
    pos = Position.objects.filter(Q(org=org) | Q(pos='部长') | Q(pos='老板'))
    try:
        pos = Position.objects.filter(Q(org=org) | Q(pos='部长') | Q(pos='老板'))
        boss_no = pos.values()[0]['person_id']#存疑，可能还有bug here
        boss = NaturalPerson.objects.get(person_id=boss_no).name
        job = pos.values()[0]['pos']
    except:
        person_incharge = '负责人'
    return render(request, 'org_spec.html', locals())
"""


def get_stu_img(request):
    print("in get stu img")
    stuId = request.GET.get("stuId")
    if stuId is not None:
        try:
            stu = NaturalPerson.objects.get(person_id=stuId)
            img_path = utils.get_user_ava(stu, "Person")
            return JsonResponse({"path": img_path}, status=200)
        except:
            return JsonResponse({"message": "Image not found!"}, status=404)
    return JsonResponse({"message": "User not found!"}, status=404)


@login_required(redirect_field_name="origin")
def search(request):
    """
        搜索界面的呈现逻辑
        分成搜索个人和搜索组织两个模块，每个模块的呈现独立开，有内容才呈现，否则不显示
        搜索个人：
            支持使用姓名搜索，支持对未设为不可见的昵称和专业搜索
            搜索结果的呈现采用内容/未公开表示，所有列表为people_filed
        搜索组织
            支持使用组织名、组织类型搜索、一级负责人姓名
            组织的呈现内容由拓展表体现，不在这个界面呈现具体成员
            add by syb:
            支持通过组织名、组织类型来搜索组织
            支持通过公开关系的个人搜索组织，即如果某自然人用户可以被上面的人员搜索检出，
            而且该用户选择公开其与组织的关系，那么该组织将在搜索界面呈现。
            搜索结果的呈现内容见organization_field
        搜索活动
            支持通过活动名、组织来搜索活动。只要可以搜索到组织，组织对应的活动就也可以被搜到
            搜索结果的呈现见activity_field
    """

    valid, user_type, html_display = utils.check_user_type(request.user)
    if not valid:
        return redirect("/logout/")


    query = request.GET.get("Query", "")
    if query == "":
        return redirect("/welcome/")

    not_found_message = "找不到符合搜索的信息或相关内容未公开！"
    # 首先搜索个人, 允许搜索姓名或者公开的专业, 删去小名搜索
    people_list = NaturalPerson.objects.filter(

        Q(name__icontains=query)
        | (  # (Q(nickname__icontains=query) & Q(show_nickname=True)) |
                Q(stu_major__icontains=query) & Q(show_major=True)
        )
    )

    # 接下来准备呈现的内容
    # 首先是准备搜索个人信息的部分
    people_field = [
        "姓名",
        "年级",
        "班级",
        # "昵称",
        # "性别",
        "专业",
        # "邮箱",
        # "电话",
        # "宿舍",
        "状态",
    ]  # 感觉将年级和班级分开呈现会简洁很多

    # 搜索组织
    # 先查找query作为姓名包含在字段中的职务信息, 选的是post为true或者职务等级为0
    pos_list = Position.objects.activated().filter(
        Q(person__name__icontains=query) & (Q(show_post=True) | Q(pos=0))
    )
    # 通过组织名、组织类名、和上述的职务信息对应的组织信息
    organization_list = Organization.objects.filter(
        Q(oname__icontains=query)
        | Q(otype__otype_name__icontains=query)
        | Q(id__in=pos_list.values("org"))
    ).prefetch_related("position_set")

    org_display_list = []
    for org in organization_list:
        org_display_list.append(
            {
                "oname": org.oname,
                "otype": org.otype,
                "pos0": [
                    w["person__name"]
                    for w in list(
                        org.position_set.activated()
                            .filter(pos=0)
                            .values("person__name")
                    )
                ],
            }
        )

    # 组织要呈现的具体内容
    organization_field = ["组织名称", "组织类型", "负责人", "近期活动"]

    # 搜索活动
    activity_list = Activity.objects.filter(
        Q(title__icontains=query) | Q(organization_id__oname__icontains=query)
    )

    # 活动要呈现的内容
    activity_field = ["活动名称", "承办组织", "状态"]

    me = utils.get_person_or_org(request.user, user_type)
    html_display["is_myself"] = True
    

    # 新版侧边栏, 顶栏等的呈现，采用 bar_display, 必须放在render前最后一步
    bar_display = utils.get_sidebar_and_navbar(request.user)
    bar_display["title_name"] = "Search"
    bar_display["narbar_name"] = "信息搜索"  #

    return render(request, "search.html", locals())


def test(request):
    request.session["cookies"] = "hello, i m still here."
    return render(request, "all_org.html")


def forget_password(request):
    """
        忘记密码页（Pylance可以提供文档字符串支持）
        页面效果
        -------
        - 根据（邮箱）验证码完成登录，提交后跳转到修改密码界面
        - 本质是登录而不是修改密码
        - 如果改成支持验证码登录只需修改页面和跳转（记得修改函数和页面名）
        页面逻辑
        -------
        1. 发送验证码
            1.5 验证码冷却避免多次发送
        2. 输入验证码
            2.5 保留表单信息
        3. 错误提醒和邮件发送提醒
        实现逻辑
        -------
        - 通过脚本使按钮提供不同的`send_captcha`值，区分按钮
        - 通过脚本实现验证码冷却，页面刷新后重置冷却（避免过长等待影响体验）
        - 通过`session`保证安全传输验证码和待验证用户
        - 成功发送/登录后才在`session`中记录信息
        - 页面模板中实现消息提醒
            - `err_code`非零值代表错误，在页面中显示
            - `err_code`=`0`或`4`是预设的提醒值，额外弹出提示框
            - forget_password.html中可以进一步修改
        - 尝试发送验证码后总是弹出提示框，通知用户验证码的发送情况
        注意事项
        -------
        - 尝试忘记密码的不一定是本人，一定要做好隐私和逻辑处理
            - 用户邮箱应当部分打码，避免向非本人提供隐私数据！
        - 不发送消息时`err_code`应为`None`或不声明，不同于modpw
        - `err_code`=`4`时弹出
        - 连接设置的timeout为6s
        - 如果引入企业微信验证，建议将send_captcha分为'qywx'和'email'
    """
    if request.session.get("received_user"):
        username = request.session["received_user"]  # 自动填充，方便跳转后继续
    if request.method == "POST":
        username = request.POST["username"]
        send_captcha = request.POST["send_captcha"] == "yes"
        vertify_code = request.POST["vertify_code"]  # 用户输入的验证码

        user = User.objects.filter(username=username)
        if not user:
            err_code = 1
            err_message = "账号不存在"
        elif len(user) != 1:
            err_code = 1
            err_message = "账号不唯一，请联系管理员"
        else:
            user = User.objects.get(username=username)
            try:
                useroj = NaturalPerson.objects.get(person_id=user)  # 目前只支持自然人
            except:
                err_code = 1
                err_message = "暂不支持组织账号忘记密码！"
                return render(request, "forget_password.html", locals())
            isFirst = useroj.first_time_login
            if isFirst:
                err_code = 2
                err_message = "初次登录密码与账号相同！"
            elif send_captcha:
                email = useroj.email
                if not email or email.lower() == "none" or "@" not in email:
                    err_code = 3
                    err_message = "您没有设置邮箱，请联系管理员" + \
                        "或发送姓名、学号和常用邮箱至gypjwb@pku.edu.cn进行修改"  # TODO:记得填
                else:
                    # randint包含端点，randrange不包含
                    captcha = random.randrange(1000000)
                    captcha = f"{captcha:06}"
                    msg = (
                        f"<h3><b>亲爱的{useroj.name}同学：</b></h3><br/>"
                        "您好！您的账号正在进行邮箱验证，本次请求的验证码为：<br/>"
                        f'<p style="color:orange">{captcha}'
                        '<span style="color:gray">(仅'
                        f'<a href="{request.build_absolute_uri()}">当前页面</a>'
                        '有效)</span></p>'
                        f'点击进入<a href="{request.build_absolute_uri("/")}">元培成长档案</a><br/>'
                        "<br/>"
                        "元培学院开发组<br/>" + datetime.now().strftime("%Y年%m月%d日")
                    )
                    post_data = {
                        "sender": "元培学院开发组", # 发件人标识
                        "toaddrs": [email],         # 收件人列表
                        "subject": "YPPF登录验证",  # 邮件主题/标题
                        "content": msg,             # 邮件内容
                        # 若subject为空, 第一个\n视为标题和内容的分隔符
                        "html": True,  # 可选 如果为真则content被解读为html
                        "private_level": 0,  # 可选 应在0-2之间
                        # 影响显示的收件人信息
                        # 0级全部显示, 1级只显示第一个收件人, 2级只显示发件人
                        "secret": email_coder.encode(msg),  # content加密后的密文
                    }
                    post_data = json.dumps(post_data)
                    pre, suf = email.rsplit("@", 1)
                    if len(pre) > 5:
                        pre = pre[:2] + "*" * len(pre[2:-3]) + pre[-3:]
                    try:
                        response = requests.post(
                            email_url, post_data, timeout=6)
                        response = response.json()
                        if response["status"] != 200:
                            err_code = 4
                            err_message = f"未能向{pre}@{suf}发送邮件"
                            print("向邮箱api发送失败，原因：", response["data"]["errMsg"])
                        else:
                            # 记录验证码发给谁 不使用username防止被修改
                            request.session["received_user"] = username
                            request.session["captcha"] = captcha
                            err_code = 0
                            err_message = f"验证码已发送至{pre}@{suf}"
                    except:
                        err_code = 4
                        err_message = "邮件发送失败：超时"
            else:
                captcha = request.session.get("captcha", "")
                received_user = request.session.get("received_user", "")
                if len(captcha) != 6 or username != received_user:
                    err_code = 5
                    err_message = "请先发送验证码"
                elif vertify_code.upper() == captcha.upper():
                    auth.login(request, user)
                    request.session.pop("captcha")
                    request.session.pop("received_user")    # 成功登录后不再保留
                    request.session["username"] = username
                    request.session["forgetpw"] = "yes"
                    return redirect(reverse("modpw"))
                else:
                    err_code = 6
                    err_message = "验证码不正确"
    return render(request, "forget_password.html", locals())


@login_required(redirect_field_name="origin")
def modpw(request):
    valid, user_type, html_display = utils.check_user_type(request.user)
    if not valid:
        return redirect("/index/")
    me = utils.get_person_or_org(request.user, user_type)
    html_display["is_myself"] = True
    

    

    err_code = 0
    err_message = None
    forgetpw = request.session.get("forgetpw", "") == "yes"  # added by pht
    user = request.user
    username = user.username

    isFirst = me.first_time_login
    if request.method == "POST" and request.POST:
        oldpassword = request.POST["pw"]
        newpw = request.POST["new"]
        strict_check = False

        if oldpassword == newpw and strict_check and not forgetpw:  # modified by pht
            err_code = 1
            err_message = "新密码不能与原密码相同"
        elif newpw == username and strict_check:
            err_code = 2
            err_message = "新密码不能与学号相同"
        elif newpw != oldpassword and forgetpw:  # added by pht
            err_code = 5
            err_message = "两次输入的密码不匹配"
        else:
            userauth = auth.authenticate(
                username=username, password=oldpassword)
            if forgetpw:  # added by pht: 这是不好的写法，可改进
                userauth = True
            if userauth:
                try:  # modified by pht: if检查是错误的，不存在时get会报错
                    user.set_password(newpw)
                    user.save()
                    me.first_time_login = False
                    me.save()

                    if forgetpw:
                        request.session.pop("forgetpw")  # 删除session记录

                    urls = reverse("index") + "?modinfo=success"
                    return redirect(urls)
                except:  # modified by pht: 之前使用的if检查是错误的
                    err_code = 3
                    err_message = "学号不存在"
            else:
                err_code = 4
                err_message = "原始密码不正确"
    
    # 新版侧边栏, 顶栏等的呈现，采用 bar_display, 必须放在render前最后一步
    bar_display = utils.get_sidebar_and_navbar(request.user)
    # 补充一些呈现信息
    bar_display["title_name"] = "Modify Password"
    bar_display["narbar_name"] = "修改密码"
    return render(request, "modpw.html", locals())


# 调用的时候最好用 try
# 调用者把 activity_id 作为参数传过来
def applyActivity(request, activity_id, willingness):
    context = dict()
    context["success"] = False
    CREATE = True
    with transaction.atomic():
        try:
            activity = Activity.objects.select_for_update().get(id=activity_id)
            payer = NaturalPerson.objects.select_for_update().get(
                person_id=request.user
            )
        except:
            context["msg"] = "未能找到活动"

            return context
        """
        assert len(activity) == 1
        assert len(payer) == 1
        activity = activity[0]
        payer = payer[0]
        """
        if activity.status != Activity.Status.APPLYING:
            context["msg"] = "活动未开放报名."
            return context

        try:
            participant = Participant.objects.select_for_update().get(
                activity_id=activity, person_id=payer
            )
            if (
                    participant.status == Participant.AttendStatus.APPLYING
                    or participant.status == Participant.AttendStatus.APLLYSUCCESS
            ):
                context["msg"] = "您已申请报名过该活动。"
                return context
            elif (
                    participant.status == Participant.AttendStatus.ATTENDED
                    or participant.status == Participant.AttendStatus.APPLYING.UNATTENDED
            ):
                context["msg"] = "活动已开始。"
                return context
            elif participant.status == Participant.AttendStatus.CANCELED:
                CREATE = False
        except:
            pass
        organization_id = activity.organization_id_id
        organization = Organization.objects.select_for_update().get(id=organization_id)
        """
        assert len(organization) == 1
        organization = organization[0]
        """

        if not activity.bidding:
            amount = float(activity.YQPoint)
            # transaction，直接减没事
            if activity.current_participants < activity.capacity:
                activity.current_participants += 1
            else:
                context["msg"] = "活动已报满，请稍后再试。"
                return context
        else:
            amount = float(willingness)
            try:
                assert activity.YQPoint <= amount <= activity.YQPoint * 3
            except:
                context["msg"] = "投点范围为基础值的 1-3 倍"
                return context
            # 依然增加，此时current_participants统计的是报名的人数，是可以比总人数多的
            activity.current_participants += 1

        try:
            assert amount == int(amount * 10) / 10
        except:
            context["msg"] = "精度最高为一位小数"
            return context

        if payer.YQPoint < amount:
            context["msg"] = "没有足够的元气值。"
            return context

        payer.YQPoint -= amount

        record = TransferRecord.objects.create(
            proposer=request.user, recipient=organization.organization_id
        )
        record.amount = amount
        record.message = f"Participate Activity {activity.title}"
        organization.YQPoint += float(amount)
        record.status = TransferRecord.TransferStatus.ACCEPTED

        record.time = str(datetime.now())
        record.corres_act = activity

        if CREATE:
            participant = Participant.objects.create(
                activity_id=activity, person_id=payer
            )
        if not activity.bidding:
            participant.status = Participant.AttendStatus.APLLYSUCCESS
        else:
            participant.status = Participant.AttendStatus.APPLYING

        participant.save()
        record.save()
        payer.save()
        activity.save()
        organization.save()

    context["pStatus"] = participant.status
    context["msg"] = "操作成功。"
    context["success"] = True
    return context


# 用已有的搜索，加一个转账的想他转账的 field
# 调用的时候传一下 url 到 origin
# 搜索不希望出现学号，rid 为 User 的 index
@login_required(redirect_field_name="origin")
def transaction_page(request, rid=None):
    valid, user_type, html_display = utils.check_user_type(request.user)
    if not valid:
        return redirect("/index/")
    me = utils.get_person_or_org(request.user, user_type)
    html_display["is_myself"] = True
    
    

    context = dict()
    if request.method == "POST":
        # 如果是post方法，从数据中读取rid
        rid = request.POST.get("rid")  # index

    # 同样首先进行合法性检查
    try:
        user = User.objects.get(id=rid)
        recipient = utils.get_person_or_org(user)
    except:
        urls = "/welcome/" + "?warn_code=1&warn_message=遭遇非法收款人!如有问题, 请联系管理员!"
        return redirect(urls)

    # 不要转给自己
    if int(rid) == request.user.id:
        urls = "/welcome/" + "?warn_code=1&warn_message=遭遇非法收款人!如有问题, 请联系管理员!"
        return redirect(urls)

    # 获取名字
    _, _, context = utils.check_user_type(user)
    name = recipient.name if context["user_type"] == "Person" else recipient.oname
    context["name"] = name
    context["rid"] = rid
    context["YQPoint"] = me.YQPoint

    # 储存返回跳转的url
    if context["user_type"] == "Person":

        context["return_url"] = (
                context["profile_url"] + context["name"] + "+" + context["rid"]
        )
    else:
        context["return_url"] = context["profile_url"] + context["name"]

    # 如果是post, 说明发起了一起转账
    # 到这里, rid没有问题, 接收方和发起方都已经确定
    if request.method == "POST":
        # 获取转账消息, 如果没有消息, 则为空
        transaction_msg = request.POST.get("msg", "")

        # 检查发起转账的数据
        try:
            amount = float(request.POST.get("amount", None))
            assert amount is not None
            assert amount > 0
        except:
            html_display["warn_code"] = 1
            html_display["warn_message"] = "转账金额为空或为负数, 请填写合法的金额!"

            # 新版侧边栏, 顶栏等的呈现，采用 bar_display, 必须放在render前最后一步
            bar_display = utils.get_sidebar_and_navbar(request.user)
            # 补充一些呈现信息
            bar_display["title_name"] = "Transaction"
            bar_display["narbar_name"] = "发起转账"

            return render(request, "transaction_page.html", locals())

        if int(amount * 10) / 10 != amount:
            html_display["warn_code"] = 1
            html_display["warn_message"] = "转账金额的最大精度为0.1, 请填写合法的金额!"

            # 新版侧边栏, 顶栏等的呈现，采用 bar_display, 必须放在render前最后一步
            bar_display = utils.get_sidebar_and_navbar(request.user)
            # 补充一些呈现信息
            bar_display["title_name"] = "Transaction"
            bar_display["narbar_name"] = "发起转账"

            return render(request, "transaction_page.html", locals())

        # 到这里, 参数的合法性检查完成了, 接下来应该是检查发起人的账户, 够钱就转
        try:
            with transaction.atomic():
                # 首先锁定用户
                if user_type == "Person":
                    payer = (
                        NaturalPerson.objects.activated()
                            .select_for_update()
                            .get(person_id=request.user)
                    )
                else:
                    payer = (
                        Organization.objects.activated()
                            .select_for_update()
                            .get(organization_id=request.user)
                    )

                # 接下来确定金额
                if payer.YQPoint < amount:
                    html_display["warn_code"] = 1
                    html_display["warn_message"] = (
                            "现存元气值余额为"
                            + str(payer.YQPoint)
                            + ", 不足以发起额度为"
                            + str(amount)
                            + "的转账!"
                    )
                else:
                    payer.YQPoint -= amount
                    record = TransferRecord.objects.create(
                        proposer=request.user,
                        recipient=user,
                        amount=amount,
                        message=transaction_msg,
                    )
                    record.save()
                    payer.save()
                    warn_message = "成功发起向" + name + "的转账! 元气值将在对方确认后到账。"

                    notification_create(
                        receiver=user,
                        sender=request.user,
                        typename=Notification.Type.NEEDDO,
                        title=Notification.Title.TRANSFER_CONFIRM,
                        content=transaction_msg,
                        URL="/myYQPoint/",
                        relate_TransferRecord=record,
                    )
                    # 跳转回主页, 首先先get主页位置
                    urls = (
                            context["return_url"]
                            + f"?warn_code=2&warn_message={warn_message}"
                    )
                    return redirect(urls)

        except:
            html_display["warn_code"] = 1
            html_display["warn_message"] = "出现无法预料的问题, 请联系管理员!"


    # 新版侧边栏, 顶栏等的呈现，采用 bar_display, 必须放在render前最后一步
    bar_display = utils.get_sidebar_and_navbar(request.user)
    # 补充一些呈现信息
    bar_display["title_name"] = "Transaction"
    bar_display["narbar_name"] = "发起转账"
    return render(request, "transaction_page.html", locals())


# 涉及表单，一般就用 post 吧
# 这边先扣，那边先不加，等确认加
# 预期这边成功之后，用企业微信通知接收方，调转到查看未接收记录的窗口
@require_POST
@login_required(redirect_field_name="origin")
def start_transaction(request):
    rid = request.POST.get("rid")  # index
    origin = request.POST.get("origin")
    amount = request.POST.get("amount")
    amount = float(amount)
    transaction_msg = request.POST.get("msg")
    name = request.POST.get("name")
    context = dict()
    context["origin"] = origin

    user = User.objects.get(id=rid)

    try:
        # 允许一位小数
        assert amount == int(float(amount) * 10) / 10
        assert amount > 0
    except:
        context[
            "msg"
        ] = "Unexpected amount. If you are not deliberately doing this, please contact the administrator to report this bug."
        return render(request, "msg.html", context)

    try:
        user = User.objects.get(id=rid)
    except:
        context[
            "msg"
        ] = "Unexpected recipient. If you are not deliberately doing this, please contact the administrator to report this bug."
        return render(request, "msg.html", context)

    try:
        payer = utils.get_person_or_org(request.user)
        with transaction.atomic():
            if payer.YQPoint >= float(amount):
                payer.YQPoint -= float(amount)
            else:
                raise ValueError
            # TODO 目前用的是 nickname，可能需要改成 name
            # 需要确认 create 是否会在数据库产生记录，如果不会是否会有主键冲突？
            record = TransferRecord.objects.create(
                proposer=request.user, recipient=user
            )
            record.amount = amount
            record.message = transaction_msg
            record.time = str(datetime.now())
            record.save()
            payer.save()

    except:
        context[
            "msg"
        ] = "Check if you have enough YQPoint. If so, please contact the administrator to report this bug."
        return render(request, "msg.html", context)

    context["msg"] = "Waiting the recipient to confirm the transaction."
    return render(request, "msg.html", context)


def confirm_transaction(request, tid=None, reject=None):
    context = dict()
    context["warn_code"] = 1  # 先假设有问题
    with transaction.atomic():
        try:
            record = TransferRecord.objects.select_for_update().get(
                id=tid, recipient=request.user
            )

        except Exception as e:

            context["warn_message"] = "交易遇到问题, 请联系管理员!" + str(e)
            return context

        if record.status != TransferRecord.TransferStatus.WAITING:
            context["warn_message"] = "交易已经完成, 请不要重复操作!"
            return context

        payer = record.proposer
        try:
            if hasattr(payer, "naturalperson"):
                payer = (
                    NaturalPerson.objects.activated()
                        .select_for_update()
                        .get(person_id=payer)
                )
            else:
                payer = Organization.objects.select_for_update().get(
                    organization_id=payer
                )
        except:
            context["warn_message"] = "交易对象不存在或已毕业, 请联系管理员!"
            return context

        recipient = record.recipient
        if hasattr(recipient, "naturalperson"):
            recipient = (
                NaturalPerson.objects.activated()
                    .select_for_update()
                    .get(person_id=recipient)
            )
        else:
            recipient = Organization.objects.select_for_update().get(
                organization_id=recipient
            )

        if reject is True:
            record.status = TransferRecord.TransferStatus.REFUSED
            payer.YQPoint += record.amount
            payer.save()
            context["warn_message"] = "拒绝转账成功!"
            notification_create(
                receiver=record.proposer,
                sender=record.recipient,
                typename=Notification.Type.NEEDREAD,
                title=Notification.Title.TRANSFER_FEEDBACK,
                content=f"{str(recipient)}拒绝了您的转账。",
                URL="/myYQpoint/",
            )
            notification_status_change(record.transfer_notification.get().id)
        else:
            record.status = TransferRecord.TransferStatus.ACCEPTED
            recipient.YQPoint += record.amount
            recipient.save()
            context["warn_message"] = "交易成功!"
            notification_create(
                receiver=record.proposer,
                sender=record.recipient,
                typename=Notification.Type.NEEDREAD,
                title=Notification.Title.TRANSFER_FEEDBACK,
                content=f"{str(recipient)}接受了您的转账。",
                URL="/myYQpoint/",
            )
            notification_status_change(record.transfer_notification.get().id)
        record.finish_time = datetime.now()  # 交易完成时间
        record.save()
        context["warn_code"] = 2

        return context

    context["warn_message"] = "交易遇到问题, 请联系管理员!"
    return context


def record2Display(record_list, user):  # 对应myYQPoint函数中的table_show_list
    lis = []
    amount = {"send": 0.0, "recv": 0.0}
    # 储存这个列表中所有record的元气值的和
    for record in record_list:
        lis.append({})

        # 确定类型
        record_type = "send" if record.proposer.username == user.username else "recv"

        # id
        lis[-1]["id"] = record.id

        # 时间
        lis[-1]["start_time"] = record.start_time.strftime("%m/%d %H:%M")
        if record.finish_time is not None:
            lis[-1]["finish_time"] = record.finish_time.strftime("%m/%d %H:%M")

        # 对象
        # 如果是给出列表，那么对象就是接收者

        obj_user = record.recipient if record_type == "send" else record.proposer
        lis[-1]["obj_direct"] = "To  " if record_type == "send" else "From"
        if hasattr(obj_user, "naturalperson"):  # 如果OneToOne Field在个人上
            lis[-1]["obj"] = obj_user.naturalperson.name
            lis[-1]["obj_url"] = "/stuinfo/" + \
                lis[-1]["obj"] + "+" + str(obj_user.id)
        else:
            lis[-1]["obj"] = obj_user.organization.oname
            lis[-1]["obj_url"] = "/orginfo/" + lis[-1]["obj"]

        # 金额
        lis[-1]["amount"] = record.amount
        amount[record_type] += record.amount

        # 留言
        lis[-1]["message"] = record.message
        lis[-1]["if_act_url"] = False
        if record.corres_act is not None:
            lis[-1]["message"] = "活动" + record.corres_act.title + "积分"
            # TODO 这里还需要补充一个活动跳转链接

        # 状态
        lis[-1]["status"] = record.get_status_display()

    # 对外展示为 1/10
    """
    统一在前端修改
    for key in amount:
        amount[key] = amount[key]/10
    """
    # 由于误差, 将amount调整为小数位数不超过2
    for key in amount.keys():
        amount[key] = round(amount[key], 1)
    return lis, amount


# modified by Kinnuch


@login_required(redirect_field_name="origin")
def myYQPoint(request):
    valid, user_type, html_display = utils.check_user_type(request.user)
    if not valid:
        return redirect("/logout/")

    # 接下来处理POST相关的内容
    html_display["warn_code"] = 0
    if request.method == "POST":  # 发生了交易处理的事件
        try:  # 检查参数合法性
            post_args = request.POST.get("post_button")
            record_id, action = post_args.split(
                "+")[0], post_args.split("+")[1]
            assert action in ["accept", "reject"]
            reject = action == "reject"
        except:
            html_display["warn_code"] = 1
            html_display["warn_message"] = "交易遇到问题,请不要非法修改参数!"

        if html_display["warn_code"] == 0:  # 如果传入参数没有问题
            # 调用确认预约API
            context = confirm_transaction(request, record_id, reject)
            # 此时warn_code一定是1或者2，必定需要提示
            html_display["warn_code"] = context["warn_code"]
            html_display["warn_message"] = context["warn_message"]

    me = utils.get_person_or_org(request.user, user_type)
    html_display["is_myself"] = True
    



    to_send_set = TransferRecord.objects.filter(
        proposer=request.user, status=TransferRecord.TransferStatus.WAITING
    )

    to_recv_set = TransferRecord.objects.filter(
        recipient=request.user, status=TransferRecord.TransferStatus.WAITING
    )

    issued_send_set = TransferRecord.objects.filter(
        proposer=request.user,
        status__in=[
            TransferRecord.TransferStatus.ACCEPTED,
            TransferRecord.TransferStatus.REFUSED,
        ],
    )

    issued_recv_set = TransferRecord.objects.filter(
        recipient=request.user,
        status__in=[
            TransferRecord.TransferStatus.ACCEPTED,
            TransferRecord.TransferStatus.REFUSED,
        ],
    )

    issued_recv_set = TransferRecord.objects.filter(
        recipient=request.user,
        status__in=[
            TransferRecord.TransferStatus.ACCEPTED,
            TransferRecord.TransferStatus.REFUSED,
        ],
    )

    # to_set 按照开始时间降序排列
    to_set = to_send_set.union(to_recv_set).order_by("-start_time")
    # issued_set 按照完成时间及降序排列
    # 这里应当要求所有已经issued的记录是有执行时间的
    issued_set = issued_send_set.union(
        issued_recv_set).order_by("-finish_time")

    to_list, amount = record2Display(to_set, request.user)
    issued_list, _ = record2Display(issued_set, request.user)

    show_table = {
        "obj": "对象",
        "time": "时间",
        "amount": "金额",
        "message": "留言",
        "status": "状态",
    }

    # 新版侧边栏, 顶栏等的呈现，采用 bar_display, 必须放在render前最后一步
    bar_display = utils.get_sidebar_and_navbar(request.user)
    # 补充一些呈现信息
    bar_display["title_name"] = "My YQPoint"
    bar_display["narbar_name"] = "我的元气值"  #
    bar_display["help_message"] = local_dict["help_message"]["我的元气值"]

    return render(request, "myYQPoint.html", locals())





"""
页面逻辑：
1. 方法为 GET 时，展示一个活动的详情。
    a. 如果当前用户是个人，有立即报名/已报名的 button
    b. 如果当前用户是组织，并且是该活动的所有者，有修改和取消活动的 button
2. 方法为 POST 时，通过 option 确定操作
    a. 如果修改活动，跳转到 addActivity
    b. 如果取消活动，本函数处理
    c. 如果报名活动，本函数处理 ( 还未实现 )
# TODO
个人操作，包括报名与取消

----------------------------
活动逻辑
1. 活动开始前一小时，不能修改活动
2. 活动开始当天晚上之前，不能再取消活动 ( 目前用的 12 小时，感觉基本差不多 )
"""


@login_required(redirect_field_name="origin")
def viewActivity(request, aid=None):
    """
    aname = str(request.POST["aname"])  # 活动名称
    organization_id = request.POST["organization_id"]  # 组织id
    astart = request.POST["astart"]  # 默认传入的格式为 2021-07-21 21:00:00
    afinish = request.POST["afinish"]
    content = str(request.POST["content"])
    URL = str(request.POST["URL"])  # 活动推送链接
    QRcode = request.POST["QRcode"]  # 收取元气值的二维码
    aprice = request.POST["aprice"]  # 活动价格
    capacity = request.POST["capacity"]  # 活动举办的容量
    """
    try:
        aid = int(aid)
        activity = Activity.objects.get(id=aid)
    except:
        return redirect("/welcome/")

    valid, user_type, html_display = utils.check_user_type(request.user)
    if not valid:
        return redirect("/welcome/")
    me = utils.get_person_or_org(request.user, user_type)

    # 活动全部基本信息
    title = activity.title
    """
    org = Organization.objects.activated().get(
        organization_id_id=activity.organization_id_id
    )
    """
    org = activity.organization_id

    org_name = org.oname
    org_avatar_path = utils.get_user_ava(org, "Organization")
    org_type = OrganizationType.objects.get(otype_id=org.otype_id).otype_name
    start_time = activity.start
    end_time = activity.end
    prepare_times = Activity.EndBeforeHours.prepare_times
    apply_deadline = activity.start - \
        timedelta(hours=prepare_times[activity.endbefore])
    introduction = activity.introduction
    show_url = True # 前端使用量
    aURL = activity.URL
    if aURL is None :
        show_url = False
    aQRcode = activity.QRcode
    bidding = activity.bidding
    price = activity.YQPoint
    current_participants = activity.current_participants
    status = activity.status
    capacity = activity.capacity
    if capacity == -1 or capacity == 10000:
        capacity = "INF"

    # 特判
    person = False
    if user_type == "Person":
        person = True
        try:
            participant = Participant.objects.get(
                activity_id=activity, person_id=me.id
            )
            pStatus = participant.status
        except:
            # 无记录
            pStatus = "无记录"
    ownership = False
    if not person and org.organization_id == request.user:
        ownership = True

    # 新版侧边栏，顶栏等的呈现，采用bar_display，必须放在render前最后一步，但这里render太多了
    # TODO: 整理好代码结构，在最后统一返回
    bar_display = utils.get_sidebar_and_navbar(request.user)
    # 补充一些呈现信息
    bar_display["title_name"] = "活动信息"
    bar_display["narbar_name"] = "活动信息"

    # 处理 get 请求
    if request.method == "GET":
        return render(request, "activity_info.html", locals())

    html_display = dict()
    if request.POST is None:
        html_display["warn_code"] = 1
        html_display["warn_message"] = "非法的 POST 请求。如果您不是故意操作，请联系管理员汇报此 Bug."
        return render(request, "activity_info.html", locals())
    # 处理 post 请求
    # try:
    option = request.POST.get("option")
    if option == "cancel":
        if (
                activity.status == activity.Status.CANCELED
                or activity.status == activity.Status.END
        ):
            html_display["warn_code"] = 1
            html_display["warn_message"] = "当前活动已取消或结束。"
            return render(request, "activity_info.html", locals())

        if activity.status == activity.Status.PROGRESSING:
            if activity.start + timedelta(hours=12) < datetime.now():
                html_display["warn_code"] = 1
                html_display["warn_message"] = "活动已进行 12 小时以上，不能取消。"
                return render(request, "activity_info.html", locals())

        with transaction.atomic():
            org = Organization.objects.select_for_update().get(
                organization_id=request.user
            )
            if bidding:
                participants = Participant.objects.select_for_update().filter(
                    status=Participant.AttendStatus.APLLYING
                )
            else:
                participants = Participant.objects.select_for_update().filter(
                    status=Participant.AttendStatus.APLLYSUCCESS
                )
            records = TransferRecord.objects.select_for_update().filter(
                status=TransferRecord.TransferStatus.ACCEPTED, corres_act=activity
            )
            sumYQPoint = 0.0
            for record in records:
                sumYQPoint += record.amount
            if org.YQPoint < sumYQPoint:
                html_display["warn_code"] = 1
                html_display["warn_message"] = "没有足够的元气值退回给已参与的同学，无法取消活动。"
                return render(request, "activity_info.html", locals())
            else:
                org.YQPoint -= sumYQPoint
                org.save()
                for record in records:
                    proposer = record.proposer
                    proposer = NaturalPerson.objects.select_for_update().get(
                        person_id=proposer
                    )
                    proposer.YQPoint += record.amount
                    record.status = TransferRecord.TransferStatus.REFUND
                    proposer.save()
                    record.save()
                for participant in participants:
                    participant.status = Participant.AttendStatus.APLLYFAILED
                    participant.save()
            activity.status = activity.Status.CANCELED
            activity.save()
        html_display["warn_code"] = 2
        html_display["warn_message"] = "成功取消活动。"
        status = activity.status
        # TODO 第一次点只会提醒已经成功取消活动，但是活动状态还是进行中，看看怎么修一下
        return render(request, "activity_info.html", locals())

    elif option == "edit":
        if (
                activity.status == activity.Status.APPLYING
                or activity.status == activity.Status.REVIEWING
        ):
            return redirect(f"/addActivities/?edit=True&aid={aid}")
        if activity.status == activity.Status.WAITING:
            if start_time + timedelta(hours=1) > datetime.now():
                html_display["warn_code"] = 1
                html_display["warn_message"] = f"活动即将开始, 不能修改活动。"
                return render(request, "activity_info.html", locals())
        else:
            html_display["warn_code"] = 1
            html_display["warn_message"] = f"活动状态为{activity.status}, 不能修改。"
            return render(request, "activity_info.html", locals())

    elif option == "apply":
        aid = request.POST.get("aid")
        willingness = None
        if bidding:
            willingness = request.POST.get("willingness")
            try:
                willingness = float(willingness)
            except:
                html_display["warn_code"] = 1
                html_display["warn_message"] = "请输入投点数值。"
                return render(request, "activity_info.html", locals())
        try:
            context = applyActivity(request, int(aid), willingness)
            if context["success"] == False:
                html_display["warn_code"] = 1
                html_display["warn_message"] = context["msg"]
            else:
                html_display["warn_code"] = 2
                if bidding:
                    html_display["warn_message"] = "投点成功"
                    pStatus = context["pStatus"]
                else:
                    html_display["warn_message"] = "报名成功"
                pStatus = context["pStatus"]
                current_participants += 1
        except:
            html_display["warn_code"] = 1
            html_display["warn_message"] = "非预期的异常，请联系管理员汇报。"
        return render(request, "activity_info.html", locals())

    elif option == "quit":
        with transaction.atomic():
            np = NaturalPerson.objects.select_for_update().get(person_id=request.user)
            org = Organization.objects.select_for_update().get(
                organization_id=activity.organization_id.organization_id
            )
            try:
                participant = Participant.objects.select_for_update().get(
                    activity_id=activity,
                    person_id=np,
                    status__in=[
                        Participant.AttendStatus.APPLYING,
                        Participant.AttendStatus.APLLYSUCCESS,
                    ],
                )
            except:
                html_display["warn_code"] = 1
                html_display["warn_message"] = "未找到报名记录。"
                return render(request, "activity_info.html", locals())
            record = TransferRecord.objects.select_for_update().get(
                corres_act=activity,
                proposer=request.user,
                status=TransferRecord.TransferStatus.ACCEPTED,
            )
            activity = Activity.objects.select_for_update().get(id=aid)

            # 报名截止前，全额退还
            if status == Activity.Status.APPLYING:
                amount = record.amount
            elif status == Activity.Status.WAITING:
                cur_time = datetime.now()
                if cur_time + timedelta(hours=1) > activity.start:
                    html_display["warn_code"] = 1
                    html_display["warn_message"] = "活动即将开始，不能取消报名。"
                    return render(request, "activity_info.html", locals())
                if bidding:
                    html_display["warn_code"] = 1
                    html_display["warn_message"] = "投点类活动在报名截止后不能取消。"
                amount = int(10 * record.amount * 0.5) / 10
            else:
                html_display["warn_code"] = 1
                html_display["warn_message"] = "活动已开始或结束，无法取消。"
                return render(request, "activity_info.html", locals())

            if org.YQPoint < amount:
                html_display["warn_code"] = 1
                html_display["warn_message"] = "组织账户元气值不足，请与组织负责人联系。"
                return render(request, "activity_info.html", locals())
            org.YQPoint -= amount
            np.YQPoint += amount
            participant.status = Participant.AttendStatus.CANCELED
            record.status = TransferRecord.TransferStatus.REFUND
            activity.current_participants -= 1
            org.save()
            np.save()
            record.save()
            participant.save()
            activity.save()
            current_participants = activity.current_participants

        html_display["warn_code"] = 2
        html_display["warn_message"] = "成功取消报名。"
        pStatus = Participant.AttendStatus.CANCELED
        return render(request, "activity_info.html", locals())

    elif option == "payment":
        raise NotImplementedError
        return render(request, "activity_info.html", locals())

    else:
        html_display["warn_code"] = 1
        html_display["warn_message"] = "非法的 POST 请求。如果您不是故意操作，请联系管理员汇报此 Bug."
        return render(request, "activity_info.html", locals())

    """
    except:
        html_display["warn_code"] = 1
        html_display["warn_message"] = "非法预期的错误。请联系管理员汇报此 Bug."
        return render(request, "activity_info.html", locals())
    """


# 通过GET获得活动信息表下载链接
# GET参数?activityid=id&infotype=sign[&output=id,name,gender,telephone][&format=csv|excel]
# GET参数?activityid=id&infotype=qrcode
#   activity_id : 活动id
#   infotype    : sign or qrcode or 其他（以后可以拓展）
#     sign报名信息:
#       output  : [可选]','分隔的需要返回的的field名
#                 [默认]id,name,gender,telephone
#       format  : [可选]csv or excel
#                 [默认]csv
#     qrcode签到二维码
# example: http://127.0.0.1:8000/getActivityInfo?activityid=1&infotype=sign
# example: http://127.0.0.1:8000/getActivityInfo?activityid=1&infotype=sign&output=id,wtf
# example: http://127.0.0.1:8000/getActivityInfo?activityid=1&infotype=sign&format=excel
# example: http://127.0.0.1:8000/getActivityInfo?activityid=1&infotype=qrcode
# TODO: 前端页面待对接
@login_required(redirect_field_name="origin")
def getActivityInfo(request):
    valid, user_type, html_display = utils.check_user_type(request.user)
    if not valid:
        return redirect("/index/")

    # check activity existence
    activity_id = request.GET.get("activityid", None)
    try:
        activity = Activity.objects.get(id=activity_id)
    except:
        html_display["warn_code"] = 1
        html_display["warn_message"] = f"活动{activity_id}不存在"
        return render(request, "某个页面.html", locals())

    # check organization existance and ownership to activity
    organization = utils.get_person_or_org(request.user, "organization")
    if activity.organization_id != organization:
        html_display["warn_code"] = 1
        html_display["warn_message"] = f"{organization}不是活动的组织者"
        return render(request, "某个页面.html", locals())

    info_type = request.GET.get("infotype", None)
    if info_type == "sign":  # get registration information
        # make sure registration is over
        if activity.status == Activity.Status.REVIEWING:
            html_display["warn_code"] = 1
            html_display["warn_message"] = "活动正在审核"
            return render(request, "某个页面.html", locals())

        elif activity.status == Activity.Status.CANCELED:
            html_display["warn_code"] = 1
            html_display["warn_message"] = "活动已取消"
            return render(request, "某个页面.html", locals())

        elif activity.status == Activity.Status.APPLYING:
            html_display["warn_code"] = 1
            html_display["warn_message"] = "报名尚未截止"
            return render(request, "某个页面.html", locals())

        else:
            # get participants
            # are you sure it's 'Paticipant' not 'Participant' ??
            participants = Participant.objects.filter(activity_id=activity_id)
            participants = participants.filter(
                status=Participant.AttendStatus.APLLYSUCCESS
            )

            # get required fields
            output = request.GET.get("output", "id,name,gender,telephone")
            fields = output.split(",")

            # check field existence
            allowed_fields = ["id", "name", "gender", "telephone"]
            for field in fields:
                if not field in allowed_fields:
                    html_display["warn_code"] = 1
                    html_display["warn_message"] = f"不允许的字段名{field}"
                    return render(request, "某个页面.html", locals())

            filename = f"{activity_id}-{info_type}-{output}"
            content = map(
                lambda paticipant: map(
                    lambda key: paticipant[key], fields), participants
            )

            format = request.GET.get("format", "csv")
            if format == "csv":
                buffer = io.StringIO()
                csv.writer(buffer).writerows(content), buffer.seek(0)
                response = HttpResponse(buffer, content_type="text/csv")
                response["Content-Disposition"] = f"attachment; filename={filename}.csv"
                return response  # downloadable

            elif format == "excel":
                return HttpResponse(".xls Not Implemented")

            else:
                html_display["warn_code"] = 1
                html_display["warn_message"] = f"不支持的格式{format}"
                return render(request, "某个页面.html", locals())

    elif info_type == "qrcode":
        # checkin begins 1 hour ahead
        if datetime.now() < activity.start - timedelta(hours=1):
            html_display["warn_code"] = 1
            html_display["warn_message"] = "签到失败：签到未开始"
            return render(request, "某个页面.html", locals())

        else:
            checkin_url = f"/checkinActivity?activityid={activity.id}"
            origin_url = request.scheme + "://" + request.META["HTTP_HOST"]
            checkin_url = parse.urljoin(
                origin_url, checkin_url)  # require full path

            buffer = io.BytesIO()
            qr = qrcode.QRCode(version=1, box_size=10, border=5)
            qr.add_data(checkin_url), qr.make(fit=True)
            img = qr.make_image(fill_color="black", back_color="white")
            img.save(buffer, "jpeg"), buffer.seek(0)
            response = HttpResponse(buffer, content_type="img/jpeg")
            return response

    else:
        html_display["warn_code"] = 1
        html_display["warn_message"] = f"不支持的信息{info_type}"
        return render(request, "某个页面.html", locals())


# participant checkin activity
# GET参数?activityid=id
#   activity_id : 活动id
# example: http://127.0.0.1:8000/checkinActivity?activityid=1
# TODO: 前端页面待对接
@login_required(redirect_field_name="origin")
def checkinActivity(request):
    valid, user_type, html_display = utils.check_user_type(request.user)
    if not valid:
        return redirect("/index/")

    # check activity existence
    activity_id = request.GET.get("activityid", None)
    try:
        activity = Activity.objects.get(id=activity_id)
        if (
                activity.status != Activity.Status.WAITING
                and activity.status != Activity.Status.PROGRESSING
        ):
            html_display["warn_code"] = 1
            html_display["warn_message"] = f"签到失败：活动{activity.status}"
            return redirect("/viewActivities/")  # context incomplete
    except:
        msg = "活动不存在"
        origin = "/welcome/"
        return render(request, "msg.html", locals())

    # check person existance and registration to activity
    person = utils.get_person_or_org(request.user, "naturalperson")
    try:
        participant = Participant.objects.get(
            activity_id=activity_id, person_id=person.id
        )
        if participant.status == Participant.AttendStatus.APLLYFAILED:
            html_display["warn_code"] = 1
            html_display["warn_message"] = "您没有参与这项活动：申请失败"
        elif participant.status == Participant.AttendStatus.APLLYSUCCESS:
            #  其实我觉得这里可以增加一个让发起者设定签到区间的功能
            #    或是有一个管理界面，管理一个“签到开关”的值
            if datetime.now().date() < activity.end.date():
                html_display["warn_code"] = 1
                html_display["warn_message"] = "签到失败：签到未开始"
            elif datetime.now() >= activity.end:
                html_display["warn_code"] = 1
                html_display["warn_message"] = "签到失败：签到已结束"
            else:
                participant.status = Participant.AttendStatus.ATTENDED
                html_display["warn_code"] = 2
                html_display["warn_message"] = "签到成功"
        elif participant.status == Participant.AttendStatus.ATTENDED:
            html_display["warn_code"] = 1
            html_display["warn_message"] = "重复签到"
        elif participant.status == Participant.AttendStatus.CANCELED:
            html_display["warn_code"] = 1
            html_display["warn_message"] = "您没有参与这项活动：已取消"
        else:
            msg = f"不合理的参与状态：{participant.status}"
            origin = "/welcome/"
            return render(request, "msg.html", locals())
    except:
        html_display["warn_code"] = 1
        html_display["warn_message"] = "您没有参与这项活动：未报名"

    return redirect("/viewActivities/")  # context incomplete


# TODO 定时任务
"""
发起活动与修改活动页
---------------
页面逻辑：
<<<<<<< HEAD
=======
使用 GET 方法时，如果存在 edit=True 参数，展示修改活动的界面，否则展示创建活动的界面。
创建活动的界面，placeholder 为 prompt
编辑活动的界面，表单的 placeholder 会被修改为活动的旧值。并且添加两个 hidden input，分别提交 edit=True 和活动的 id
当请求方法为 POST 时，处理请求并修改数据库，如果没有问题，跳转到展示活动信息的界面
存在 edit=True 参数时，为编辑操作，否则为创建操作
编辑操作时，input 并不包含 model 所有 field 的数据，只修改其中出现的

"""
>>>>>>> a64bd6d3

该函数处理 GET, POST 两种请求

1. 使用 GET 方法时，如果存在 edit=True 参数，展示修改活动的界面，否则展示创建活动的界面。
    a. 创建活动的界面，placeholder 为 prompt
    b. 编辑活动的界面，表单的 placeholder 会被修改为活动的旧值。并且添加两个 hidden input，分别提交 edit=True 和活动的 id

2. 当请求方法为 POST 时，处理请求并修改数据库，如果没有问题，跳转到展示活动信息的界面
    a. 页面检查逻辑主要放到前端，出现不合法输入跳转到 welcome 界面
    b. 存在 edit 和 aid 参数时，为编辑操作。input 并不包含 model 所有 field 的数据，只对其中出现的进行修改

P.S. 
    编辑活动的页面，直接把 value 设成旧值而不是 placeholder 代码会简单很多。
    只是觉得 placeholder 好看很多所以没用 value。
    用 placeholder 在提交表单时会出现很多空值，check 函数需要特判，导致代码很臃肿......

    一种可行的修改方式是表单提交的时候用 JS 把 value 的值全换成 placeholder 内的值。
    好像也不是很优雅。
    时间那里的检查比较复杂，表单提交前使用 JS 进行了修改

"""

@login_required(redirect_field_name="origin")
def addActivities(request):
    valid, user_type, html_display = utils.check_user_type(request.user)
    if not valid:
        return redirect("/index/")
    if user_type == "Person":
        return redirect("/welcome/")  # test
    me = utils.get_person_or_org(request.user)
    html_display["is_myself"] = True
<<<<<<< HEAD
    html_display = utils.get_org_left_narbar(
        me, html_display["is_myself"], html_display
    )
    org = get_person_or_org(request.user, user_type)
=======

    # 新版侧边栏, 顶栏等的呈现，采用 bar_display, 必须放在render前最后一步
    # TODO: 整理结构，统一在结束时返回render
    bar_display = utils.get_sidebar_and_navbar(request.user)
    bar_display["title_name"] = "新建活动"
    bar_display["narbar_name"] = "新建活动"
>>>>>>> a64bd6d3

    # 处理 POST 请求
    if request.method == "POST" and request.POST:

        # 看是否是 edit，如果是做一些检查
        edit = request.POST.get("edit")
        if edit is not None:
            aid = request.POST.get("aid")
            try:
                aid = int(aid)
                assert edit == "True"
                # 只能修改自己的活动
                activity = Activity.objects.get(aid=aid)
                assert activity.organization_id == org
            except:
<<<<<<< HEAD
                return redirect("/welcome/")
=======
                html_display["warn_code"] = 1
                html_display["warn_message"] = "非预期的 POST 参数，如果非故意操作，请联系管理员。"
                edit = False
                return render(request, "activity_add.html", locals())

        org = utils.get_person_or_org(request.user, user_type)
        # 和 app.Activity 数据库交互，需要从前端获取以下表单数据
        context = dict()
        context = utils.check_ac_request(request)  # 合法性检查

        if context["warn_code"] != 0:
            html_display["warn_code"] = context["warn_code"]
            html_display["warn_message"] = "创建/修改活动失败。" + context["warn_msg"]
            # return render(request, "activity_add.html", locals())
            # 这里不返回，走到下面 GET 的逻辑，如果是修改，还能展示修改页面
>>>>>>> a64bd6d3

        '''
        # 合法性检查，如果有问题，重定向到 welcome
        try:
            context = utils.check_ac_request(request)  # 合法性检查
        except:
            return redirect("/welcome/")
        '''
        context = utils.check_ac_request(request)

        with transaction.atomic():
            # 编辑的情况下，查表取出 activity，修改并通知
            if edit is not None:
                activity = Activity.objects.select_for_update().get(id=aid)
                # 以下修改不通知
                if context.get("aname"):
                    activity.title = context["aname"]
                if context.get('content'):
                    activity.introduction = context["content"]
                if context.get('URL'):
                    activity.URL = context["URL"]
                if context.get("capacity"):
                    activity.capacity = context["capacity"]
                # 以下修改通知已报名同学
                if context.get('location'):
                    if activity.location != context["location"]:
                        msg = f"您参与的活动 <{activity.title}> 活动地点发生变更: \n"
                        msg += f"{activity.location} --> {context["location"]}"
                        activity.location = context["location"]
                        notifyActivity(activity.id, 'participants')


                # 以下通知已报名同学和关注该组织的同学
                # TODO 通知 + 修改
                if context.get("prepare_scheme"):
                    activity.endbefore = context["prepare_scheme"]
                if context.get("act_start"):
                    activity.start = context["act_start"]
                if context.get("act_end"):
                    activity.end = context["act_end"]
                # new_act.QRcode = QRcode
                if context.get("aprice"):
                    activity.YQPoint = context["aprice"]

                activity.save()

            # 非编辑，创建一个 activity
            else:
                activity = Activity.objects.create(
                    title=context["aname"], organization_id=org
                )
                if context["signschema"] == 1:
                    activity.bidding = True
                activity.budget = context["budget"]
                # 默认状态是报名中，可能需要审核
                if not context.get("need_check"):
                    activity.status = Activity.Status.APPLYING

                activity.location = context['location']
                activity.act_start = context["act_start"]
                activity.act_end = context["act_end"]
                activity.aprice = context["aprice"]
                activity.capacity = context["capacity"]
                activity.introduction = context["content"]
                activity.URL = context["URL"]
                activity.save()

                # 如果活动不需要审核，通知关注者该活动
                # TODO 确认需要审核的活动，在审核通过时进行通知
                if activity.status == Activity.Status.APPLYING:
                    notifyActivity(activity.id, "newActivity")

                # 创建定时任务
                '''
                TEST:
                right_run = datetime.now() + timedelta(seconds=5)
                scheduler.add_job(changeActivityStatus, "date", id=f"activity_{activity.id}_{Activity.Status.WAITING}", 
                    run_date=right_run, args=[activity.id, Activity.Status.APPLYING, Activity.Status.WAITING])
                '''
                scheduler.add_job(changeActivityStatus, "date", id=f"activity_{activity.id}_{Activity.Status.WAITING}", 
                    run_date=context['signup_end'], args=[activity.id, Activity.Status.APPLYING, Activity.Status.WAITING])
                scheduler.add_job(changeActivityStatus, "date", id=f"activity_{activity.id}_{Activity.Status.PROGRESSING}", 
                    run_date=context['act_start'], args=[activity.id, Activity.Status.WAITING, Activity.Status.PROGRESSING])
                scheduler.add_job(changeActivityStatus, "date", id=f"activity_{activity.id}_{Activity.Status.END}", 
                    run_date=context['act_end'], args=[activity.id, Activity.Status.PROGRESSING, Activity.Status.END])


        
        return redirect(f"/viewActivity/{activity.id}")

    # 处理 GET 请求
    elif request.method == "GET":
        edit = request.GET.get("edit")
        if edit is None or edit != "True":
            edit = False
            # 非编辑，部分的 placeholder prompt
            capacity = "人数限制"
            url = "(可选)填写活动推送的链接"
        else:
            # 编辑状态下，填写 placeholder 为旧值
            edit = True
            try:
                aid = request.GET["aid"]
                aid = int(aid)
                activity = Activity.objects.get(id=aid)
                assert activity.organization_id == org
            except:
                return redirect("/welcome/")

            title = activity.title
            budget = activity.budget
            location = activity.location
            start = activity.start.strftime("%m/%d/%Y %H:%M %p")
            end = activity.end.strftime("%m/%d/%Y %H:%M %p")
            introduction = activity.introduction
            url = activity.URL
            endbefore = activity.endbefore
            bidding = activity.bidding
            amount = activity.YQPoint
            signscheme = "先到先得"
            if bidding:
                signscheme = "投点参与"
            capacity = activity.capacity
            no_limit = False
            if capacity == 10000:
                no_limit = True

        html_display["today"] = datetime.now().strftime("%Y-%m-%d")

<<<<<<< HEAD
        return render(request, "activity_add.html", locals())

    else:
        return redirect("/welcome/")
=======
    # 新版侧边栏, 顶栏等的呈现，采用 bar_display, 必须放在render前最后一步
    bar_display = utils.get_sidebar_and_navbar(request.user)
    bar_display["title_name"] = "新建活动"
    bar_display["narbar_name"] = "新建活动"

    return render(request, "activity_add.html", locals())
>>>>>>> a64bd6d3


@login_required(redirect_field_name="origin")
def subscribeActivities(request):
    valid, user_type, html_display = utils.check_user_type(request.user)
    if not valid:
        return redirect("/index/")
    me = utils.get_person_or_org(request.user, user_type)
    html_display["is_myself"] = True
    


    org_list = list(Organization.objects.all())
    otype_list = list(OrganizationType.objects.all())
    unsubscribe_list = list(
        me.subscribe_list.values_list("organization_id__username", flat=True)
    )  # 获取不订阅列表（数据库里的是不订阅列表）
    subscribe_list = [
        org.organization_id.username for org in org_list if org.organization_id.username not in unsubscribe_list

    ]  # 获取订阅列表


    # 新版侧边栏, 顶栏等的呈现，采用 bar_display, 必须放在render前最后一步
    bar_display = utils.get_sidebar_and_navbar(request.user)
    # 补充一些呈现信息
    bar_display["title_name"] = "Subscribe"
    bar_display["narbar_name"] = "我的订阅"  #
    bar_display["help_message"] = local_dict["help_message"]["我的订阅"]

    subscribe_url = reverse("save_subscribe_status")
    return render(request, "activity_subscribe.html", locals())


@login_required(redirect_field_name="origin")
def save_subscribe_status(request):
    valid, user_type, html_display = utils.check_user_type(request.user)
    if not valid:
        return redirect("/index/")
    me = utils.get_person_or_org(request.user, user_type)
    params = json.loads(request.body.decode("utf-8"))
    print(params)
    with transaction.atomic():
        if "id" in params.keys():
            if params["status"]:
                me.subscribe_list.remove(
                    Organization.objects.get(
                        organization_id__username=params["id"])
                )
            else:
                me.subscribe_list.add(
                    Organization.objects.get(
                        organization_id__username=params["id"])
                )
        elif "otype" in params.keys():
            unsubscribed_list = me.subscribe_list.filter(
                otype__otype_id=params["otype"]
            )
            org_list = Organization.objects.filter(
                otype__otype_id=params['otype'])
            if params["status"]:  # 表示要订阅
                for org in unsubscribed_list:
                    me.subscribe_list.remove(org)
            else:  # 不订阅
                for org in org_list:
                    me.subscribe_list.add(org)
        me.save()

    return JsonResponse({"success": True})


@login_required(redirect_field_name="origin")
def apply_position(request, oid=None):
    """ apply for position in organization, including join, withdraw, transfer
    Args:
        - oid <str>: Organization ID in URL path, while actually is the ID of User.
        - apply_type <str>: Application type, including "JOIN", "WITHDRAW", "TRANSFER".
        - apply_pos <int>: Position applied for.
    Return:
        - Personal `/notification/` web page
    """
    valid, user_type, html_display = utils.check_user_type(request.user)
    if not valid or user_type != "Person":
        return redirect("/index/")
    me = utils.get_person_or_org(request.user, user_type)
    user = User.objects.get(id=int(oid))
    org = Organization.objects.get(organization_id=user)

    if request.method == "GET":
        apply_type = request.GET.get("apply_type", "JOIN")
        apply_pos = int(request.GET.get("apply_pos", 10))
    elif request.method == "POST":
        apply_type = request.POST.get("apply_type", "JOIN")
        apply_pos = int(request.POST.get("apply_pos", 10))

    try:
        Position.objects.create_application(me, org, apply_type, apply_pos)
    except Exception as e:
        print(e)
        return redirect(f"/orginfo/{org.oname}?warn_code=1&warn_message={e}")

    contents = [f"{apply_type}申请已提交审核", f"{apply_type}申请审核"]
    notification_create(
        me.person_id,
        org.organization_id,
        Notification.Type.NEEDREAD,
        Notification.Title.POSITION_INFORM,
        contents[0],
        "/personnelMobilization/",

        publish_to_wechat=True, # 不要复制这个参数，先去看函数说明
    )
    notification_create(
        org.organization_id,
        me.person_id,
        Notification.Type.NEEDDO,
        Notification.Title.POSITION_INFORM,
        contents[1],
        "/personnelMobilization/",

        publish_to_wechat=True, # 不要复制这个参数，先去看函数说明
    )
    return redirect("/notifications/")


@login_required(redirect_field_name="origin")
def personnel_mobilization(request):
    valid, user_type, html_display = utils.check_user_type(request.user)
    if not valid or user_type != "Organization":
        return redirect("/index/")
    me = utils.get_person_or_org(request.user, user_type)
    html_display = {"is_myself": True}

    if request.method == "GET":  # 展示页面
        issued_status = (
                Q(apply_status=Position.ApplyStatus.PASS)
                | Q(apply_status=Position.ApplyStatus.REJECT)
                | Q(apply_status=Position.ApplyStatus.NONE)
        )

        pending_list = me.position_set.activated().exclude(issued_status)
        for record in pending_list:
            record.job_name = me.otype.get_name(record.apply_pos)

        issued_list = me.position_set.activated().filter(issued_status)
        for record in issued_list:
            record.job_name = me.otype.get_name(record.pos)

        # 新版侧边栏, 顶栏等的呈现，采用 bar_display, 必须放在render前最后一步
        bar_display = utils.get_sidebar_and_navbar(request.user)
        bar_display["title_name"] = "人事变动"
        bar_display["narbar_name"] = "人事变动"

        return render(request, "personnel_mobilization.html", locals())

    elif request.method == "POST":  # 审核申请
        params = json.loads(request.POST.get("confirm", None))
        if params is None:
            redirect(f"/orginfo/{me.oname}")

        with transaction.atomic():
            application = Position.objects.select_for_update().get(
                id=params["id"])
            apply_status = params["apply_status"]
            if apply_status == "PASS":
                if application.apply_type == Position.ApplyType.JOIN:
                    application.status = Position.Status.INSERVICE
                    application.pos = application.apply_pos
                elif application.apply_type == Position.ApplyType.WITHDRAW:
                    application.status = Position.Status.DEPART
                elif application.apply_type == Position.AppltType.TRANSFER:
                    application.pos = application.apply_pos
                application.apply_status = Position.ApplyStatus.PASS
            elif apply_status == "REJECT":
                application.apply_status = Position.ApplyStatus.REJECT
            application.save()

        notification_create(
            application.person.person_id,
            me.organization_id,
            Notification.Type.NEEDREAD,
            Notification.Title.POSITION_INFORM,
            f"{application.apply_type}申请{application.apply_status}",

            publish_to_wechat=True, # 不要复制这个参数，先去看函数说明
        )
        return redirect("/personnelMobilization/")


def notification2Display(notification_list):
    lis = []
    # 储存这个列表中所有record的元气值的和
    for notification in notification_list:
        lis.append({})

        # id
        lis[-1]["id"] = notification.id

        # 时间
        lis[-1]["start_time"] = notification.start_time.strftime("%m/%d %H:%M")
        if notification.finish_time is not None:
            lis[-1]["finish_time"] = notification.finish_time.strftime(
                "%m/%d %H:%M")

        # 留言
        lis[-1]["content"] = notification.content

        # 状态
        lis[-1]["status"] = notification.get_status_display()
        lis[-1]["URL"] = notification.URL
        lis[-1]["type"] = notification.get_typename_display()
        lis[-1]["title"] = notification.get_title_display()
        if notification.sender.username[0] == "z":
            lis[-1]["sender"] = Organization.objects.get(
                organization_id__username=notification.sender.username
            ).oname
        else:
            lis[-1]["sender"] = NaturalPerson.objects.get(
                person_id__username=notification.sender.username
            ).name
    return lis


def notification_status_change(notification_id):
    """
    调用该函数以完成一项通知。对于知晓类通知，在接收到用户点击按钮后的post表单，该函数会被调用。
    对于需要完成的待处理通知，需要在对应的事务结束判断处，调用该函数。
    """
    context = dict()
    context["warn_code"] = 1
    with transaction.atomic():
        notification = Notification.objects.select_for_update().get(id=notification_id)
        if notification.status == Notification.Status.UNDONE:
            notification.status = Notification.Status.DONE
            notification.finish_time = datetime.now()  # 通知完成时间
            notification.save()
            context["warn_code"] = 2
            context["warn_message"] = "您已成功阅读一条通知！"
        elif notification.status == Notification.Status.DONE:
            notification.status = Notification.Status.UNDONE
            notification.save()
            context["warn_code"] = 2
            context["warn_message"] = "成功设置一条通知为未读！"
        return context
    context["warn_message"] = "在阅读通知的过程中发生错误，请联系管理员！"
    return context


def notification_create(
    receiver, sender, typename, title, content, URL=None, relate_TransferRecord=None
    , *, publish_to_wechat=False
):
    """
    对于一个需要创建通知的事件，请调用该函数创建通知！
        receiver: org 或 nat_person，使用object.get获取的 user 对象
        sender: org 或 nat_person，使用object.get获取的 user 对象
        type: 知晓类 或 处理类
        title: 请在数据表中查找相应事件类型，若找不到，直接创建一个新的choice
        content: 输入通知的内容
        URL: 需要跳转到处理事务的页面

    注意事项：
        publish_to_wechat: bool 仅位置参数 
        - 你不应该输入这个参数，除非你清楚wechat_send.py的所有逻辑
        - 在最坏的情况下，可能会阻塞近10s
        - 简单来说，涉及订阅或者可能向多人连续发送类似通知时，都不要发送到微信
        - 在线程锁内时，也不要发送
    """
    notification = Notification.objects.create(
        receiver=receiver,
        sender=sender,
        typename=typename,
        title=title,
        content=content,
        URL=URL,
        relate_TransferRecord=relate_TransferRecord,
    )
    if publish_to_wechat == True:
        if getattr(publish_notification, 'ENABLE_INSTANCE', False):
            publish_notification(notification)
        else:
            publish_notification(notification.id)
    return notification



@login_required(redirect_field_name="origin")
def notifications(request):
    valid, user_type, html_display = utils.check_user_type(request.user)
    if not valid:
        return redirect("/index/")
    # 接下来处理POST相关的内容

    if request.method == "GET" and request.GET:  # 外部错误信息
        try: 
            warn_code = int(request.GET["warn_code"])
            assert warn_code in [1, 2]
            warn_message = str(request.GET.get("warn_message"))
            html_display["warn_code"] = warn_code
            html_display["warn_message"] = warn_message
        except: 
            html_display["warn_code"] = 1
            html_display["warn_message"] = "非预期的GET参数"

    if request.method == "POST":  # 发生了通知处理的事件
        post_args = request.POST.get("post_button")
        if 'cancel' in post_args:
            notification_id = int(post_args.split("+")[0])
            Notification.objects.get(id=notification_id).delete()
            html_display["warn_code"] = 2 # success
            html_display['warn_message'] = '成功删除一条通知！'
        else:
            notification_id = post_args
            context = notification_status_change(notification_id)
            html_display["warn_code"] = context["warn_code"]
            html_display["warn_message"] = context["warn_message"]
    me = utils.get_person_or_org(request.user, user_type)
    html_display["is_myself"] = True

    done_set = Notification.objects.filter(
        receiver=request.user, status=Notification.Status.DONE
    )

    undone_set = Notification.objects.filter(
        receiver=request.user, status=Notification.Status.UNDONE
    )

    done_list = notification2Display(
        list(done_set.union(done_set).order_by("-finish_time"))
    )
    undone_list = notification2Display(
        list(undone_set.union(undone_set).order_by("-start_time"))
    )

    # 新版侧边栏, 顶栏等的呈现，采用 bar_display, 必须放在render前最后一步
    bar_display = utils.get_sidebar_and_navbar(request.user)
    bar_display["title_name"] = "Notifications"
    bar_display["narbar_name"] = "通知信箱"
    bar_display["help_message"] = local_dict["help_message"]["通知信箱"]

    return render(request, "notifications.html", locals())


# 新建组织 or 修改新建组织信息
@login_required(redirect_field_name='origin')
def addOrganization(request):
    """
    新建组织，首先是由check_neworg_request()检查输入的合法性，再存储申请信息到NewOrganization的一个实例中
    之后便是创建给对应审核老师的通知
    """
    valid, user_type, html_display = utils.check_user_type(request.user)
    if not valid:
        return redirect('/index/')
    me = utils.get_person_or_org(request.user)
    if user_type == "Organization":
        return redirect("/welcome/")  # test
    html_display['is_myself'] = True


    edit = 0
    if request.GET.get('neworg_id') is not None and request.GET.get('notifi_id') is not None:
        edit = 1
        try:
            id = int(request.GET.get('neworg_id'))  # 新建组织ID
            notification_id = int(request.GET.get('notifi_id'))  # 通知ID
            preorg = NewOrganization.objects.get(id=id)
            notification=Notification.objects.get(id=notification_id)
            if preorg.status==NewOrganization.NewOrgStatus.CANCELED or preorg.status==NewOrganization.NewOrgStatus.CONFIRMED \
                    or notification.status==Notification.Status.DONE:
                if notification.status == Notification.Status.UNDONE:
                    notification_status_change(notification_id)
                html_display['warn_code'] = 1
                html_display['warn_message'] = "通知已被处理，请不要重复处理。"
                return redirect('/notifications/' + 
                    '?warn_code={}&warn_message={}'.format(
                        html_display['warn_code'], html_display['warn_message']))
        except:
            html_display['warn_code'] = 1
            html_display['warn_message'] = "获取申请信息失败，请联系管理员。"
            return redirect('/notifications/' + 
                '?warn_code={}&warn_message={}'.format(
                    html_display['warn_code'], html_display['warn_message']))

    
    # 新版侧边栏, 顶栏等的呈现，采用 bar_display, 必须放在render前最后一步
    # TODO: 整理页面返回逻辑，统一返回render的地方
    bar_display = utils.get_sidebar_and_navbar(request.user)
    bar_display["title_name"] = "新建组织"
    bar_display["narbar_name"] = "新建组织"

    if edit:  # 打开页面信息的准备
        comments = preorg.comments.order_by("time")
        html_display['oname'] = preorg.oname
        html_display['otype_id'] = preorg.otype.otype_id
        html_display['pos'] = preorg.pos
        html_display['introduction'] = preorg.introduction
        html_display['application'] = preorg.application
        org_avatar_path=utils.get_user_ava(preorg, "Organization")

    if request.method == "POST" and request.POST:

        if request.POST.get('comment_submit') is not None:  # 新建评论信息，并保存
            text = str(request.POST.get('comment'))
            #检查图片合法性
            comment_images = request.FILES.getlist('comment_images')
            if len(comment_images) > 0:
                for comment_image in comment_images:
                    if utils.if_image(comment_image) == False:
                        html_display['warn_code'] = 1
                        html_display['warn_message'] = "上传的附件只支持图片格式。"
                        return render(request, "organization_audit.html", locals())
            try:

                with transaction.atomic():
                    org_comment = Comment.objects.create(CommentBase=preorg, commentator=request.user, text=text)
                    if len(comment_images) > 0:
                        for comment_image in comment_images:
                            CommentPhoto.objects.create(image=comment_image, comment=org_comment)
            except:
                html_display['warn_code'] = 1
                html_display['warn_message'] = "评论失败，请联系管理员。"
                return render(request, "organization_audit.html", locals())

        else:
            # 参数合法性检查
            context = utils.check_neworg_request(request)  # check
            if context['warn_code'] != 0:
                html_display['warn_code'] = context['warn_code']
                html_display['warn_message'] = "新建组织申请失败。" + context['warn_msg']
                return render(request, "organization_add.html", locals())

            # 新建组织申请
            if edit == 0:

                try:
                    with transaction.atomic():
                        new_org = NewOrganization.objects.create(oname=context['oname'], otype=context['otype'],
                                                                 pos=context['pos'])
                        new_org.introduction = context['introduction']
                        new_org.avatar = context['avatar']
                        new_org.application = context['application']
                        new_org.save()
                except:
                    html_display['warn_code'] = 1
                    html_display['warn_message'] = "创建预备组织信息失败。请检查输入or联系管理员"
                    return render(request, "organization_add.html", locals())

                try:
                    with transaction.atomic():
                        content = "新建组织申请：“{oname}”{otype_name}".format(
                            oname=new_org.oname, otype_name=new_org.otype.otype_name)
                        username = local_dict["audit_teacher"]["Neworg"]  # 在local_json.json新增审批人员信息,暂定为YPadmin
                        Auditor = User.objects.get(username=username)

                        URL = ""
                        new_notification = notification_create(Auditor, request.user,
                                                               Notification.Type.NEEDDO,
                                                               Notification.Title.VERIFY_INFORM, content,
                                                               URL)

                        URL = "/auditOrganization?neworg_id={id}&notifi_id={nid}".format(id=new_org.id,
                                                                                        nid=new_notification.id)
                        URL = request.build_absolute_uri(URL)
                        new_notification.URL = URL
                        new_notification.save()
                except:
                    html_display['warn_code'] = 1
                    html_display['warn_message'] = "创建通知失败。请检查输入or联系管理员"
                    return render(request, "organization_add.html", locals())

                if getattr(publish_notification, 'ENABLE_INSTANCE', False):
                    publish_notification(new_notification)
                else:
                    publish_notification(new_notification.id)

                # 成功新建组织申请
                html_display['warn_code'] = 2
                html_display['warn_message'] = "申请已成功发送，请耐心等待主管老师审批！"
                return render(request, "organization_add.html", locals())


            # 修改组织申请
            else:
                # 修改信息
                try:
                    with transaction.atomic():
                        preorg.oname = context['oname']
                        preorg.otype = context['otype']
                        preorg.introduction = context['introduction']
                        if context['avatar']is not None:
                            preorg.avatar = context['avatar']
                        preorg.application = context['application']
                        preorg.save()
                except:
                    html_display['warn_code'] = 1
                    html_display['warn_message'] = "修改申请失败。请检查输入or联系管理员"
                    return render(request, "organization_add.html", locals())

                # 发送通知
                try:
                    with transaction.atomic():
                        content = "“{oname}”{otype_name}修改了申请材料，请您继续审核！".format(
                            oname=preorg.oname, otype_name=preorg.otype.otype_name)
                        username = local_dict["audit_teacher"]["Neworg"]  # 在local_json.json新增审批人员信息,暂定为YPadmin
                        Auditor = User.objects.get(username=username)

                        URL = ""
                        new_notification = notification_create(Auditor, request.user,
                                                               Notification.Type.NEEDDO,
                                                               Notification.Title.VERIFY_INFORM, content,
                                                               URL)

                        URL = "/auditOrganization?neworg_id={id}&notifi_id={nid}".format(id=preorg.id,
                                                                                        nid=new_notification.id)
                        URL = request.build_absolute_uri(URL)
                        new_notification.URL = URL
                        new_notification.save()
                except:
                    html_display['warn_code'] = 1
                    html_display['warn_message'] = "创建通知失败。请检查输入or联系管理员"
                    return render(request, "organization_add.html", locals())

                context = notification_status_change(notification_id)
                # 成功新建组织申请
                html_display['warn_code'] = 2
                html_display['warn_message'] = "申请已成功发送，请耐心等待主管老师审批！"
                if context['warn_code'] != 0:
                    html_display['warn_message'] = context['warn_message']

                if getattr(publish_notification, 'ENABLE_INSTANCE', False):
                    publish_notification(new_notification)
                else:
                    publish_notification(new_notification.id)

                return redirect('/notifications/' + 
                    '?warn_code={}&warn_message={}'.format(
                        html_display['warn_code'], html_display['warn_message']))


    # 新版侧边栏, 顶栏等的呈现，采用 bar_display, 必须放在render前最后一步
    bar_display = utils.get_sidebar_and_navbar(request.user)
    bar_display["title_name"] = "新建组织"
    bar_display["narbar_name"] = "新建组织"
    return render(request, "organization_add.html", locals())


# 修改和审批申请新建组织的信息，只用该函数即可
@login_required(redirect_field_name='origin')
def auditOrganization(request):
    """
    对于审核老师老师：第一次进入的审核，如果申请需要修改，则有之后的下一次审核等
    """
    valid, user_type, html_display = utils.check_user_type(request.user)
    if not valid:
        return redirect('/index/')
    me = utils.get_person_or_org(request.user)
    html_display['is_myself'] = True
    html_display['warn_code'] = 0
    
    if request.user.username != local_dict["audit_teacher"]["Neworg"]:
        return redirect('/notifications/')

    try:  # 获取申请信息
        id = int(request.GET.get('neworg_id', -1))  # 新建组织ID
        notification_id = int(request.GET.get('notifi_id', -1))  # 通知ID
        if id == -1 or notification_id == -1:
            html_display['warn_code'] = 1
            html_display['warn_message'] = "获取申请信息失败，请联系管理员。"
            return redirect('/notifications/' +
                '?warn_code={}&warn_message={}'.format(
                    html_display['warn_code'], html_display['warn_message']))
        preorg = NewOrganization.objects.get(id=id)
        notification = Notification.objects.get(id=notification_id)
        if preorg.status == NewOrganization.NewOrgStatus.CANCELED or preorg.status == NewOrganization.NewOrgStatus.CONFIRMED \
                or notification.status == Notification.Status.DONE:
            if notification.status == Notification.Status.UNDONE:
                notification_status_change(notification_id)
            html_display['warn_code'] = 1
            html_display['warn_message'] = "通知已被处理，请不要重复处理。"
            return redirect('/notifications/' + 
                '?warn_code={}&warn_message={}'.format(
                    html_display['warn_code'], html_display['warn_message']))
    except:
        html_display['warn_code'] = 1
        html_display['warn_message'] = "获取申请信息失败，请联系管理员。"
        return redirect('/notifications/' + 
            '?warn_code={}&warn_message={}'.format(
                html_display['warn_code'], html_display['warn_message']))


    # 新版侧边栏, 顶栏等的呈现，采用 bar_display, 必须放在render前最后一步
    # TODO: 整理页面返回逻辑，统一返回render的地方
    bar_display = utils.get_sidebar_and_navbar(request.user)
    bar_display["title_name"] = "新建组织审核"
    bar_display["narbar_name"] = "新建组织审核"

    if request.method == "POST" and request.POST:
        if request.POST.get('comment_submit') is not None:  # 新建评论信息，并保存
            text = str(request.POST.get('comment'))
            # 检查图片合法性
            comment_images = request.FILES.getlist('comment_images')
            if len(comment_images) > 0:
                for comment_image in comment_images:
                    if utils.if_image(comment_image) == False:
                        html_display['warn_code'] = 1
                        html_display['warn_message'] = "上传的附件只支持图片格式。"
                        return render(request, "organization_audit.html", locals())
            try:
                with transaction.atomic():
                    org_comment = Comment.objects.create(CommentBase=preorg, commentator=request.user, text=text)
                    comment_images = request.FILES.getlist('comment_images')
                    if len(comment_images) > 0:
                        for comment_image in comment_images:
                            CommentPhoto.objects.create(image=comment_image, comment=org_comment)
            except:
                html_display['warn_code'] = 1
                html_display['warn_message'] = "评论失败，请联系管理员。"
                return render(request, "organization_audit.html", locals())

        # 对于审核老师来说，有三种操作，通过，申请需要修改和拒绝
        else:
            submit = int(request.POST.get('submit', -1))

            if submit == 1:  # 修改
                try:  # 发送给申请者的需要修改通知
                    with transaction.atomic():

                        content = "新建组织申请信息需要修改！"
                        receiver = preorg.pos  # 通知接收者
                        URL = ""
                        new_notification = notification_create(receiver, request.user,
                                                               Notification.Type.NEEDDO,
                                                               Notification.Title.VERIFY_INFORM, content,
                                                               URL)
                        URL = "/addOrganization/?neworg_id={id}&notifi_id={nid}".format(id=preorg.id,
                                                                                       nid=new_notification.id)
                        URL = request.build_absolute_uri(URL)
                        new_notification.URL = URL
                        new_notification.save()
                except:
                    html_display['warn_code'] = 1
                    html_display['warn_message'] = "创建发送给申请者的通知失败。请联系管理员！"
                    return render(request, "organization_audit.html", locals())
                context = notification_status_change(notification_id)
                html_display['warn_code'] = 2
                html_display['warn_message'] = context['warn_message']
                if getattr(publish_notification, 'ENABLE_INSTANCE', False):
                    publish_notification(new_notification)
                else:
                    publish_notification(new_notification.id)
                return redirect('/notifications/' +
                    '?warn_code={}&warn_message={}'.format(
                        html_display['warn_code'], html_display['warn_message']))
            if submit == 2:  # 通过

                try:
                    with transaction.atomic():  # 新建组织

                        username = utils.find_max_oname()  # 组织的代号最大值

                        user = User.objects.create(username=username)
                        password = local_dict["testword"]["test"]
                        user.set_password(password)  # 统一密码
                        user.save()

                        org = Organization.objects.create(
                            organization_id=user, otype=preorg.otype
                        )  # 实质创建组织
                        org.oname = preorg.oname
                        org.YQPoint = 0.0
                        org.introduction = preorg.introduction
                        org.avatar = preorg.avatar
                        org.save()

                        charger = utils.get_person_or_org(preorg.pos)  # 负责人
                        pos = Position.objects.create(person=charger, org=org)
                        pos.save()

                        preorg.status = preorg.NewOrgStatus.CONFIRMED
                        preorg.save()
                except:
                    html_display['warn_code'] = 1
                    html_display['warn_message'] = "创建组织失败。请联系管理员！"
                    return render(request, "organization_audit.html", locals())

                try:  # 发送给申请者的通过通知
                    with transaction.atomic():
                        content = "新建组织申请已通过，组织代号为 “{username}” ，初始密码为 “{password}” ，请尽快修改密码。" \
                            .format(username=username, password=password)
                        receiver = preorg.pos  # 通知接收者
                        URL = "/notifications/"

                        """# 如果老师另留有评论的话,将评论放在content里
                        comments = preorg.comment
                        text = ""
                        for comment in comments.all():
                            text += comment.text
                        content += " 老师给你留言啦："
                        content += text"""

                        notification_create(receiver, request.user, Notification.Type.NEEDREAD,
                                            Notification.Title.VERIFY_INFORM, content, URL)

                except:
                    html_display['warn_code'] = 1
                    html_display['warn_message'] = "创建发送给申请者的通知失败。请联系管理员！"
                    return render(request, "organization_audit.html", locals())

                context = notification_status_change(notification_id)
                # 成功新建组织申请
                html_display['warn_code'] = 2
                html_display['warn_message'] = "申请已成功发送，请耐心等待主管老师审批！"
                if context['warn_code'] != 0:
                    html_display['warn_message'] = context['warn_message']
                return redirect('/notifications/' +
                    '?warn_code={}&warn_message={}'.format(
                        html_display['warn_code'], html_display['warn_message']))
            elif submit == 3:  # 拒绝
                try:  # 发送给申请者的拒绝通知
                    with transaction.atomic():
                        preorg.status = preorg.NewOrgStatus.CANCELED
                        preorg.save()
                        content = "很遗憾，新建组织申请未通过！"
                        receiver = preorg.pos  # 通知接收者
                        URL = "/notifications/"

                        """# 如果老师另留有评论的话,将评论放在content里
                        comments = preorg.comment
                        text = ""
                        for comment in comments.all():
                            text += comment.text
                        content += " 老师给你留言啦："
                        content += text"""

                        notification_create(receiver, request.user, Notification.Type.NEEDREAD,
                                            Notification.Title.VERIFY_INFORM, content, URL)

                except:
                    html_display['warn_code'] = 1
                    html_display['warn_message'] = "创建发送给申请者的通知失败。请联系管理员！"
                    return render(request, "organization_audit.html", locals())

                context = notification_status_change(notification_id)
                # 成功新建组织申请
                html_display['warn_code'] = 2
                html_display['warn_message'] = "申请已成功发送，请耐心等待主管老师审批！"
                if context['warn_code'] != 0:
                    html_display['warn_message'] = context['warn_message']
                return redirect('/notifications/' +
                    '?warn_code={}&warn_message={}'.format(
                        html_display['warn_code'], html_display['warn_message']))
            else:
                html_display['warn_code'] = 1
                html_display['warn_message'] = "系统出现问题，请联系管理员"
                return redirect('/notifications/' +
                    '?warn_code={}&warn_message={}'.format(
                        html_display['warn_code'], html_display['warn_message']))
    #以下需要在前端呈现
    comments = preorg.comments.order_by('time')  # 加载评论
    html_display['oname'] = preorg.oname
    html_display['otype_name'] = preorg.otype.otype_name
    html_display['pos'] = preorg.pos
    html_display['introduction'] = preorg.introduction
    html_display['application'] = preorg.application
    org_avatar_path = utils.get_user_ava(preorg, "Organization")

    # 新版侧边栏, 顶栏等的呈现，采用 bar_display, 必须放在render前最后一步
    bar_display = utils.get_sidebar_and_navbar(request.user)
    bar_display["title_name"] = "新建组织审核"
    bar_display["narbar_name"] = "新建组织审核"

    return render(request, "organization_audit.html", locals())
<|MERGE_RESOLUTION|>--- conflicted
+++ resolved
@@ -2241,17 +2241,7 @@
 发起活动与修改活动页
 ---------------
 页面逻辑：
-<<<<<<< HEAD
-=======
-使用 GET 方法时，如果存在 edit=True 参数，展示修改活动的界面，否则展示创建活动的界面。
-创建活动的界面，placeholder 为 prompt
-编辑活动的界面，表单的 placeholder 会被修改为活动的旧值。并且添加两个 hidden input，分别提交 edit=True 和活动的 id
-当请求方法为 POST 时，处理请求并修改数据库，如果没有问题，跳转到展示活动信息的界面
-存在 edit=True 参数时，为编辑操作，否则为创建操作
-编辑操作时，input 并不包含 model 所有 field 的数据，只修改其中出现的
-
-"""
->>>>>>> a64bd6d3
+
 
 该函数处理 GET, POST 两种请求
 
@@ -2283,19 +2273,13 @@
         return redirect("/welcome/")  # test
     me = utils.get_person_or_org(request.user)
     html_display["is_myself"] = True
-<<<<<<< HEAD
-    html_display = utils.get_org_left_narbar(
-        me, html_display["is_myself"], html_display
-    )
-    org = get_person_or_org(request.user, user_type)
-=======
 
     # 新版侧边栏, 顶栏等的呈现，采用 bar_display, 必须放在render前最后一步
     # TODO: 整理结构，统一在结束时返回render
     bar_display = utils.get_sidebar_and_navbar(request.user)
     bar_display["title_name"] = "新建活动"
     bar_display["narbar_name"] = "新建活动"
->>>>>>> a64bd6d3
+
 
     # 处理 POST 请求
     if request.method == "POST" and request.POST:
@@ -2311,25 +2295,8 @@
                 activity = Activity.objects.get(aid=aid)
                 assert activity.organization_id == org
             except:
-<<<<<<< HEAD
                 return redirect("/welcome/")
-=======
-                html_display["warn_code"] = 1
-                html_display["warn_message"] = "非预期的 POST 参数，如果非故意操作，请联系管理员。"
-                edit = False
-                return render(request, "activity_add.html", locals())
-
-        org = utils.get_person_or_org(request.user, user_type)
-        # 和 app.Activity 数据库交互，需要从前端获取以下表单数据
-        context = dict()
-        context = utils.check_ac_request(request)  # 合法性检查
-
-        if context["warn_code"] != 0:
-            html_display["warn_code"] = context["warn_code"]
-            html_display["warn_message"] = "创建/修改活动失败。" + context["warn_msg"]
-            # return render(request, "activity_add.html", locals())
-            # 这里不返回，走到下面 GET 的逻辑，如果是修改，还能展示修改页面
->>>>>>> a64bd6d3
+
 
         '''
         # 合法性检查，如果有问题，重定向到 welcome
@@ -2459,19 +2426,15 @@
 
         html_display["today"] = datetime.now().strftime("%Y-%m-%d")
 
-<<<<<<< HEAD
+        bar_display = utils.get_sidebar_and_navbar(request.user)
+        bar_display["title_name"] = "新建活动"
+        bar_display["narbar_name"] = "新建活动"
+
+
         return render(request, "activity_add.html", locals())
 
     else:
         return redirect("/welcome/")
-=======
-    # 新版侧边栏, 顶栏等的呈现，采用 bar_display, 必须放在render前最后一步
-    bar_display = utils.get_sidebar_and_navbar(request.user)
-    bar_display["title_name"] = "新建活动"
-    bar_display["narbar_name"] = "新建活动"
-
-    return render(request, "activity_add.html", locals())
->>>>>>> a64bd6d3
 
 
 @login_required(redirect_field_name="origin")
