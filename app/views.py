from threading import local
from django.dispatch.dispatcher import NO_RECEIVERS, receiver
from django.template.defaulttags import register
from app.models import (
    NaturalPerson,
    Position,
    Organization,
    OrganizationType,
    Position,
    Activity,
    TransferRecord,
    Participant,
    Notification,
    NewOrganization,
    Comment,
    CommentPhoto,
<<<<<<< HEAD
    YQPointDistribute,
    Reimbursement
=======
    YQPointDistribute
>>>>>>> 2700a6fa
)
from django.db.models import Max
import app.utils as utils
from app.forms import UserForm
from app.utils import url_check, check_cross_site
from app.wechat_send import publish_notification
from boottest import local_dict
from boottest.hasher import MyMD5PasswordHasher, MySHA256Hasher
from django.shortcuts import render, redirect
from django.http import HttpResponse, HttpResponseRedirect, JsonResponse
from django.contrib import auth, messages
from django.contrib.auth.models import User
from django.contrib.auth.decorators import login_required
from django.contrib.auth.hashers import make_password, check_password
from django.db import transaction
from django.db.models import Q
from django.conf import settings
from django.urls import reverse
from django.views.decorators.http import require_POST, require_GET

import json
from time import mktime
from datetime import date, datetime, timedelta
from urllib import parse
import re
import random
import requests  # 发送验证码
import io
import csv
import qrcode

# 定时任务注册
from django_apscheduler.jobstores import DjangoJobStore, register_events, register_job
from .scheduler_func import scheduler

# 注册启动以上schedule任务
register_events(scheduler)
scheduler.start()

email_url = local_dict["url"]["email_url"]
hash_coder = MySHA256Hasher(local_dict["hash"]["base_hasher"])
email_coder = MySHA256Hasher(local_dict["hash"]["email"])


@register.filter
def get_item(dictionary, key):
    return dictionary.get(key)


def index(request):
    arg_origin = request.GET.get("origin")
    modpw_status = request.GET.get("modinfo")
    # request.GET['success'] = "no"
    arg_islogout = request.GET.get("is_logout")
    alert = request.GET.get("alert")
    html_display = dict()
    if (
            request.method == "GET"
            and modpw_status is not None
            and modpw_status == "success"
    ):
        html_display["warn_code"] = 2
        html_display["warn_message"] = "修改密码成功!"
        auth.logout(request)
        return render(request, "index.html", locals())

    if alert is not None:
        html_display["warn_code"] = 1
        html_display["warn_message"] = "检测到恶意 URL，请与系统管理员进行联系。"
        auth.logout(request)
        return render(request, "index.html", locals())

    if arg_islogout is not None:
        if request.user.is_authenticated:
            auth.logout(request)
            return render(request, "index.html", locals())
    if arg_origin is None:  # 非外部接入
        if request.user.is_authenticated:
            return redirect("/welcome/")
            """
            valid, user_type , html_display = utils.check_user_type(request.user)
            if not valid:
                return render(request, 'index.html', locals())
            return redirect('/stuinfo') if user_type == "Person" else redirect('/orginfo')
            """
    # 恶意的 origin
    if not url_check(arg_origin):
        return redirect("/index/?alert=1")

    if request.method == "POST" and request.POST:
        username = request.POST["username"]
        password = request.POST["password"]

        try:
            user = User.objects.filter(username=username)
            if len(user) == 0:
                org = Organization.objects.get(
                    oname=username)  # 如果get不到，就是账号不存在了
                user = org.organization_id
                username = user.username
            else:
                user = user[0]
        except:
            # if arg_origin is not None:
            #    redirect(f'/login/?origin={arg_origin}')
            html_display["warn_message"] = local_dict["msg"]["404"]
            html_display["warn_code"] = 1
            return render(request, "index.html", locals())
        userinfo = auth.authenticate(username=username, password=password)
        if userinfo:
            auth.login(request, userinfo)
            request.session["username"] = username
            if arg_origin is not None:

                if not check_cross_site(request, arg_origin):
                    html_display["warn_code"] = 1
                    html_display["warn_message"] = "当前账户不能进行地下室预约，请使用个人账户登录后预约"
                    return render(request, "welcome_page.html", locals())

<<<<<<< HEAD
                if not arg_origin.startswith('http'):  # 非外部链接，合法性已经检查过
                    return redirect(arg_origin)  # 不需要加密验证
=======
                if not arg_origin.startswith('http'): # 非外部链接，合法性已经检查过
                    return redirect(arg_origin)       # 不需要加密验证
>>>>>>> 2700a6fa

                d = datetime.utcnow()
                t = mktime(datetime.timetuple(d))
                timeStamp = str(int(t))
                en_pw = hash_coder.encode(username + timeStamp)
                try:
                    userinfo = NaturalPerson.objects.get(person_id=username)
                    name = userinfo.name
                    return redirect(
                        arg_origin
                        + f"?Sid={username}&timeStamp={timeStamp}&Secret={en_pw}&name={name}"
                    )
                except:
                    return redirect(
                        arg_origin
                        + f"?Sid={username}&timeStamp={timeStamp}&Secret={en_pw}"
                    )
            else:
                # 先处理初次登录
                valid, user_type, html_display = utils.check_user_type(
                    request.user)
                if not valid:
                    return redirect("/logout/")
                me = utils.get_person_or_org(userinfo, user_type)
                if me.first_time_login:
                    return redirect("/modpw/")

                return redirect("/welcome/")
                """
                valid, user_type , html_display = utils.check_user_type(request.user)
                if not valid:
                    return render(request, 'index.html', locals())
                return redirect('/stuinfo') if user_type == "Person" else redirect('/orginfo')
                """
        else:
            html_display["warn_code"] = 1
            html_display["warn_message"] = local_dict["msg"]["406"]

    # 非 post 过来的
    if arg_origin is not None:
        if request.user.is_authenticated:

            if not check_cross_site(request, arg_origin):
                html_display = dict()
                html_display["warn_code"] = 1
                html_display["warn_message"] = "当前账户不能进行地下室预约，请使用个人账户登录后预约"
                return render(request, "welcome_page.html", locals())

            d = datetime.utcnow()
            t = mktime(datetime.timetuple(d))
            timeStamp = str(int(t))
            print("utc time: ", d)
            print(timeStamp)
            username = request.session["username"]
            en_pw = hash_coder.encode(username + timeStamp)
            return redirect(
                arg_origin +
                f"?Sid={username}&timeStamp={timeStamp}&Secret={en_pw}"
            )

    return render(request, "index.html", locals())


# Return content
# Sname 姓名 Succeed 成功与否
wechat_login_coder = MyMD5PasswordHasher("wechat_login")


def miniLogin(request):
    try:
        assert request.method == "POST"
        username = request.POST["username"]
        password = request.POST["password"]
        secret_token = request.POST["secret_token"]
        assert wechat_login_coder.verify(username, secret_token) == True
        user = User.objects.get(username=username)

        userinfo = auth.authenticate(username=username, password=password)

        if userinfo:

            auth.login(request, userinfo)

            request.session["username"] = username
            en_pw = hash_coder.encode(request.session["username"])
            user_account = NaturalPerson.objects.get(person_id=username)
            return JsonResponse({"Sname": user_account.name, "Succeed": 1}, status=200)
        else:
            return JsonResponse({"Sname": username, "Succeed": 0}, status=400)
    except:
        return JsonResponse({"Sname": "", "Succeed": 0}, status=400)


@login_required(redirect_field_name="origin")
def stuinfo(request, name=None):
    """
        进入到这里的逻辑:
        首先必须登录，并且不是超级账户
        如果name是空
            如果是个人账户，那么就自动跳转个人主页"/stuinfo/myname"
            如果是组织账户，那么自动跳转welcome
        如果name非空但是找不到对应的对象
            自动跳转到welcome
        如果name有明确的对象
            如果不重名
                如果是自己，那么呈现并且有左边栏
                如果不是自己或者自己是组织，那么呈现并且没有侧边栏
            如果重名
                那么期望有一个"+"在name中，如果搜不到就跳转到Search/？Query=name让他跳转去
    """

    user = request.user
    valid, user_type, html_display = utils.check_user_type(request.user)
    if not valid:
        return redirect("/logout/")

    oneself = utils.get_person_or_org(user, user_type)

    if name is None:
        if user_type == "Organization":
            return redirect("/welcome/")  # 组织只能指定学生姓名访问
        else:  # 跳轉到自己的頁面
            assert user_type == "Person"
            full_path = request.get_full_path()

            append_url = "" if (
                    "?" not in full_path) else "?" + full_path.split("?")[1]
            return redirect("/stuinfo/" + oneself.name + append_url)
    else:
        # 先对可能的加号做处理
        name_list = name.split("+")
        name = name_list[0]
        person = NaturalPerson.objects.activated().filter(name=name)
        if len(person) == 0:  # 查无此人
            return redirect("/welcome/")
        if len(person) == 1:  # 无重名
            person = person[0]
        else:  # 有很多人，这时候假设加号后面的是user的id
            if len(name_list) == 1:  # 没有任何后缀信息，那么如果是自己则跳转主页，否则跳转搜索
                if user_type == "Person" and oneself.name == name:
                    person = oneself
                else:  # 不是自己，信息不全跳转搜索
                    return redirect("/search?Query=" + name)
            else:
                obtain_id = int(name_list[1])  # 获取增补信息
                get_user = User.objects.get(id=obtain_id)
                potential_person = NaturalPerson.objects.activated().get(
                    person_id=get_user
                )
                assert potential_person in person
                person = potential_person

        is_myself = user_type == "Person" and person.person_id == user  # 用一个字段储存是否是自己
        html_display["is_myself"] = is_myself  # 存入显示

        # 制作属于组织的卡片（头像，名称（+链接），介绍，职位）
        person_pos_infos = Position.objects.activated().filter(
            Q(person=person) & Q(show_post=True)
        )
        oneself_org_ids = [oneself] if user_type == 'Organization' else Position.objects.activated().filter(
            Q(person=oneself) & Q(show_post=True)).values("org")
        org_is_same = [
            id in oneself_org_ids for id in person_pos_infos.values("org")]
        join_org_info = Organization.objects.filter(
            id__in=person_pos_infos.values("org")
        )  # ta属于的组织
        org_avas = [utils.get_user_ava(org, "organization")
                    for org in join_org_info]
        org_poss = person_pos_infos.values("pos")
        org_statuss = person_pos_infos.values("status")
        html_display["org_info"] = list(
            zip(join_org_info, org_avas, org_poss, org_statuss, org_is_same)
        )
        html_display["org_len"] = len(html_display["org_info"])

        # for activity in Activity.objects.all():
        #     print(activity)
        #     Participant.objects.create(activity_id=activity, person_id=person)

        # 制作参与活动的卡片（时间，名称（+链接），组织，地点，介绍，状态）
        participants = Participant.objects.filter(person_id=person.id)
        activities = Activity.objects.filter(
            id__in=participants.values('activity_id'))
        if user_type == 'Person':
            activities_me = Participant.objects.filter(
                person_id=person.id).values('activity_id')
            activity_is_same = [
                activity in activities_me
                for activity in participants.values("activity_id")
            ]
        else:
            activities_me = activities.filter(
                organization_id=oneself.id).values('id')
            activities_me = [activity['id'] for activity in activities_me]
            activity_is_same = [
                activity['activity_id'] in activities_me
                for activity in participants.values("activity_id")
            ]
        participate_status_list = participants.values('status')
        participate_status_list = [info['status']
                                   for info in participate_status_list]
        status_color = {
            Activity.Status.REVIEWING: "primary",
            Activity.Status.CANCELED: "secondary",
            Activity.Status.APPLYING: "info",
            Activity.Status.WAITING: "warning",
            Activity.Status.PROGRESSING: "success",
            Activity.Status.END: "danger",
            Participant.AttendStatus.APPLYING: "primary",
            Participant.AttendStatus.APLLYFAILED: "danger",
            Participant.AttendStatus.APLLYSUCCESS: "info",
            Participant.AttendStatus.ATTENDED: "success",
            Participant.AttendStatus.UNATTENDED: "warning",
            Participant.AttendStatus.CANCELED: "secondary",
        }
        activity_color_list = [status_color[activity.status]
                               for activity in activities]
        attend_color_list = [status_color[status]
                             for status in participate_status_list]
        activity_info = list(
            zip(
                activities,
                participate_status_list,
                activity_is_same,
                activity_color_list,
                attend_color_list,
            )
        )
        activity_info.sort(key=lambda a: a[0].start, reverse=True)
        html_display["activity_info"] = activity_info
        html_display["activity_len"] = len(html_display["activity_info"])

        # 警告呈现信息

        try:
            html_display["warn_code"] = int(
                request.GET.get("warn_code", 0)
            )  # 是否有来自外部的消息
        except:
            return redirect("/welcome/")
        html_display["warn_message"] = request.GET.get(
            "warn_message", "")  # 提醒的具体内容

        modpw_status = request.GET.get("modinfo", None)
        if modpw_status is not None and modpw_status == "success":
            html_display["warn_code"] = 2
            html_display["warn_message"] = "修改个人信息成功!"

        # 存储被查询人的信息
        context = dict()

        context["person"] = person

        def gender2title(g):
            return "他" if g == 0 else "她"

        context["title"] = (
            "我"
            if is_myself
            else gender2title(person.gender)
            if person.show_gender
            else "ta"
        )


        context["avatar_path"] = utils.get_user_ava(person, "Person")
        context["wallpaper_path"] = utils.get_user_wallpaper(person)

        # 新版侧边栏, 顶栏等的呈现，采用 bar_display
        bar_display = utils.get_sidebar_and_navbar(request.user)
        bar_display["title_name"] = "个人主页"
        bar_display["narbar_name"] = "个人主页"
        bar_display["help_message"] = local_dict["help_message"]["个人主页"]
        origin = request.get_full_path()

        return render(request, "stuinfo.html", locals())


@login_required(redirect_field_name="origin")
def request_login_org(request, name=None):  # 特指个人希望通过个人账户登入组织账户的逻辑
    """
        这个函数的逻辑是，个人账户点击左侧的管理组织直接跳转登录到组织账户
        首先检查登录的user是个人账户，否则直接跳转orginfo
        如果个人账户对应的是name对应的组织的最高权限人，那么允许登录，否则跳转回stuinfo并warning
    """
    user = request.user
    valid, user_type, html_display = utils.check_user_type(request.user)
    if not valid:
        return redirect("/logout/")
    if user_type == "Organization":
        return redirect("/orginfo/")
    try:
        me = NaturalPerson.objects.activated().get(person_id=user)
    except:  # 找不到合法的用户
        return redirect("/welcome/")
    if name is None:  # 个人登录未指定登入组织,属于不合法行为,弹回欢迎
        return redirect("/welcome/")
    else:  # 确认有无这个组织
        try:
            org = Organization.objects.get(oname=name)
        except:  # 找不到对应组织
            urls = "/stuinfo/" + me.name + "?warn_code=1&warn_message=找不到对应组织,请联系管理员!"
            return redirect(urls)
        try:
            position = Position.objects.activated().filter(org=org, person=me)
            assert len(position) == 1
            position = position[0]
            assert position.pos == 0
        except:
            urls = "/stuinfo/" + me.name + "?warn_code=1&warn_message=没有登录到该组织账户的权限!"
            return redirect(urls)
        # 到这里,是本人组织并且有权限登录
        auth.logout(request)
        auth.login(request, org.organization_id)  # 切换到组织账号
        if org.first_time_login:
            return redirect("/modpw/")
        return redirect("/orginfo/")


@login_required(redirect_field_name="origin")
def orginfo(request, name=None):
    """
        orginfo负责呈现组织主页，逻辑和stuinfo是一样的，可以参考
        只区分自然人和法人，不区分自然人里的负责人和非负责人。任何自然人看这个组织界面都是【不可管理/编辑组织信息】
    """
    user = request.user
    valid, user_type, html_display = utils.check_user_type(request.user)

    if not valid:
        return redirect("/logout/")

    me = utils.get_person_or_org(user, user_type)

    if name is None:  # 此时登陆的必需是法人账号，如果是自然人，则跳转welcome
        if user_type == "Person":
            return redirect("/welcome/")
        try:
            org = Organization.objects.activated().get(organization_id=user)
        except:
            return redirect("/welcome/")
        return redirect("/orginfo/" + org.oname)

    try:  # 指定名字访问组织账号的，可以是自然人也可以是法人。在html里要注意区分！

        # 下面是组织信息

        org = Organization.objects.activated().get(oname=name)

    except:
        return redirect("/welcome/")

    organization_name = name
    organization_type_name = org.otype.otype_name
    org_avatar_path = utils.get_user_ava(org, "Organization")
    # org的属性 YQPoint 和 information 不在此赘述，直接在前端调用

    # 该学年、该学期、该组织的 活动的信息,分为 未结束continuing 和 已结束ended ，按时间顺序降序展现
    continuing_activity_list = (
        Activity.objects.activated()
<<<<<<< HEAD
            .filter(organization_id=org)
            .filter(
=======
        .filter(organization_id=org)
        .filter(
>>>>>>> 2700a6fa
            status__in=[
                Activity.Status.REVIEWING,
                Activity.Status.APPLYING,
                Activity.Status.WAITING,
                Activity.Status.PROGRESSING,
            ]
        )
            .order_by("-start")
    )

    ended_activity_list = (
        Activity.objects.activated()
            .filter(organization_id=org)
            .filter(status__in=[Activity.Status.CANCELED, Activity.Status.END])
            .order_by("-start")
    )

    # 如果是用户登陆的话，就记录一下用户有没有加入该活动，用字典存每个活动的状态，再把字典存在列表里

    prepare_times = Activity.EndBeforeHours.prepare_times

    continuing_activity_list_participantrec = []

    for act in continuing_activity_list:
        dictmp = {}
        dictmp["act"] = act
        dictmp["endbefore"] = act.start - \
                              timedelta(hours=prepare_times[act.endbefore])
        if user_type == "Person":

            existlist = Participant.objects.filter(activity_id_id=act.id).filter(
                person_id_id=me.id
            )

            if existlist:  # 判断是否非空
                dictmp["status"] = existlist[0].status
            else:
                dictmp["status"] = "无记录"
        continuing_activity_list_participantrec.append(dictmp)

    ended_activity_list_participantrec = []
    for act in ended_activity_list:
        dictmp = {}
        dictmp["act"] = act
        dictmp["endbefore"] = act.start - \
                              timedelta(hours=prepare_times[act.endbefore])
        if user_type == "Person":
            existlist = Participant.objects.filter(activity_id_id=act.id).filter(
                person_id_id=me.id
            )
            if existlist:  # 判断是否非空
                dictmp["status"] = existlist[0].status
            else:
                dictmp["status"] = "无记录"
        ended_activity_list_participantrec.append(dictmp)

    # 判断我是不是老大, 首先设置为false, 然后如果有person_id和user一样, 就为True
    html_display["isboss"] = False

    # 组织成员list
    positions = Position.objects.activated().filter(org=org).order_by("pos")  # 升序
    member_list = []
    for p in positions:
        if p.person.person_id == user and p.pos == 0:
            html_display["isboss"] = True
        if p.show_post == True or p.pos == 0:
            member = {}
            member["person"] = p.person
            member["job"] = org.otype.get_name(p.pos)
            member["highest"] = True if p.pos == 0 else False

            member["avatar_path"] = utils.get_user_ava(
                member["person"], "Person")

            member_list.append(member)

    try:
        html_display["warn_code"] = int(
            request.GET.get("warn_code", 0))  # 是否有来自外部的消息
    except:
        return redirect("/welcome/")
    html_display["warn_message"] = request.GET.get(
        "warn_message", "")  # 提醒的具体内容

    modpw_status = request.GET.get("modinfo", None)
    if modpw_status is not None and modpw_status == "success":
        html_display["warn_code"] = 2
        html_display["warn_message"] = "修改组织信息成功!"

    # 补充左边栏信息

    # 判断是否为组织账户本身在登录
    html_display["is_myself"] = me == org

    # 再处理修改信息的回弹
    modpw_status = request.GET.get("modinfo", None)
<<<<<<< HEAD

    html_display["modpw_code"] = modpw_status is not None and modpw_status == "success"
=======

    html_display["modpw_code"] = modpw_status is not None and modpw_status == "success"


>>>>>>> 2700a6fa

    # 组织活动的信息

    # 补充一些呈现信息
    # 新版侧边栏, 顶栏等的呈现，采用 bar_display, 必须放在render前最后一步
    bar_display = utils.get_sidebar_and_navbar(request.user)
    bar_display["title_name"] = "组织主页"
    bar_display["narbar_name"] = "组织主页"

    # 转账后跳转
    origin = request.get_full_path()

    # 补充订阅该组织的按钮
    show_subscribe = False
    if user_type == "Person":
        show_subscribe = True
        subscribe_flag = True  # 默认在订阅列表中

        if organization_name in me.subscribe_list.values_list("oname", flat=True):
            subscribe_flag = False

    return render(request, "orginfo.html", locals())


@login_required(redirect_field_name="origin")
def homepage(request):
    valid, user_type, html_display = utils.check_user_type(request.user)
    is_person = True if user_type == "Person" else False
    if not valid:
        return redirect("/logout/")
    me = utils.get_person_or_org(request.user, user_type)
    if me.first_time_login:
        return redirect("/modpw/")
    myname = me.name if is_person else me.oname

    # 直接储存在html_display中
    # profile_name = "个人主页" if is_person else "组织主页"
    # profile_url = "/stuinfo/" + myname if is_person else "/orginfo/" + myname

    html_display["is_myself"] = True

    try:
        html_display["warn_code"] = int(
            request.GET.get("warn_code", 0))  # 是否有来自外部的消息
    except:
        return redirect("/welcome/")
    html_display["warn_message"] = request.GET.get(
        "warn_message", "")  # 提醒的具体内容

<<<<<<< HEAD
=======

>>>>>>> 2700a6fa
    # 今天开始进行的活动,且不展示结束的活动。按开始时间由近到远排序
    nowtime = datetime.now()
    today_activity_list = (
        Activity.objects.activated()
<<<<<<< HEAD
            .filter(Q(start__year=nowtime.year) & Q(start__month=nowtime.month) & Q(start__day=nowtime.day))
            .filter(
=======
        .filter(Q( start__year=nowtime.year) & Q( start__month=nowtime.month) & Q( start__day=nowtime.day))
        .filter(
>>>>>>> 2700a6fa
            status__in=[
                Activity.Status.APPLYING,
                Activity.Status.WAITING,
                Activity.Status.PROGRESSING
            ]
        )
<<<<<<< HEAD
            .order_by("start")
=======
        .order_by("start")
>>>>>>> 2700a6fa
    )
    # 今天可以报名的活动。按截止时间由近到远排序
    prepare_times = Activity.EndBeforeHours.prepare_times
    signup_rec = (
        Activity.objects.activated()
<<<<<<< HEAD
            .filter(status=Activity.Status.APPLYING)
=======
        .filter(status = Activity.Status.APPLYING)
>>>>>>> 2700a6fa
    )
    today_signup_list = []
    for act in signup_rec:
        dictmp = {}
        dictmp["endbefore"] = act.start - timedelta(hours=prepare_times[act.endbefore])
        dictmp["act"] = act
        today_signup_list.append(dictmp)
<<<<<<< HEAD
    today_signup_list.sort(key=lambda x: x["endbefore"])
=======
    today_signup_list.sort(key=lambda x:x["endbefore"])

>>>>>>> 2700a6fa

    # 新版侧边栏, 顶栏等的呈现，采用 bar_display, 必须放在render前最后一步
    bar_display = utils.get_sidebar_and_navbar(request.user)
    bar_display["title_name"] = "Welcome Page"
<<<<<<< HEAD
    bar_display["narbar_name"] = "近期要闻"
=======
    bar_display["narbar_name"] = "近期要闻" 
>>>>>>> 2700a6fa

    return render(request, "welcome_page.html", locals())


@login_required(redirect_field_name="origin")
def account_setting(request):
    valid, user_type, html_display = utils.check_user_type(request.user)
    if not valid:
        return redirect("/logout/")
    # 在这个页面 默认回归为自己的左边栏
    html_display["is_myself"] = True
    user = request.user
    if user_type == "Person":
        info = NaturalPerson.objects.filter(person_id=user)
        userinfo = info.values()[0]

        useroj = NaturalPerson.objects.get(person_id=user)

        former_img = html_display["avatar_path"]
        # print(json.loads(request.body.decode("utf-8")))
        if request.method == "POST" and request.POST:

            attr_dict = dict()

            attr_dict['nickname'] = request.POST['nickname']
            attr_dict['biography'] = request.POST["aboutBio"]
            attr_dict['telephone'] = request.POST["tel"]
            attr_dict['email'] = request.POST["email"]
            attr_dict['stu_major'] = request.POST["major"]
            attr_dict['stu_grade'] = request.POST['grade']
            attr_dict['stu_class'] = request.POST['class']
            attr_dict['stu_dorm'] = request.POST['dorm']

            ava = request.FILES.get("avatar")
            gender = request.POST['gender']

            show_dict = dict()

            show_dict['show_nickname'] = request.POST.get('show_nickname') == 'on'
            show_dict['show_gender'] = request.POST.get('show_gender') == 'on'
            show_dict['show_tel'] = request.POST.get('show_tel') == 'on'
            show_dict['show_email'] = request.POST.get('show_email') == 'on'
            show_dict['show_major'] = request.POST.get('show_major') == 'on'
            show_dict['show_grade'] = request.POST.get('show_grade') == 'on'
            show_dict['show_dorm'] = request.POST.get('show_dorm') == 'on'

            expr = bool(ava or (gender != useroj.get_gender_display()))
            expr += sum(
                [(getattr(useroj, attr) != attr_dict[attr] and attr_dict[attr] != "") for attr in attr_dict.keys()])
            expr += sum([getattr(useroj, show_attr) != show_dict[show_attr] for show_attr in show_dict.keys()])

            if gender != useroj.gender:
                useroj.gender = NaturalPerson.Gender.MALE if gender == '男' else NaturalPerson.Gender.FEMALE
            for attr in attr_dict.keys():
                if getattr(useroj, attr) != attr_dict[attr] and attr_dict[attr] != "":
                    setattr(useroj, attr, attr_dict[attr])
            for show_attr in show_dict.keys():
                if getattr(useroj, show_attr) != show_dict[show_attr]:
                    setattr(useroj, show_attr, show_dict[show_attr])
            if ava is None:
                pass
            else:
                useroj.avatar = ava
            useroj.save()
            avatar_path = settings.MEDIA_URL + str(ava)
            if expr == False:
                return render(request, "person_account_setting.html", locals())

            else:
                upload_state = True
                return redirect("/stuinfo/?modinfo=success")
    else:
        info = Organization.objects.filter(organization_id=user)
        userinfo = info.values()[0]

        useroj = Organization.objects.get(organization_id=user)

        former_img = html_display["avatar_path"]

        if request.method == "POST" and request.POST:

            attr_dict = dict()
            attr_dict['introduction'] = request.POST['introduction']

            ava = request.FILES.get("avatar")

            expr = bool(ava)
            expr += sum(
                [(getattr(useroj, attr) != attr_dict[attr] and attr_dict[attr] != "") for attr in attr_dict.keys()])

            for attr in attr_dict.keys():
                if getattr(useroj, attr) != attr_dict[attr] and attr_dict[attr] != "":
                    setattr(useroj, attr, attr_dict[attr])
            if ava is None:
                pass
            else:
                useroj.avatar = ava
            useroj.save()
            avatar_path = settings.MEDIA_URL + str(ava)
            if expr == False:
                return render(request, "org_account_setting.html", locals())
            else:
                upload_state = True
                return redirect("/orginfo/?modinfo=success")

    # 补充网页呈现所需信息
    # 新版侧边栏, 顶栏等的呈现，采用 bar_display, 必须放在render前最后一步
    bar_display = utils.get_sidebar_and_navbar(request.user)
    bar_display["title_name"] = "Account Setting"
    bar_display["narbar_name"] = "账户设置"
    bar_display["help_message"] = local_dict["help_message"]["账户设置"]
<<<<<<< HEAD
=======

>>>>>>> 2700a6fa

    if user_type == "Person":
        return render(request, "person_account_setting.html", locals())
    else:
        return render(request, "org_account_setting.html", locals())


def register(request):
    if request.user.is_superuser:
        if request.method == "POST" and request.POST:
            name = request.POST["name"]
            password = request.POST["password"]
            sno = request.POST["snum"]
            email = request.POST["email"]
            password2 = request.POST["password2"]
            stu_grade = request.POST["syear"]
            # gender = request.POST['sgender']
            if password != password2:
                render(request, "index.html")
            else:
                # user with same sno
                same_user = NaturalPerson.objects.filter(person_id=sno)
                if same_user:
                    render(request, "auth_register_boxed.html")
                same_email = NaturalPerson.objects.filter(email=email)
                if same_email:
                    render(request, "auth_register_boxed.html")

                # OK!
                user = User.objects.create(username=sno)
                user.set_password(password)
                user.save()

                new_user = NaturalPerson.objects.create(person_id=user)
                new_user.name = name
                new_user.email = email
                new_user.stu_grade = stu_grade
                new_user.save()
                return HttpResponseRedirect("/index/")
        return render(request, "auth_register_boxed.html")
    else:
        return HttpResponseRedirect("/index/")


# @login_required(redirect_field_name=None)
def logout(request):
    auth.logout(request)
    return HttpResponseRedirect("/index/")


"""
def org_spec(request, *args, **kwargs):
    arg = args[0]
    org_dict = local_dict['org']
    topic = org_dict[arg]
    org = Organization.objects.filter(oname=topic)
    pos = Position.objects.filter(Q(org=org) | Q(pos='部长') | Q(pos='老板'))
    try:
        pos = Position.objects.filter(Q(org=org) | Q(pos='部长') | Q(pos='老板'))
        boss_no = pos.values()[0]['person_id']#存疑，可能还有bug here
        boss = NaturalPerson.objects.get(person_id=boss_no).name
        job = pos.values()[0]['pos']
    except:
        person_incharge = '负责人'
    return render(request, 'org_spec.html', locals())
"""


def get_stu_img(request):
    print("in get stu img")
    stuId = request.GET.get("stuId")
    if stuId is not None:
        try:
            stu = NaturalPerson.objects.get(person_id=stuId)
            img_path = utils.get_user_ava(stu, "Person")
            return JsonResponse({"path": img_path}, status=200)
        except:
            return JsonResponse({"message": "Image not found!"}, status=404)
    return JsonResponse({"message": "User not found!"}, status=404)


@login_required(redirect_field_name="origin")
def search(request):
    """
        搜索界面的呈现逻辑
        分成搜索个人和搜索组织两个模块，每个模块的呈现独立开，有内容才呈现，否则不显示
        搜索个人：
            支持使用姓名搜索，支持对未设为不可见的昵称和专业搜索
            搜索结果的呈现采用内容/未公开表示，所有列表为people_filed
        搜索组织
            支持使用组织名、组织类型搜索、一级负责人姓名
            组织的呈现内容由拓展表体现，不在这个界面呈现具体成员
            add by syb:
            支持通过组织名、组织类型来搜索组织
            支持通过公开关系的个人搜索组织，即如果某自然人用户可以被上面的人员搜索检出，
            而且该用户选择公开其与组织的关系，那么该组织将在搜索界面呈现。
            搜索结果的呈现内容见organization_field
        搜索活动
            支持通过活动名、组织来搜索活动。只要可以搜索到组织，组织对应的活动就也可以被搜到
            搜索结果的呈现见activity_field
    """

    valid, user_type, html_display = utils.check_user_type(request.user)
    if not valid:
        return redirect("/logout/")

<<<<<<< HEAD
=======

>>>>>>> 2700a6fa
    query = request.GET.get("Query", "")
    if query == "":
        return redirect("/welcome/")

    not_found_message = "找不到符合搜索的信息或相关内容未公开！"
    # 首先搜索个人, 允许搜索姓名或者公开的专业, 删去小名搜索
    people_list = NaturalPerson.objects.filter(

        Q(name__icontains=query)
        | (  # (Q(nickname__icontains=query) & Q(show_nickname=True)) |
                Q(stu_major__icontains=query) & Q(show_major=True)
        )
    )

    # 接下来准备呈现的内容
    # 首先是准备搜索个人信息的部分
    people_field = [
        "姓名",
        "年级",
        "班级",
        # "昵称",
        # "性别",
        "专业",
        # "邮箱",
        # "电话",
        # "宿舍",
        "状态",
    ]  # 感觉将年级和班级分开呈现会简洁很多

    # 搜索组织
    # 先查找query作为姓名包含在字段中的职务信息, 选的是post为true或者职务等级为0
    pos_list = Position.objects.activated().filter(
        Q(person__name__icontains=query) & (Q(show_post=True) | Q(pos=0))
    )
    # 通过组织名、组织类名、和上述的职务信息对应的组织信息
    organization_list = Organization.objects.filter(
        Q(oname__icontains=query)
        | Q(otype__otype_name__icontains=query)
        | Q(id__in=pos_list.values("org"))
    ).prefetch_related("position_set")

    org_display_list = []
    for org in organization_list:
        org_display_list.append(
            {
                "oname": org.oname,
                "otype": org.otype,
                "pos0": [
                    w["person__name"]
                    for w in list(
                        org.position_set.activated()
                            .filter(pos=0)
                            .values("person__name")
                    )
                ],
            }
        )

    # 组织要呈现的具体内容
    organization_field = ["组织名称", "组织类型", "负责人", "近期活动"]

    # 搜索活动
    activity_list = Activity.objects.filter(
        Q(title__icontains=query) | Q(organization_id__oname__icontains=query)
    )

    # 活动要呈现的内容
    activity_field = ["活动名称", "承办组织", "状态"]

    me = utils.get_person_or_org(request.user, user_type)
    html_display["is_myself"] = True
<<<<<<< HEAD
=======
    
>>>>>>> 2700a6fa

    # 新版侧边栏, 顶栏等的呈现，采用 bar_display, 必须放在render前最后一步
    bar_display = utils.get_sidebar_and_navbar(request.user)
    bar_display["title_name"] = "Search"
    bar_display["narbar_name"] = "信息搜索"  #

    return render(request, "search.html", locals())


def test(request):
    request.session["cookies"] = "hello, i m still here."
    return render(request, "all_org.html")


def forget_password(request):
    """
        忘记密码页（Pylance可以提供文档字符串支持）
        页面效果
        -------
        - 根据（邮箱）验证码完成登录，提交后跳转到修改密码界面
        - 本质是登录而不是修改密码
        - 如果改成支持验证码登录只需修改页面和跳转（记得修改函数和页面名）
        页面逻辑
        -------
        1. 发送验证码
            1.5 验证码冷却避免多次发送
        2. 输入验证码
            2.5 保留表单信息
        3. 错误提醒和邮件发送提醒
        实现逻辑
        -------
        - 通过脚本使按钮提供不同的`send_captcha`值，区分按钮
        - 通过脚本实现验证码冷却，页面刷新后重置冷却（避免过长等待影响体验）
        - 通过`session`保证安全传输验证码和待验证用户
        - 成功发送/登录后才在`session`中记录信息
        - 页面模板中实现消息提醒
            - `err_code`非零值代表错误，在页面中显示
            - `err_code`=`0`或`4`是预设的提醒值，额外弹出提示框
            - forget_password.html中可以进一步修改
        - 尝试发送验证码后总是弹出提示框，通知用户验证码的发送情况
        注意事项
        -------
        - 尝试忘记密码的不一定是本人，一定要做好隐私和逻辑处理
            - 用户邮箱应当部分打码，避免向非本人提供隐私数据！
        - 不发送消息时`err_code`应为`None`或不声明，不同于modpw
        - `err_code`=`4`时弹出
        - 连接设置的timeout为6s
        - 如果引入企业微信验证，建议将send_captcha分为'qywx'和'email'
    """
    if request.session.get("received_user"):
        username = request.session["received_user"]  # 自动填充，方便跳转后继续
    if request.method == "POST":
        username = request.POST["username"]
        send_captcha = request.POST["send_captcha"] == "yes"
        vertify_code = request.POST["vertify_code"]  # 用户输入的验证码

        user = User.objects.filter(username=username)
        if not user:
            err_code = 1
            err_message = "账号不存在"
        elif len(user) != 1:
            err_code = 1
            err_message = "账号不唯一，请联系管理员"
        else:
            user = User.objects.get(username=username)
            try:
                useroj = NaturalPerson.objects.get(person_id=user)  # 目前只支持自然人
            except:
                err_code = 1
                err_message = "暂不支持组织账号忘记密码！"
                return render(request, "forget_password.html", locals())
            isFirst = useroj.first_time_login
            if isFirst:
                err_code = 2
                err_message = "初次登录密码与账号相同！"
            elif send_captcha:
                email = useroj.email
                if not email or email.lower() == "none" or "@" not in email:
                    err_code = 3
                    err_message = "您没有设置邮箱，请联系管理员" + \
                                  "或发送姓名、学号和常用邮箱至gypjwb@pku.edu.cn进行修改"  # TODO:记得填
                else:
                    # randint包含端点，randrange不包含
                    captcha = random.randrange(1000000)
                    captcha = f"{captcha:06}"
                    msg = (
                            f"<h3><b>亲爱的{useroj.name}同学：</b></h3><br/>"
                            "您好！您的账号正在进行邮箱验证，本次请求的验证码为：<br/>"
                            f'<p style="color:orange">{captcha}'
                            '<span style="color:gray">(仅'
                            f'<a href="{request.build_absolute_uri()}">当前页面</a>'
                            '有效)</span></p>'
                            f'点击进入<a href="{request.build_absolute_uri("/")}">元培成长档案</a><br/>'
                            "<br/>"
                            "元培学院开发组<br/>" + datetime.now().strftime("%Y年%m月%d日")
                    )
                    post_data = {
                        "sender": "元培学院开发组",  # 发件人标识
                        "toaddrs": [email],  # 收件人列表
                        "subject": "YPPF登录验证",  # 邮件主题/标题
                        "content": msg,  # 邮件内容
                        # 若subject为空, 第一个\n视为标题和内容的分隔符
                        "html": True,  # 可选 如果为真则content被解读为html
                        "private_level": 0,  # 可选 应在0-2之间
                        # 影响显示的收件人信息
                        # 0级全部显示, 1级只显示第一个收件人, 2级只显示发件人
                        "secret": email_coder.encode(msg),  # content加密后的密文
                    }
                    post_data = json.dumps(post_data)
                    pre, suf = email.rsplit("@", 1)
                    if len(pre) > 5:
                        pre = pre[:2] + "*" * len(pre[2:-3]) + pre[-3:]
                    try:
                        response = requests.post(
                            email_url, post_data, timeout=6)
                        response = response.json()
                        if response["status"] != 200:
                            err_code = 4
                            err_message = f"未能向{pre}@{suf}发送邮件"
                            print("向邮箱api发送失败，原因：", response["data"]["errMsg"])
                        else:
                            # 记录验证码发给谁 不使用username防止被修改
                            request.session["received_user"] = username
                            request.session["captcha"] = captcha
                            err_code = 0
                            err_message = f"验证码已发送至{pre}@{suf}"
                    except:
                        err_code = 4
                        err_message = "邮件发送失败：超时"
            else:
                captcha = request.session.get("captcha", "")
                received_user = request.session.get("received_user", "")
                if len(captcha) != 6 or username != received_user:
                    err_code = 5
                    err_message = "请先发送验证码"
                elif vertify_code.upper() == captcha.upper():
                    auth.login(request, user)
                    request.session.pop("captcha")
                    request.session.pop("received_user")  # 成功登录后不再保留
                    request.session["username"] = username
                    request.session["forgetpw"] = "yes"
                    return redirect(reverse("modpw"))
                else:
                    err_code = 6
                    err_message = "验证码不正确"
    return render(request, "forget_password.html", locals())


@login_required(redirect_field_name="origin")
def modpw(request):
    valid, user_type, html_display = utils.check_user_type(request.user)
    if not valid:
        return redirect("/index/")
    me = utils.get_person_or_org(request.user, user_type)
    html_display["is_myself"] = True
<<<<<<< HEAD
=======
    

    
>>>>>>> 2700a6fa

    err_code = 0
    err_message = None
    forgetpw = request.session.get("forgetpw", "") == "yes"  # added by pht
    user = request.user
    username = user.username

    isFirst = me.first_time_login
    if request.method == "POST" and request.POST:
        oldpassword = request.POST["pw"]
        newpw = request.POST["new"]
        strict_check = False

        if oldpassword == newpw and strict_check and not forgetpw:  # modified by pht
            err_code = 1
            err_message = "新密码不能与原密码相同"
        elif newpw == username and strict_check:
            err_code = 2
            err_message = "新密码不能与学号相同"
        elif newpw != oldpassword and forgetpw:  # added by pht
            err_code = 5
            err_message = "两次输入的密码不匹配"
        else:
            userauth = auth.authenticate(
                username=username, password=oldpassword)
            if forgetpw:  # added by pht: 这是不好的写法，可改进
                userauth = True
            if userauth:
                try:  # modified by pht: if检查是错误的，不存在时get会报错
                    user.set_password(newpw)
                    user.save()
                    me.first_time_login = False
                    me.save()

                    if forgetpw:
                        request.session.pop("forgetpw")  # 删除session记录

                    urls = reverse("index") + "?modinfo=success"
                    return redirect(urls)
                except:  # modified by pht: 之前使用的if检查是错误的
                    err_code = 3
                    err_message = "学号不存在"
            else:
                err_code = 4
                err_message = "原始密码不正确"
<<<<<<< HEAD

=======
    
>>>>>>> 2700a6fa
    # 新版侧边栏, 顶栏等的呈现，采用 bar_display, 必须放在render前最后一步
    bar_display = utils.get_sidebar_and_navbar(request.user)
    # 补充一些呈现信息
    bar_display["title_name"] = "Modify Password"
    bar_display["narbar_name"] = "修改密码"
    return render(request, "modpw.html", locals())


# 调用的时候最好用 try
# 调用者把 activity_id 作为参数传过来
def applyActivity(request, activity_id, willingness):
    context = dict()
    context["success"] = False
    CREATE = True
    with transaction.atomic():
        try:
            activity = Activity.objects.select_for_update().get(id=activity_id)
            payer = NaturalPerson.objects.select_for_update().get(
                person_id=request.user
            )
        except:
            context["msg"] = "未能找到活动"

            return context
        """
        assert len(activity) == 1
        assert len(payer) == 1
        activity = activity[0]
        payer = payer[0]
        """
        if activity.status != Activity.Status.APPLYING:
            context["msg"] = "活动未开放报名."
            return context

        try:
            participant = Participant.objects.select_for_update().get(
                activity_id=activity, person_id=payer
            )
            if (
                    participant.status == Participant.AttendStatus.APPLYING
                    or participant.status == Participant.AttendStatus.APLLYSUCCESS
            ):
                context["msg"] = "您已申请报名过该活动。"
                return context
            elif (
                    participant.status == Participant.AttendStatus.ATTENDED
                    or participant.status == Participant.AttendStatus.APPLYING.UNATTENDED
            ):
                context["msg"] = "活动已开始。"
                return context
            elif participant.status == Participant.AttendStatus.CANCELED:
                CREATE = False
        except:
            pass
        organization_id = activity.organization_id_id
        organization = Organization.objects.select_for_update().get(id=organization_id)
        """
        assert len(organization) == 1
        organization = organization[0]
        """

        if not activity.bidding:
            amount = float(activity.YQPoint)
            # transaction，直接减没事
            if activity.current_participants < activity.capacity:
                activity.current_participants += 1
            else:
                context["msg"] = "活动已报满，请稍后再试。"
                return context
        else:
            amount = float(willingness)
            try:
                assert activity.YQPoint <= amount <= activity.YQPoint * 3
            except:
                context["msg"] = "投点范围为基础值的 1-3 倍"
                return context
            # 依然增加，此时current_participants统计的是报名的人数，是可以比总人数多的
            activity.current_participants += 1

        try:
            assert amount == int(amount * 10) / 10
        except:
            context["msg"] = "精度最高为一位小数"
            return context

        if payer.YQPoint < amount:
            context["msg"] = "没有足够的元气值。"
            return context

        payer.YQPoint -= amount

        record = TransferRecord.objects.create(
            proposer=request.user, recipient=organization.organization_id
        )
        record.amount = amount
        record.message = f"Participate Activity {activity.title}"
        organization.YQPoint += float(amount)
        record.status = TransferRecord.TransferStatus.ACCEPTED

        record.time = str(datetime.now())
        record.corres_act = activity

        if CREATE:
            participant = Participant.objects.create(
                activity_id=activity, person_id=payer
            )
        if not activity.bidding:
            participant.status = Participant.AttendStatus.APLLYSUCCESS
        else:
            participant.status = Participant.AttendStatus.APPLYING

        participant.save()
        record.save()
        payer.save()
        activity.save()
        organization.save()

    context["pStatus"] = participant.status
    context["msg"] = "操作成功。"
    context["success"] = True
    return context


# 用已有的搜索，加一个转账的想他转账的 field
# 调用的时候传一下 url 到 origin
# 搜索不希望出现学号，rid 为 User 的 index
@login_required(redirect_field_name="origin")
def transaction_page(request, rid=None):
    valid, user_type, html_display = utils.check_user_type(request.user)
    if not valid:
        return redirect("/index/")
    me = utils.get_person_or_org(request.user, user_type)
    html_display["is_myself"] = True
<<<<<<< HEAD
=======
    
    
>>>>>>> 2700a6fa

    context = dict()
    if request.method == "POST":
        # 如果是post方法，从数据中读取rid
        rid = request.POST.get("rid")  # index

    # 同样首先进行合法性检查
    try:
        user = User.objects.get(id=rid)
        recipient = utils.get_person_or_org(user)
    except:
        urls = "/welcome/" + "?warn_code=1&warn_message=遭遇非法收款人!如有问题, 请联系管理员!"
        return redirect(urls)

    # 不要转给自己
    if int(rid) == request.user.id:
        urls = "/welcome/" + "?warn_code=1&warn_message=遭遇非法收款人!如有问题, 请联系管理员!"
        return redirect(urls)

    # 获取名字
    _, _, context = utils.check_user_type(user)
    name = recipient.name if context["user_type"] == "Person" else recipient.oname
    context["name"] = name
    context["rid"] = rid
    context["YQPoint"] = me.YQPoint

    # 储存返回跳转的url
    if context["user_type"] == "Person":

        context["return_url"] = (
                context["profile_url"] + context["name"] + "+" + context["rid"]
        )
    else:
        context["return_url"] = context["profile_url"] + context["name"]

    # 如果是post, 说明发起了一起转账
    # 到这里, rid没有问题, 接收方和发起方都已经确定
    if request.method == "POST":
        # 获取转账消息, 如果没有消息, 则为空
        transaction_msg = request.POST.get("msg", "")

        # 检查发起转账的数据
        try:
            amount = float(request.POST.get("amount", None))
            assert amount is not None
            assert amount > 0
        except:
            html_display["warn_code"] = 1
            html_display["warn_message"] = "转账金额为空或为负数, 请填写合法的金额!"
            return render(request, "transaction_page.html", locals())

        if int(amount * 10) / 10 != amount:
            html_display["warn_code"] = 1
            html_display["warn_message"] = "转账金额的最大精度为0.1, 请填写合法的金额!"
            return render(request, "transaction_page.html", locals())

        # 到这里, 参数的合法性检查完成了, 接下来应该是检查发起人的账户, 够钱就转
        try:
            with transaction.atomic():
                # 首先锁定用户
                if user_type == "Person":
                    payer = (
                        NaturalPerson.objects.activated()
                            .select_for_update()
                            .get(person_id=request.user)
                    )
                else:
                    payer = (
                        Organization.objects.activated()
                            .select_for_update()
                            .get(organization_id=request.user)
                    )

                # 接下来确定金额
                if payer.YQPoint < amount:
                    html_display["warn_code"] = 1
                    html_display["warn_message"] = (
                            "现存元气值余额为"
                            + str(payer.YQPoint)
                            + ", 不足以发起额度为"
                            + str(amount)
                            + "的转账!"
                    )
                else:
                    payer.YQPoint -= amount
                    record = TransferRecord.objects.create(
                        proposer=request.user,
                        recipient=user,
                        amount=amount,
                        message=transaction_msg,
                    )
                    record.save()
                    payer.save()
                    warn_message = "成功发起向" + name + "的转账! 元气值将在对方确认后到账。"

                    notification_create(
                        receiver=user,
                        sender=request.user,
                        typename=Notification.Type.NEEDDO,
                        title=Notification.Title.TRANSFER_CONFIRM,
                        content=transaction_msg,
                        URL="/myYQPoint/",
                        relate_TransferRecord=record,
                    )
                    # 跳转回主页, 首先先get主页位置
                    urls = (
                            context["return_url"]
                            + f"?warn_code=2&warn_message={warn_message}"
                    )
                    return redirect(urls)

        except:
            html_display["warn_code"] = 1
            html_display["warn_message"] = "出现无法预料的问题, 请联系管理员!"

<<<<<<< HEAD
=======

>>>>>>> 2700a6fa
    # 新版侧边栏, 顶栏等的呈现，采用 bar_display, 必须放在render前最后一步
    bar_display = utils.get_sidebar_and_navbar(request.user)
    # 补充一些呈现信息
    bar_display["title_name"] = "Transaction"
    bar_display["narbar_name"] = "发起转账"
    return render(request, "transaction_page.html", locals())


# 涉及表单，一般就用 post 吧
# 这边先扣，那边先不加，等确认加
# 预期这边成功之后，用企业微信通知接收方，调转到查看未接收记录的窗口
@require_POST
@login_required(redirect_field_name="origin")
def start_transaction(request):
    rid = request.POST.get("rid")  # index
    origin = request.POST.get("origin")
    amount = request.POST.get("amount")
    amount = float(amount)
    transaction_msg = request.POST.get("msg")
    name = request.POST.get("name")
    context = dict()
    context["origin"] = origin

    user = User.objects.get(id=rid)

    try:
        # 允许一位小数
        assert amount == int(float(amount) * 10) / 10
        assert amount > 0
    except:
        context[
            "msg"
        ] = "Unexpected amount. If you are not deliberately doing this, please contact the administrator to report this bug."
        return render(request, "msg.html", context)

    try:
        user = User.objects.get(id=rid)
    except:
        context[
            "msg"
        ] = "Unexpected recipient. If you are not deliberately doing this, please contact the administrator to report this bug."
        return render(request, "msg.html", context)

    try:
        payer = utils.get_person_or_org(request.user)
        with transaction.atomic():
            if payer.YQPoint >= float(amount):
                payer.YQPoint -= float(amount)
            else:
                raise ValueError
            # TODO 目前用的是 nickname，可能需要改成 name
            # 需要确认 create 是否会在数据库产生记录，如果不会是否会有主键冲突？
            record = TransferRecord.objects.create(
                proposer=request.user, recipient=user
            )
            record.amount = amount
            record.message = transaction_msg
            record.time = str(datetime.now())
            record.save()
            payer.save()

    except:
        context[
            "msg"
        ] = "Check if you have enough YQPoint. If so, please contact the administrator to report this bug."
        return render(request, "msg.html", context)

    context["msg"] = "Waiting the recipient to confirm the transaction."
    return render(request, "msg.html", context)


def confirm_transaction(request, tid=None, reject=None):
    context = dict()
    context["warn_code"] = 1  # 先假设有问题
    with transaction.atomic():
        try:
            record = TransferRecord.objects.select_for_update().get(
                id=tid, recipient=request.user
            )

        except Exception as e:

            context["warn_message"] = "交易遇到问题, 请联系管理员!" + str(e)
            return context

        if record.status != TransferRecord.TransferStatus.WAITING:
            context["warn_message"] = "交易已经完成, 请不要重复操作!"
            return context

        payer = record.proposer
        try:
            if hasattr(payer, "naturalperson"):
                payer = (
                    NaturalPerson.objects.activated()
                        .select_for_update()
                        .get(person_id=payer)
                )
            else:
                payer = Organization.objects.select_for_update().get(
                    organization_id=payer
                )
        except:
            context["warn_message"] = "交易对象不存在或已毕业, 请联系管理员!"
            return context

        recipient = record.recipient
        if hasattr(recipient, "naturalperson"):
            recipient = (
                NaturalPerson.objects.activated()
                    .select_for_update()
                    .get(person_id=recipient)
            )
        else:
            recipient = Organization.objects.select_for_update().get(
                organization_id=recipient
            )

        if reject is True:
            record.status = TransferRecord.TransferStatus.REFUSED
            payer.YQPoint += record.amount
            payer.save()
            context["warn_message"] = "拒绝转账成功!"
            notification_create(
                receiver=record.proposer,
                sender=record.recipient,
                typename=Notification.Type.NEEDREAD,
                title=Notification.Title.TRANSFER_FEEDBACK,
                content=f"{str(recipient)}拒绝了您的转账。",
                URL="/myYQpoint/",
            )
            notification_status_change(record.transfer_notification.get().id)
        else:
            record.status = TransferRecord.TransferStatus.ACCEPTED
            recipient.YQPoint += record.amount
            recipient.save()
            context["warn_message"] = "交易成功!"
            notification_create(
                receiver=record.proposer,
                sender=record.recipient,
                typename=Notification.Type.NEEDREAD,
                title=Notification.Title.TRANSFER_FEEDBACK,
                content=f"{str(recipient)}接受了您的转账。",
                URL="/myYQpoint/",
            )
            notification_status_change(record.transfer_notification.get().id)
        record.finish_time = datetime.now()  # 交易完成时间
        record.save()
        context["warn_code"] = 2

        return context

    context["warn_message"] = "交易遇到问题, 请联系管理员!"
    return context


def record2Display(record_list, user):  # 对应myYQPoint函数中的table_show_list
    lis = []
    amount = {"send": 0.0, "recv": 0.0}
    # 储存这个列表中所有record的元气值的和
    for record in record_list:
        lis.append({})

        # 确定类型
        record_type = "send" if record.proposer.username == user.username else "recv"

        # id
        lis[-1]["id"] = record.id

        # 时间
        lis[-1]["start_time"] = record.start_time.strftime("%m/%d %H:%M")
        if record.finish_time is not None:
            lis[-1]["finish_time"] = record.finish_time.strftime("%m/%d %H:%M")

        # 对象
        # 如果是给出列表，那么对象就是接收者

        obj_user = record.recipient if record_type == "send" else record.proposer
        lis[-1]["obj_direct"] = "To  " if record_type == "send" else "From"
        if hasattr(obj_user, "naturalperson"):  # 如果OneToOne Field在个人上
            lis[-1]["obj"] = obj_user.naturalperson.name
            lis[-1]["obj_url"] = "/stuinfo/" + \
                                 lis[-1]["obj"] + "+" + str(obj_user.id)
        else:
            lis[-1]["obj"] = obj_user.organization.oname
            lis[-1]["obj_url"] = "/orginfo/" + lis[-1]["obj"]

        # 金额
        lis[-1]["amount"] = record.amount
        amount[record_type] += record.amount

        # 留言
        lis[-1]["message"] = record.message
        lis[-1]["if_act_url"] = False
        if record.corres_act is not None:
            lis[-1]["message"] = "活动" + record.corres_act.title + "积分"
            # TODO 这里还需要补充一个活动跳转链接

        # 状态
        lis[-1]["status"] = record.get_status_display()

    # 对外展示为 1/10
    """
    统一在前端修改
    for key in amount:
        amount[key] = amount[key]/10
    """
    # 由于误差, 将amount调整为小数位数不超过2
    for key in amount.keys():
        amount[key] = round(amount[key], 1)
    return lis, amount


# modified by Kinnuch


@login_required(redirect_field_name="origin")
def myYQPoint(request):
    valid, user_type, html_display = utils.check_user_type(request.user)
    if not valid:
        return redirect("/logout/")

    # 接下来处理POST相关的内容
    html_display["warn_code"] = 0
    if request.method == "POST":  # 发生了交易处理的事件
        try:  # 检查参数合法性
            post_args = request.POST.get("post_button")
            record_id, action = post_args.split(
                "+")[0], post_args.split("+")[1]
            assert action in ["accept", "reject"]
            reject = action == "reject"
        except:
            html_display["warn_code"] = 1
            html_display["warn_message"] = "交易遇到问题,请不要非法修改参数!"

        if html_display["warn_code"] == 0:  # 如果传入参数没有问题
            # 调用确认预约API
            context = confirm_transaction(request, record_id, reject)
            # 此时warn_code一定是1或者2，必定需要提示
            html_display["warn_code"] = context["warn_code"]
            html_display["warn_message"] = context["warn_message"]

    me = utils.get_person_or_org(request.user, user_type)
    html_display["is_myself"] = True
<<<<<<< HEAD
=======
    


>>>>>>> 2700a6fa

    to_send_set = TransferRecord.objects.filter(
        proposer=request.user, status=TransferRecord.TransferStatus.WAITING
    )

    to_recv_set = TransferRecord.objects.filter(
        recipient=request.user, status=TransferRecord.TransferStatus.WAITING
    )

    issued_send_set = TransferRecord.objects.filter(
        proposer=request.user,
        status__in=[
            TransferRecord.TransferStatus.ACCEPTED,
            TransferRecord.TransferStatus.REFUSED,
        ],
    )

    issued_recv_set = TransferRecord.objects.filter(
        recipient=request.user,
        status__in=[
            TransferRecord.TransferStatus.ACCEPTED,
            TransferRecord.TransferStatus.REFUSED,
        ],
    )

    issued_recv_set = TransferRecord.objects.filter(
        recipient=request.user,
        status__in=[
            TransferRecord.TransferStatus.ACCEPTED,
            TransferRecord.TransferStatus.REFUSED,
        ],
    )

    # to_set 按照开始时间降序排列
    to_set = to_send_set.union(to_recv_set).order_by("-start_time")
    # issued_set 按照完成时间及降序排列
    # 这里应当要求所有已经issued的记录是有执行时间的
    issued_set = issued_send_set.union(
        issued_recv_set).order_by("-finish_time")

    to_list, amount = record2Display(to_set, request.user)
    issued_list, _ = record2Display(issued_set, request.user)

    show_table = {
        "obj": "对象",
        "time": "时间",
        "amount": "金额",
        "message": "留言",
        "status": "状态",
    }
    # 新版侧边栏, 顶栏等的呈现，采用 bar_display, 必须放在render前最后一步
    bar_display = utils.get_sidebar_and_navbar(request.user)
    # 补充一些呈现信息
    bar_display["title_name"] = "My YQPoint"
    bar_display["narbar_name"] = "我的元气值"  #
    bar_display["help_message"] = local_dict["help_message"]["我的元气值"]

    return render(request, "myYQPoint.html", locals())


<<<<<<< HEAD
=======



>>>>>>> 2700a6fa
"""
页面逻辑：
1. 方法为 GET 时，展示一个活动的详情。
    a. 如果当前用户是个人，有立即报名/已报名的 button
    b. 如果当前用户是组织，并且是该活动的所有者，有修改和取消活动的 button
2. 方法为 POST 时，通过 option 确定操作
    a. 如果修改活动，跳转到 addActivity
    b. 如果取消活动，本函数处理
    c. 如果报名活动，本函数处理 ( 还未实现 )
# TODO
个人操作，包括报名与取消

----------------------------
活动逻辑
1. 活动开始前一小时，不能修改活动
2. 活动开始当天晚上之前，不能再取消活动 ( 目前用的 12 小时，感觉基本差不多 )
"""


@login_required(redirect_field_name="origin")
def viewActivity(request, aid=None):
    """
    aname = str(request.POST["aname"])  # 活动名称
    organization_id = request.POST["organization_id"]  # 组织id
    astart = request.POST["astart"]  # 默认传入的格式为 2021-07-21 21:00:00
    afinish = request.POST["afinish"]
    content = str(request.POST["content"])
    URL = str(request.POST["URL"])  # 活动推送链接
    QRcode = request.POST["QRcode"]  # 收取元气值的二维码
    aprice = request.POST["aprice"]  # 活动价格
    capacity = request.POST["capacity"]  # 活动举办的容量
    """
    try:
        aid = int(aid)
        activity = Activity.objects.get(id=aid)
    except:
        return redirect("/welcome/")

    valid, user_type, html_display = utils.check_user_type(request.user)
    if not valid:
        return redirect("/welcome/")
    me = utils.get_person_or_org(request.user, user_type)

    # 活动全部基本信息
    title = activity.title
    """
    org = Organization.objects.activated().get(
        organization_id_id=activity.organization_id_id
    )
    """
    org = activity.organization_id

    org_name = org.oname
    org_avatar_path = utils.get_user_ava(org, "Organization")
    org_type = OrganizationType.objects.get(otype_id=org.otype_id).otype_name
    start_time = activity.start
    end_time = activity.end
    prepare_times = Activity.EndBeforeHours.prepare_times
    apply_deadline = activity.start - \
                     timedelta(hours=prepare_times[activity.endbefore])
    introduction = activity.introduction
<<<<<<< HEAD
    show_url = True  # 前端使用量
    aURL = activity.URL
    if aURL is None:
=======
    show_url = True # 前端使用量
    aURL = activity.URL
    if aURL is None :
>>>>>>> 2700a6fa
        show_url = False
    aQRcode = activity.QRcode
    bidding = activity.bidding
    price = activity.YQPoint
    current_participants = activity.current_participants
    status = activity.status
    capacity = activity.capacity
    if capacity == -1 or capacity == 10000:
        capacity = "INF"

    # 特判
    person = False
    if user_type == "Person":
        person = True
        try:
            participant = Participant.objects.get(
                activity_id=activity, person_id=me.id
            )
            pStatus = participant.status
        except:
            # 无记录
            pStatus = "无记录"
    ownership = False
    if not person and org.organization_id == request.user:
        ownership = True

    # 处理 get 请求
    if request.method == "GET":
        return render(request, "activity_info.html", locals())

    html_display = dict()
    if request.POST is None:
        html_display["warn_code"] = 1
        html_display["warn_message"] = "非法的 POST 请求。如果您不是故意操作，请联系管理员汇报此 Bug."
        return render(request, "activity_info.html", locals())
    # 处理 post 请求
    # try:
    option = request.POST.get("option")
    if option == "cancel":
        if (
                activity.status == activity.Status.CANCELED
                or activity.status == activity.Status.END
        ):
            html_display["warn_code"] = 1
            html_display["warn_message"] = "当前活动已取消或结束。"
            return render(request, "activity_info.html", locals())

        if activity.status == activity.Status.PROGRESSING:
            if activity.start + timedelta(hours=12) < datetime.now():
                html_display["warn_code"] = 1
                html_display["warn_message"] = "活动已进行 12 小时以上，不能取消。"
                return render(request, "activity_info.html", locals())

        with transaction.atomic():
            org = Organization.objects.select_for_update().get(
                organization_id=request.user
            )
            if bidding:
                participants = Participant.objects.select_for_update().filter(
                    status=Participant.AttendStatus.APLLYING
                )
            else:
                participants = Participant.objects.select_for_update().filter(
                    status=Participant.AttendStatus.APLLYSUCCESS
                )
            records = TransferRecord.objects.select_for_update().filter(
                status=TransferRecord.TransferStatus.ACCEPTED, corres_act=activity
            )
            sumYQPoint = 0.0
            for record in records:
                sumYQPoint += record.amount
            if org.YQPoint < sumYQPoint:
                html_display["warn_code"] = 1
                html_display["warn_message"] = "没有足够的元气值退回给已参与的同学，无法取消活动。"
                return render(request, "activity_info.html", locals())
            else:
                org.YQPoint -= sumYQPoint
                org.save()
                for record in records:
                    proposer = record.proposer
                    proposer = NaturalPerson.objects.select_for_update().get(
                        person_id=proposer
                    )
                    proposer.YQPoint += record.amount
                    record.status = TransferRecord.TransferStatus.REFUND
                    proposer.save()
                    record.save()
                for participant in participants:
                    participant.status = Participant.AttendStatus.APLLYFAILED
                    participant.save()
            activity.status = activity.Status.CANCELED
            activity.save()
        html_display["warn_code"] = 2
        html_display["warn_message"] = "成功取消活动。"
        status = activity.status
        # TODO 第一次点只会提醒已经成功取消活动，但是活动状态还是进行中，看看怎么修一下
        return render(request, "activity_info.html", locals())

    elif option == "edit":
        if (
                activity.status == activity.Status.APPLYING
                or activity.status == activity.Status.REVIEWING
        ):
            return redirect(f"/addActivities/?edit=True&aid={aid}")
        if activity.status == activity.Status.WAITING:
            if start_time + timedelta(hours=1) > datetime.now():
                html_display["warn_code"] = 1
                html_display["warn_message"] = f"活动即将开始, 不能修改活动。"
                return render(request, "activity_info.html", locals())
        else:
            html_display["warn_code"] = 1
            html_display["warn_message"] = f"活动状态为{activity.status}, 不能修改。"
            return render(request, "activity_info.html", locals())

    elif option == "apply":
        aid = request.POST.get("aid")
        willingness = None
        if bidding:
            willingness = request.POST.get("willingness")
            try:
                willingness = float(willingness)
            except:
                html_display["warn_code"] = 1
                html_display["warn_message"] = "请输入投点数值。"
                return render(request, "activity_info.html", locals())
        try:
            context = applyActivity(request, int(aid), willingness)
            if context["success"] == False:
                html_display["warn_code"] = 1
                html_display["warn_message"] = context["msg"]
            else:
                html_display["warn_code"] = 2
                if bidding:
                    html_display["warn_message"] = "投点成功"
                    pStatus = context["pStatus"]
                else:
                    html_display["warn_message"] = "报名成功"
                pStatus = context["pStatus"]
                current_participants += 1
        except:
            html_display["warn_code"] = 1
            html_display["warn_message"] = "非预期的异常，请联系管理员汇报。"
        return render(request, "activity_info.html", locals())

    elif option == "quit":
        with transaction.atomic():
            np = NaturalPerson.objects.select_for_update().get(person_id=request.user)
            org = Organization.objects.select_for_update().get(
                organization_id=activity.organization_id.organization_id
            )
            try:
                participant = Participant.objects.select_for_update().get(
                    activity_id=activity,
                    person_id=np,
                    status__in=[
                        Participant.AttendStatus.APPLYING,
                        Participant.AttendStatus.APLLYSUCCESS,
                    ],
                )
            except:
                html_display["warn_code"] = 1
                html_display["warn_message"] = "未找到报名记录。"
                return render(request, "activity_info.html", locals())
            record = TransferRecord.objects.select_for_update().get(
                corres_act=activity,
                proposer=request.user,
                status=TransferRecord.TransferStatus.ACCEPTED,
            )
            activity = Activity.objects.select_for_update().get(id=aid)

            # 报名截止前，全额退还
            if status == Activity.Status.APPLYING:
                amount = record.amount
            elif status == Activity.Status.WAITING:
                cur_time = datetime.now()
                if cur_time + timedelta(hours=1) > activity.start:
                    html_display["warn_code"] = 1
                    html_display["warn_message"] = "活动即将开始，不能取消报名。"
                    return render(request, "activity_info.html", locals())
                if bidding:
                    html_display["warn_code"] = 1
                    html_display["warn_message"] = "投点类活动在报名截止后不能取消。"
                amount = int(10 * record.amount * 0.5) / 10
            else:
                html_display["warn_code"] = 1
                html_display["warn_message"] = "活动已开始或结束，无法取消。"
                return render(request, "activity_info.html", locals())

            if org.YQPoint < amount:
                html_display["warn_code"] = 1
                html_display["warn_message"] = "组织账户元气值不足，请与组织负责人联系。"
                return render(request, "activity_info.html", locals())
            org.YQPoint -= amount
            np.YQPoint += amount
            participant.status = Participant.AttendStatus.CANCELED
            record.status = TransferRecord.TransferStatus.REFUND
            activity.current_participants -= 1
            org.save()
            np.save()
            record.save()
            participant.save()
            activity.save()
            current_participants = activity.current_participants

        html_display["warn_code"] = 2
        html_display["warn_message"] = "成功取消报名。"
        pStatus = Participant.AttendStatus.CANCELED
        return render(request, "activity_info.html", locals())

    elif option == "payment":
        raise NotImplementedError
        return render(request, "activity_info.html", locals())

    else:
        html_display["warn_code"] = 1
        html_display["warn_message"] = "非法的 POST 请求。如果您不是故意操作，请联系管理员汇报此 Bug."
        return render(request, "activity_info.html", locals())

    """
    except:
        html_display["warn_code"] = 1
        html_display["warn_message"] = "非法预期的错误。请联系管理员汇报此 Bug."
        return render(request, "activity_info.html", locals())
    """


# 通过GET获得活动信息表下载链接
# GET参数?activityid=id&infotype=sign[&output=id,name,gender,telephone][&format=csv|excel]
# GET参数?activityid=id&infotype=qrcode
#   activity_id : 活动id
#   infotype    : sign or qrcode or 其他（以后可以拓展）
#     sign报名信息:
#       output  : [可选]','分隔的需要返回的的field名
#                 [默认]id,name,gender,telephone
#       format  : [可选]csv or excel
#                 [默认]csv
#     qrcode签到二维码
# example: http://127.0.0.1:8000/getActivityInfo?activityid=1&infotype=sign
# example: http://127.0.0.1:8000/getActivityInfo?activityid=1&infotype=sign&output=id,wtf
# example: http://127.0.0.1:8000/getActivityInfo?activityid=1&infotype=sign&format=excel
# example: http://127.0.0.1:8000/getActivityInfo?activityid=1&infotype=qrcode
# TODO: 前端页面待对接
@login_required(redirect_field_name="origin")
def getActivityInfo(request):
    valid, user_type, html_display = utils.check_user_type(request.user)
    if not valid:
        return redirect("/index/")

    # check activity existence
    activity_id = request.GET.get("activityid", None)
    try:
        activity = Activity.objects.get(id=activity_id)
    except:
        html_display["warn_code"] = 1
        html_display["warn_message"] = f"活动{activity_id}不存在"
        return render(request, "某个页面.html", locals())

    # check organization existance and ownership to activity
    organization = utils.get_person_or_org(request.user, "organization")
    if activity.organization_id != organization:
        html_display["warn_code"] = 1
        html_display["warn_message"] = f"{organization}不是活动的组织者"
        return render(request, "某个页面.html", locals())

    info_type = request.GET.get("infotype", None)
    if info_type == "sign":  # get registration information
        # make sure registration is over
        if activity.status == Activity.Status.REVIEWING:
            html_display["warn_code"] = 1
            html_display["warn_message"] = "活动正在审核"
            return render(request, "某个页面.html", locals())

        elif activity.status == Activity.Status.CANCELED:
            html_display["warn_code"] = 1
            html_display["warn_message"] = "活动已取消"
            return render(request, "某个页面.html", locals())

        elif activity.status == Activity.Status.APPLYING:
            html_display["warn_code"] = 1
            html_display["warn_message"] = "报名尚未截止"
            return render(request, "某个页面.html", locals())

        else:
            # get participants
            # are you sure it's 'Paticipant' not 'Participant' ??
            participants = Participant.objects.filter(activity_id=activity_id)
            participants = participants.filter(
                status=Participant.AttendStatus.APLLYSUCCESS
            )

            # get required fields
            output = request.GET.get("output", "id,name,gender,telephone")
            fields = output.split(",")

            # check field existence
            allowed_fields = ["id", "name", "gender", "telephone"]
            for field in fields:
                if not field in allowed_fields:
                    html_display["warn_code"] = 1
                    html_display["warn_message"] = f"不允许的字段名{field}"
                    return render(request, "某个页面.html", locals())

            filename = f"{activity_id}-{info_type}-{output}"
            content = map(
                lambda paticipant: map(
                    lambda key: paticipant[key], fields), participants
            )

            format = request.GET.get("format", "csv")
            if format == "csv":
                buffer = io.StringIO()
                csv.writer(buffer).writerows(content), buffer.seek(0)
                response = HttpResponse(buffer, content_type="text/csv")
                response["Content-Disposition"] = f"attachment; filename={filename}.csv"
                return response  # downloadable

            elif format == "excel":
                return HttpResponse(".xls Not Implemented")

            else:
                html_display["warn_code"] = 1
                html_display["warn_message"] = f"不支持的格式{format}"
                return render(request, "某个页面.html", locals())

    elif info_type == "qrcode":
        # checkin begins 1 hour ahead
        if datetime.now() < activity.start - timedelta(hours=1):
            html_display["warn_code"] = 1
            html_display["warn_message"] = "签到失败：签到未开始"
            return render(request, "某个页面.html", locals())

        else:
            checkin_url = f"/checkinActivity?activityid={activity.id}"
            origin_url = request.scheme + "://" + request.META["HTTP_HOST"]
            checkin_url = parse.urljoin(
                origin_url, checkin_url)  # require full path

            buffer = io.BytesIO()
            qr = qrcode.QRCode(version=1, box_size=10, border=5)
            qr.add_data(checkin_url), qr.make(fit=True)
            img = qr.make_image(fill_color="black", back_color="white")
            img.save(buffer, "jpeg"), buffer.seek(0)
            response = HttpResponse(buffer, content_type="img/jpeg")
            return response

    else:
        html_display["warn_code"] = 1
        html_display["warn_message"] = f"不支持的信息{info_type}"
        return render(request, "某个页面.html", locals())


# participant checkin activity
# GET参数?activityid=id
#   activity_id : 活动id
# example: http://127.0.0.1:8000/checkinActivity?activityid=1
# TODO: 前端页面待对接
@login_required(redirect_field_name="origin")
def checkinActivity(request):
    valid, user_type, html_display = utils.check_user_type(request.user)
    if not valid:
        return redirect("/index/")

    # check activity existence
    activity_id = request.GET.get("activityid", None)
    try:
        activity = Activity.objects.get(id=activity_id)
        if (
                activity.status != Activity.Status.WAITING
                and activity.status != Activity.Status.PROGRESSING
        ):
            html_display["warn_code"] = 1
            html_display["warn_message"] = f"签到失败：活动{activity.status}"
            return redirect("/viewActivities/")  # context incomplete
    except:
        msg = "活动不存在"
        origin = "/welcome/"
        return render(request, "msg.html", locals())

    # check person existance and registration to activity
    person = utils.get_person_or_org(request.user, "naturalperson")
    try:
        participant = Participant.objects.get(
            activity_id=activity_id, person_id=person.id
        )
        if participant.status == Participant.AttendStatus.APLLYFAILED:
            html_display["warn_code"] = 1
            html_display["warn_message"] = "您没有参与这项活动：申请失败"
        elif participant.status == Participant.AttendStatus.APLLYSUCCESS:
            #  其实我觉得这里可以增加一个让发起者设定签到区间的功能
            #    或是有一个管理界面，管理一个“签到开关”的值
            if datetime.now().date() < activity.end.date():
                html_display["warn_code"] = 1
                html_display["warn_message"] = "签到失败：签到未开始"
            elif datetime.now() >= activity.end:
                html_display["warn_code"] = 1
                html_display["warn_message"] = "签到失败：签到已结束"
            else:
                participant.status = Participant.AttendStatus.ATTENDED
                html_display["warn_code"] = 2
                html_display["warn_message"] = "签到成功"
        elif participant.status == Participant.AttendStatus.ATTENDED:
            html_display["warn_code"] = 1
            html_display["warn_message"] = "重复签到"
        elif participant.status == Participant.AttendStatus.CANCELED:
            html_display["warn_code"] = 1
            html_display["warn_message"] = "您没有参与这项活动：已取消"
        else:
            msg = f"不合理的参与状态：{participant.status}"
            origin = "/welcome/"
            return render(request, "msg.html", locals())
    except:
        html_display["warn_code"] = 1
        html_display["warn_message"] = "您没有参与这项活动：未报名"

    return redirect("/viewActivities/")  # context incomplete


# TODO 定时任务
"""
发起活动与修改活动页
---------------
页面逻辑：
使用 GET 方法时，如果存在 edit=True 参数，展示修改活动的界面，否则展示创建活动的界面。
创建活动的界面，placeholder 为 prompt
编辑活动的界面，表单的 placeholder 会被修改为活动的旧值。并且添加两个 hidden input，分别提交 edit=True 和活动的 id
当请求方法为 POST 时，处理请求并修改数据库，如果没有问题，跳转到展示活动信息的界面
存在 edit=True 参数时，为编辑操作，否则为创建操作
编辑操作时，input 并不包含 model 所有 field 的数据，只修改其中出现的

"""


@login_required(redirect_field_name="origin")
def addActivities(request):
    valid, user_type, html_display = utils.check_user_type(request.user)
    if not valid:
        return redirect("/index/")
    if user_type == "Person":
        return redirect("/welcome/")  # test
    me = utils.get_person_or_org(request.user)
    html_display["is_myself"] = True

    if request.method == "POST" and request.POST:

        edit = request.POST.get("edit")
        if edit is not None:
            aid = request.POST.get("aid")
            try:
                aid = int(aid)
                assert edit == "True"
            except:
                html_display["warn_code"] = 1
                html_display["warn_message"] = "非预期的 POST 参数，如果非故意操作，请联系管理员。"
                edit = False
                return render(request, "activity_add.html", locals())

        org = utils.get_person_or_org(request.user, user_type)
        # 和 app.Activity 数据库交互，需要从前端获取以下表单数据
        context = dict()
        context = utils.check_ac_request(request)  # 合法性检查

        if context["warn_code"] != 0:
            html_display["warn_code"] = context["warn_code"]
            html_display["warn_message"] = "创建/修改活动失败。" + context["warn_msg"]
            # return render(request, "activity_add.html", locals())
            # 这里不返回，走到下面 GET 的逻辑，如果是修改，还能展示修改页面

        else:
            with transaction.atomic():
                if edit is not None:
                    # 编辑的情况下，查表取出 activity
                    try:
                        new_act = Activity.objects.select_for_update().get(id=aid)
                    except:
                        html_display["warn_code"] = context["warn_code"]
                        html_display["warn_message"] = "不存在的活动。"
                        edit = False
                        return render(request, "activity_add.html", locals())

                else:
                    # 非编辑，创建一个 activity
                    new_act = Activity.objects.create(
                        title=context["aname"], organization_id=org
                    )
                    if context["signschema"] == 1:
                        new_act.bidding = True
                        new_act.budget = context["budget"]
                    # 默认状态是报名中，可能需要审核
                    if not context["need_check"]:
                        new_act.status = Activity.Status.APPLYING

                # 不一定需要改这些内容，edit 情况下不一定会提交这些内容
                # 如果没有，就不修改
                if context.get("content"):
                    new_act.content = context["content"]
                if context.get("prepare_scheme"):
                    new_act.endbefore = context["prepare_scheme"]
                if context.get("act_start"):
                    new_act.start = context["act_start"]
                if context.get("act_end"):
                    new_act.end = context["act_end"]
                if context.get("URL"):
                    new_act.URL = context["URL"]
                if context.get("location"):
                    new_act.location = context["location"]
                # new_act.QRcode = QRcode
                if context.get("aprice"):
                    new_act.YQPoint = context["aprice"]
                if context.get("capacity"):
                    new_act.capacity = context["capacity"]
                new_act.save()
            if context["warn_code"] == 0:
                return redirect(f"/viewActivity/{new_act.id}")
            # warn_code==0
            return render(request, "activity_add.html", locals())

    # get 请求
    edit = request.GET.get("edit")
    if edit is None or edit != "True":
        # 非编辑，place holder prompt
        edit = False
        title = "活动名称"
        location = "活动地点"
        start = "开始时间"
        end = "结束时间"
        capacity = "人数限制"

        introduction = "(必填)简介会随活动基本信息一同推送至订阅者的微信"
        url = "(可选)填写活动推送的链接"
    else:
        # 编辑状态下，placeholder 为原值
        edit = True
        try:
            aid = request.GET["aid"]
            aid = int(aid)
        except:
            html_display["warn_code"] = 1
            html_display["warn_message"] = "非预期的 GET 参数，如果非故意操作，请联系管理员。"
            edit = False
            return render(request, "activity_add.html", locals())
        activity = Activity.objects.get(id=aid)
        title = activity.title
        budget = activity.budget
        location = activity.location
        start = activity.start.strftime("%m/%d/%Y %H:%M %p")
        end = activity.end.strftime("%m/%d/%Y %H:%M %p")

        introduction = activity.introduction
        url = activity.URL
        endbefore = activity.endbefore
        bidding = activity.bidding
        amount = activity.YQPoint
        signscheme = "先到先得"
        if bidding:
            signscheme = "投点参与"
        capacity = activity.capacity
        no_limit = False
        if capacity == 10000:
            no_limit = True

    # 补充一些实用的信息
    html_display["today"] = datetime.now().strftime("%Y-%m-%d")

    # 新版侧边栏, 顶栏等的呈现，采用 bar_display, 必须放在render前最后一步
    bar_display = utils.get_sidebar_and_navbar(request.user)
    bar_display["title_name"] = "新建活动"
    bar_display["narbar_name"] = "新建活动"

    return render(request, "activity_add.html", locals())


@login_required(redirect_field_name="origin")
def subscribeActivities(request):
    valid, user_type, html_display = utils.check_user_type(request.user)
    if not valid:
        return redirect("/index/")
    me = utils.get_person_or_org(request.user, user_type)
    html_display["is_myself"] = True
<<<<<<< HEAD
=======
    

>>>>>>> 2700a6fa

    org_list = list(Organization.objects.all())
    otype_list = list(OrganizationType.objects.all())
    unsubscribe_list = list(
        me.subscribe_list.values_list("organization_id__username", flat=True)
    )  # 获取不订阅列表（数据库里的是不订阅列表）
    subscribe_list = [
        org.organization_id.username for org in org_list if org.organization_id.username not in unsubscribe_list

    ]  # 获取订阅列表

<<<<<<< HEAD
=======

>>>>>>> 2700a6fa
    # 新版侧边栏, 顶栏等的呈现，采用 bar_display, 必须放在render前最后一步
    bar_display = utils.get_sidebar_and_navbar(request.user)
    # 补充一些呈现信息
    bar_display["title_name"] = "Subscribe"
    bar_display["narbar_name"] = "我的订阅"  #
    bar_display["help_message"] = local_dict["help_message"]["我的订阅"]

    subscribe_url = reverse("save_subscribe_status")
    return render(request, "activity_subscribe.html", locals())


@login_required(redirect_field_name="origin")
def save_subscribe_status(request):
    valid, user_type, html_display = utils.check_user_type(request.user)
    if not valid:
        return redirect("/index/")
    me = utils.get_person_or_org(request.user, user_type)
    params = json.loads(request.body.decode("utf-8"))
    print(params)
    with transaction.atomic():
        if "id" in params.keys():
            if params["status"]:
                me.subscribe_list.remove(
                    Organization.objects.get(
                        organization_id__username=params["id"])
                )
            else:
                me.subscribe_list.add(
                    Organization.objects.get(
                        organization_id__username=params["id"])
                )
        elif "otype" in params.keys():
            unsubscribed_list = me.subscribe_list.filter(
                otype__otype_id=params["otype"]
            )
            org_list = Organization.objects.filter(
                otype__otype_id=params['otype'])
            if params["status"]:  # 表示要订阅
                for org in unsubscribed_list:
                    me.subscribe_list.remove(org)
            else:  # 不订阅
                for org in org_list:
                    me.subscribe_list.add(org)
        me.save()

    return JsonResponse({"success": True})


@login_required(redirect_field_name="origin")
def apply_position(request, oid=None):
    """ apply for position in organization, including join, withdraw, transfer
    Args:
        - oid <str>: Organization ID in URL path, while actually is the ID of User.
        - apply_type <str>: Application type, including "JOIN", "WITHDRAW", "TRANSFER".
        - apply_pos <int>: Position applied for.
    Return:
        - Personal `/notification/` web page
    """
    valid, user_type, html_display = utils.check_user_type(request.user)
    if not valid or user_type != "Person":
        return redirect("/index/")
    me = utils.get_person_or_org(request.user, user_type)
    user = User.objects.get(id=int(oid))
    org = Organization.objects.get(organization_id=user)

    if request.method == "GET":
        apply_type = request.GET.get("apply_type", "JOIN")
        apply_pos = int(request.GET.get("apply_pos", 10))
    elif request.method == "POST":
        apply_type = request.POST.get("apply_type", "JOIN")
        apply_pos = int(request.POST.get("apply_pos", 10))

    try:
        Position.objects.create_application(me, org, apply_type, apply_pos)
    except Exception as e:
        print(e)
        return redirect(f"/orginfo/{org.oname}?warn_code=1&warn_message={e}")

    contents = [f"{apply_type}申请已提交审核", f"{apply_type}申请审核"]
    notification_create(
        me.person_id,
        org.organization_id,
        Notification.Type.NEEDREAD,
        Notification.Title.POSITION_INFORM,
        contents[0],
        "/personnelMobilization/",

        publish_to_wechat=True,  # 不要复制这个参数，先去看函数说明
    )
    notification_create(
        org.organization_id,
        me.person_id,
        Notification.Type.NEEDDO,
        Notification.Title.POSITION_INFORM,
        contents[1],
        "/personnelMobilization/",

        publish_to_wechat=True,  # 不要复制这个参数，先去看函数说明
    )
    return redirect("/notifications/")


@login_required(redirect_field_name="origin")
def personnel_mobilization(request):
    valid, user_type, html_display = utils.check_user_type(request.user)
    if not valid or user_type != "Organization":
        return redirect("/index/")
    me = utils.get_person_or_org(request.user, user_type)
    html_display = {"is_myself": True}

    if request.method == "GET":  # 展示页面
        issued_status = (
                Q(apply_status=Position.ApplyStatus.PASS)
                | Q(apply_status=Position.ApplyStatus.REJECT)
                | Q(apply_status=Position.ApplyStatus.NONE)
        )

        pending_list = me.position_set.activated().exclude(issued_status)
        for record in pending_list:
            record.job_name = me.otype.get_name(record.apply_pos)

        issued_list = me.position_set.activated().filter(issued_status)
        for record in issued_list:
            record.job_name = me.otype.get_name(record.pos)
        return render(request, "personnel_mobilization.html", locals())

    elif request.method == "POST":  # 审核申请
        params = json.loads(request.POST.get("confirm", None))
        if params is None:
            redirect(f"/orginfo/{me.oname}")

        with transaction.atomic():
            application = Position.objects.select_for_update().get(
                id=params["id"])
            apply_status = params["apply_status"]
            if apply_status == "PASS":
                if application.apply_type == Position.ApplyType.JOIN:
                    application.status = Position.Status.INSERVICE
                    application.pos = application.apply_pos
                elif application.apply_type == Position.ApplyType.WITHDRAW:
                    application.status = Position.Status.DEPART
                elif application.apply_type == Position.AppltType.TRANSFER:
                    application.pos = application.apply_pos
                application.apply_status = Position.ApplyStatus.PASS
            elif apply_status == "REJECT":
                application.apply_status = Position.ApplyStatus.REJECT
            application.save()

        notification_create(
            application.person.person_id,
            me.organization_id,
            Notification.Type.NEEDREAD,
            Notification.Title.POSITION_INFORM,
            f"{application.apply_type}申请{application.apply_status}",

            publish_to_wechat=True,  # 不要复制这个参数，先去看函数说明
        )
        return redirect("/personnelMobilization/")


def notification2Display(notification_list):
    lis = []
    # 储存这个列表中所有record的元气值的和
    for notification in notification_list:
        lis.append({})

        # id
        lis[-1]["id"] = notification.id

        # 时间
        lis[-1]["start_time"] = notification.start_time.strftime("%m/%d %H:%M")
        if notification.finish_time is not None:
            lis[-1]["finish_time"] = notification.finish_time.strftime(
                "%m/%d %H:%M")

        # 留言
        lis[-1]["content"] = notification.content

        # 状态
        lis[-1]["status"] = notification.get_status_display()
        lis[-1]["URL"] = notification.URL
        lis[-1]["type"] = notification.get_typename_display()
        lis[-1]["title"] = notification.get_title_display()
        if notification.sender.username[0] == "z":
            lis[-1]["sender"] = Organization.objects.get(
                organization_id__username=notification.sender.username
            ).oname
        else:
            lis[-1]["sender"] = NaturalPerson.objects.get(
                person_id__username=notification.sender.username
            ).name
    return lis


def notification_status_change(notification_id):
    """
    调用该函数以完成一项通知。对于知晓类通知，在接收到用户点击按钮后的post表单，该函数会被调用。
    对于需要完成的待处理通知，需要在对应的事务结束判断处，调用该函数。
    """
    context = dict()
    context["warn_code"] = 1
    with transaction.atomic():
        notification = Notification.objects.select_for_update().get(id=notification_id)
        if notification.status == Notification.Status.UNDONE:
            notification.status = Notification.Status.DONE
            notification.finish_time = datetime.now()  # 通知完成时间
            notification.save()
            context["warn_code"] = 2
            context["warn_message"] = "您已成功阅读一条通知！"
        elif notification.status == Notification.Status.DONE:
            notification.status = Notification.Status.UNDONE
            notification.save()
            context["warn_code"] = 2
            context["warn_message"] = "成功设置一条通知为未读！"
        return context
    context["warn_message"] = "在阅读通知的过程中发生错误，请联系管理员！"
    return context


def notification_create(
        receiver, sender, typename, title, content, URL=None, relate_TransferRecord=None
        , *, publish_to_wechat=False
):
    """
    对于一个需要创建通知的事件，请调用该函数创建通知！
        receiver: org 或 nat_person，使用object.get获取的 user 对象
        sender: org 或 nat_person，使用object.get获取的 user 对象
        type: 知晓类 或 处理类
        title: 请在数据表中查找相应事件类型，若找不到，直接创建一个新的choice
        content: 输入通知的内容
        URL: 需要跳转到处理事务的页面

    注意事项：
        publish_to_wechat: bool 仅位置参数
        - 你不应该输入这个参数，除非你清楚wechat_send.py的所有逻辑
        - 在最坏的情况下，可能会阻塞近10s
        - 简单来说，涉及订阅或者可能向多人连续发送类似通知时，都不要发送到微信
        - 在线程锁内时，也不要发送
    """
    notification = Notification.objects.create(
        receiver=receiver,
        sender=sender,
        typename=typename,
        title=title,
        content=content,
        URL=URL,
        relate_TransferRecord=relate_TransferRecord,
    )
    if publish_to_wechat == True:
        if getattr(publish_notification, 'ENABLE_INSTANCE', False):
            publish_notification(notification)
        else:
            publish_notification(notification.id)
    return notification



@login_required(redirect_field_name="origin")
def notifications(request):
    valid, user_type, html_display = utils.check_user_type(request.user)
    if not valid:
        return redirect("/index/")
    # 接下来处理POST相关的内容

    if request.method == "POST":  # 发生了通知处理的事件
        post_args = request.POST.get("post_button")
        notification_id = post_args
        context = notification_status_change(notification_id)
        html_display["warn_code"] = context["warn_code"]
        html_display["warn_message"] = context["warn_message"]
    me = utils.get_person_or_org(request.user, user_type)
    html_display["is_myself"] = True

    done_set = Notification.objects.filter(
        receiver=request.user, status=Notification.Status.DONE
    )

    undone_set = Notification.objects.filter(
        receiver=request.user, status=Notification.Status.UNDONE
    )

    done_list = notification2Display(
        list(done_set.union(done_set).order_by("-finish_time"))
    )
    undone_list = notification2Display(
        list(undone_set.union(undone_set).order_by("-start_time"))
    )

    # 新版侧边栏, 顶栏等的呈现，采用 bar_display, 必须放在render前最后一步
    bar_display = utils.get_sidebar_and_navbar(request.user)
    bar_display["title_name"] = "Notifications"
    bar_display["narbar_name"] = "通知信箱"
    bar_display["help_message"] = local_dict["help_message"]["通知信箱"]

    return render(request, "notifications.html", locals())


# 新建组织 or 修改新建组织信息
@login_required(redirect_field_name='origin')
def addOrganization(request):
    """
    新建组织，首先是由check_neworg_request（）检查输入的合法性，再存储申请信息到NewOrganization的一个实例中
    之后便是创建给对应审核老师的通知
    """
    valid, user_type, html_display = utils.check_user_type(request.user)
    if not valid:
        return redirect('/index/')
    me = utils.get_person_or_org(request.user)
    if user_type == "Organization":
        return redirect("/welcome/")  # test
    html_display['is_myself'] = True

<<<<<<< HEAD
=======

>>>>>>> 2700a6fa
    edit = 0
    if request.GET.get('neworg_id') is not None and request.GET.get('notifi_id') is not None:
        edit = 1
        try:
            id = int(request.GET.get('neworg_id'))  # 新建组织ID
            notification_id = int(request.GET.get('notifi_id'))  # 通知ID
            preorg = NewOrganization.objects.get(id=id)
<<<<<<< HEAD
            notification = Notification.objects.get(id=notification_id)
            if preorg.status == NewOrganization.NewOrgStatus.CANCELED or preorg.status == NewOrganization.NewOrgStatus.CONFIRMED \
                    or notification.status == Notification.Status.DONE:
=======
            notification=Notification.objects.get(id=notification_id)
            if preorg.status==NewOrganization.NewOrgStatus.CANCELED or preorg.status==NewOrganization.NewOrgStatus.CONFIRMED \
                    or notification.status==Notification.Status.DONE:
>>>>>>> 2700a6fa
                if notification.status == Notification.Status.UNDONE:
                    notification_status_change(notification_id)
                html_display['warn_code'] = 1
                html_display['warn_message'] = "通知已被处理，请不要重复处理。"
                return render('/notifications/', locals())
        except:
            html_display['warn_code'] = 1
            html_display['warn_message'] = "获取申请信息失败，请联系管理员。"
            return render('/notifications/', locals())

    if edit:  # 打开页面信息的准备
        comments = preorg.comments.order_by("time")
        html_display['oname'] = preorg.oname
        html_display['otype_id'] = preorg.otype.otype_id
        html_display['pos'] = preorg.pos
        html_display['introduction'] = preorg.introduction
        html_display['application'] = preorg.application
<<<<<<< HEAD
        org_avatar_path = utils.get_user_ava(preorg, "Organization")
=======
        org_avatar_path=utils.get_user_ava(preorg, "Organization")
>>>>>>> 2700a6fa

    if request.method == "POST" and request.POST:

        if request.POST.get('comment_submit') is not None:  # 新建评论信息，并保存
            text = str(request.POST.get('comment'))
<<<<<<< HEAD
            # 检查图片合法性
=======
            #检查图片合法性
>>>>>>> 2700a6fa
            comment_images = request.FILES.getlist('comment_images')
            if len(comment_images) > 0:
                for comment_image in comment_images:
                    if utils.if_image(comment_image) == False:
                        html_display['warn_code'] = 1
                        html_display['warn_message'] = "上传的附件只支持图片格式。"
                        return render(request, "organization_audit.html", locals())
            try:

                with transaction.atomic():
                    org_comment = Comment.objects.create(CommentBase=preorg, commentator=request.user, text=text)
                    if len(comment_images) > 0:
                        for comment_image in comment_images:
                            CommentPhoto.objects.create(image=comment_image, comment=org_comment)
            except:
                html_display['warn_code'] = 1
                html_display['warn_message'] = "评论失败，请联系管理员。"
                return render(request, "organization_audit.html", locals())

        else:
            # 参数合法性检查
            context = utils.check_neworg_request(request)  # check
            if context['warn_code'] != 0:
                html_display['warn_code'] = context['warn_code']
                html_display['warn_message'] = "新建组织申请失败。" + context['warn_msg']
                return render(request, "organization_add.html", locals())

            # 新建组织申请
            if edit == 0:

                try:
                    with transaction.atomic():
                        new_org = NewOrganization.objects.create(oname=context['oname'], otype=context['otype'],
                                                                 pos=context['pos'])
                        new_org.introduction = context['introduction']
                        new_org.avatar = context['avatar']
                        new_org.application = context['application']
                        new_org.save()
                except:
                    html_display['warn_code'] = 1
                    html_display['warn_message'] = "创建预备组织信息失败。请检查输入or联系管理员"
                    return render(request, "organization_add.html", locals())

                try:
                    with transaction.atomic():
<<<<<<< HEAD
                        content = "{oname}{otype_name}新建组织申请！".format(oname=new_org.oname,
                                                                      otype_name=new_org.otype.otype_name)
=======
                        content = "{oname}{otype_name}新建组织申请！".format(oname=new_org.oname,otype_name=new_org.otype.otype_name)
>>>>>>> 2700a6fa
                        username = local_dict["audit_teacher"]["Neworg"]  # 在local_json.json新增审批人员信息,暂定为YPadmin
                        Auditor = User.objects.get(username=username)

                        URL = ""
                        new_notification = notification_create(Auditor, request.user,
                                                               Notification.Type.NEEDDO,
                                                               Notification.Title.VERIFY_INFORM, content,
                                                               URL)

                        URL = "/auditOrganization?neworg_id={id}&notifi_id={nid}".format(id=new_org.id,
<<<<<<< HEAD
                                                                                         nid=new_notification.id)
                        URL = request.build_absolute_uri(URL)
=======
                                                                                        nid=new_notification.id)
                        URL=request.build_absolute_uri(URL)
>>>>>>> 2700a6fa
                        new_notification.URL = URL
                        new_notification.save()
                except:
                    html_display['warn_code'] = 1
                    html_display['warn_message'] = "创建通知失败。请检查输入or联系管理员"
                    return render(request, "organization_add.html", locals())

                if getattr(publish_notification, 'ENABLE_INSTANCE', False):
                    publish_notification(new_notification)
                else:
                    publish_notification(new_notification.id)

                # 成功新建组织申请
                html_display['warn_code'] = 2
                html_display['warn_message'] = "申请已成功发送，请耐心等待主管老师审批！"
                return render(request, "organization_add.html", locals())


            # 修改组织申请
            else:
                # 修改信息
                try:
                    with transaction.atomic():
                        preorg.oname = context['oname']
                        preorg.otype = context['otype']
                        preorg.introduction = context['introduction']
<<<<<<< HEAD
                        if context['avatar'] is not None:
=======
                        if context['avatar']is not None:
>>>>>>> 2700a6fa
                            preorg.avatar = context['avatar']
                        preorg.application = context['application']
                        preorg.save()
                except:
                    html_display['warn_code'] = 1
                    html_display['warn_message'] = "修改申请失败。请检查输入or联系管理员"
                    return render(request, "organization_add.html", locals())

                # 发送通知
                try:
                    with transaction.atomic():
<<<<<<< HEAD
                        content = "{oname}{otype_name}修改了申请材料，请您继续审核！".format(oname=preorg.oname,
                                                                              otype_name=preorg.otype.otype_name)
=======
                        content = "{oname}{otype_name}修改了申请材料，请您继续审核！".format(oname=preorg.oname,otype_name=preorg.otype.otype_name)
>>>>>>> 2700a6fa
                        username = local_dict["audit_teacher"]["Neworg"]  # 在local_json.json新增审批人员信息,暂定为YPadmin
                        Auditor = User.objects.get(username=username)

                        URL = ""
                        new_notification = notification_create(Auditor, request.user,
                                                               Notification.Type.NEEDDO,
                                                               Notification.Title.VERIFY_INFORM, content,
                                                               URL)

                        URL = "/auditOrganization?neworg_id={id}&notifi_id={nid}".format(id=preorg.id,
<<<<<<< HEAD
                                                                                         nid=new_notification.id)
=======
                                                                                        nid=new_notification.id)
>>>>>>> 2700a6fa
                        URL = request.build_absolute_uri(URL)
                        new_notification.URL = URL
                        new_notification.save()
                except:
                    html_display['warn_code'] = 1
                    html_display['warn_message'] = "创建通知失败。请检查输入or联系管理员"
                    return render(request, "organization_add.html", locals())

                context = notification_status_change(notification_id)
                # 成功新建组织申请
                html_display['warn_code'] = 2
                html_display['warn_message'] = "申请已成功发送，请耐心等待主管老师审批！"
                if context['warn_code'] != 0:
                    html_display['warn_message'] = context['warn_message']

                if getattr(publish_notification, 'ENABLE_INSTANCE', False):
                    publish_notification(new_notification)
                else:
                    publish_notification(new_notification.id)

                return redirect('/notifications/', locals())

    # 新版侧边栏, 顶栏等的呈现，采用 bar_display, 必须放在render前最后一步
    bar_display = utils.get_sidebar_and_navbar(request.user)
    bar_display["title_name"] = "新建组织"
    bar_display["narbar_name"] = "新建组织"
    return render(request, "organization_add.html", locals())


# 修改和审批申请新建组织的信息，只用该函数即可
@login_required(redirect_field_name='origin')
def auditOrganization(request):
    """
    对于审核老师老师：第一次进入的审核，如果申请需要修改，则有之后的下一次审核等
    """
    valid, user_type, html_display = utils.check_user_type(request.user)
    if not valid:
        return redirect('/index/')
    me = utils.get_person_or_org(request.user)
    html_display['is_myself'] = True
    html_display['warn_code'] = 0
<<<<<<< HEAD
    if request.user.username != local_dict["audit_teacher"]["Neworg"]:
=======
    if request.user.username!=local_dict["audit_teacher"]["Neworg"]:
>>>>>>> 2700a6fa
        return redirect('/notifications/', locals())

    try:  # 获取申请信息
        id = int(request.GET.get('neworg_id', -1))  # 新建组织ID
        notification_id = int(request.GET.get('notifi_id', -1))  # 通知ID
        if id == -1 or notification_id == -1:
            html_display['warn_code'] = 1
            html_display['warn_message'] = "获取申请信息失败，请联系管理员。"
            return redirect('/notifications/', locals())
        preorg = NewOrganization.objects.get(id=id)
        notification = Notification.objects.get(id=notification_id)
        if preorg.status == NewOrganization.NewOrgStatus.CANCELED or preorg.status == NewOrganization.NewOrgStatus.CONFIRMED \
                or notification.status == Notification.Status.DONE:
            if notification.status == Notification.Status.UNDONE:
                notification_status_change(notification_id)
            html_display['warn_code'] = 1
            html_display['warn_message'] = "通知已被处理，请不要重复处理。"
            return render('/notifications/', locals())
    except:
        html_display['warn_code'] = 1
        html_display['warn_message'] = "获取申请信息失败，请联系管理员。"
        return redirect('/notifications/', locals())

    if request.method == "POST" and request.POST:
        if request.POST.get('comment_submit') is not None:  # 新建评论信息，并保存
            text = str(request.POST.get('comment'))
            # 检查图片合法性
            comment_images = request.FILES.getlist('comment_images')
            if len(comment_images) > 0:
                for comment_image in comment_images:
                    if utils.if_image(comment_image) == False:
                        html_display['warn_code'] = 1
                        html_display['warn_message'] = "上传的附件只支持图片格式。"
                        return render(request, "organization_audit.html", locals())
            try:
                with transaction.atomic():
                    org_comment = Comment.objects.create(CommentBase=preorg, commentator=request.user, text=text)
                    comment_images = request.FILES.getlist('comment_images')
                    if len(comment_images) > 0:
                        for comment_image in comment_images:
                            CommentPhoto.objects.create(image=comment_image, comment=org_comment)
            except:
                html_display['warn_code'] = 1
                html_display['warn_message'] = "评论失败，请联系管理员。"
                return render(request, "organization_audit.html", locals())

        # 对于审核老师来说，有三种操作，通过，申请需要修改和拒绝
        else:
            submit = int(request.POST.get('submit', -1))

            if submit == 1:  # 修改
                try:  # 发送给申请者的需要修改通知
                    with transaction.atomic():

                        content = "新建组织申请信息需要修改！"
                        receiver = preorg.pos  # 通知接收者
                        URL = ""
<<<<<<< HEAD
                        new_notification = notification_create(receiver, request.user,
=======
                        new_notification = notification_create(receiver,request.user,
>>>>>>> 2700a6fa
                                                               Notification.Type.NEEDDO,
                                                               Notification.Title.VERIFY_INFORM, content,
                                                               URL)
                        URL = "/addOrganization/?neworg_id={id}&notifi_id={nid}".format(id=preorg.id,
<<<<<<< HEAD
                                                                                        nid=new_notification.id)
=======
                                                                                       nid=new_notification.id)
>>>>>>> 2700a6fa
                        URL = request.build_absolute_uri(URL)
                        new_notification.URL = URL
                        new_notification.save()
                except:
                    html_display['warn_code'] = 1
                    html_display['warn_message'] = "创建发送给申请者的通知失败。请联系管理员！"
                    return render(request, "organization_audit.html", locals())
                context = notification_status_change(notification_id)
                html_display['warn_code'] = 2
                html_display['warn_message'] = context['warn_message']
                if getattr(publish_notification, 'ENABLE_INSTANCE', False):
                    publish_notification(new_notification)
                else:
                    publish_notification(new_notification.id)
                return redirect('/notifications/', locals())
            if submit == 2:  # 通过

                try:
                    with transaction.atomic():  # 新建组织

                        username = utils.find_max_oname()  # 组织的代号最大值

                        user = User.objects.create(username=username)
                        password = local_dict["testword"]["test"]
                        user.set_password(password)  # 统一密码
                        user.save()

                        org = Organization.objects.create(
                            organization_id=user, otype=preorg.otype
                        )  # 实质创建组织
                        org.oname = preorg.oname
                        org.YQPoint = 0.0
                        org.introduction = preorg.introduction
                        org.avatar = preorg.avatar
                        org.save()
                        charger = utils.get_person_or_org(preorg.pos)  # 负责人
                        pos = Position.objects.create(person=charger, org=org)
                        pos.save()

                        preorg.status = preorg.NewOrgStatus.CONFIRMED
                        preorg.save()
                except:
                    html_display['warn_code'] = 1
                    html_display['warn_message'] = "创建组织失败。请联系管理员！"
                    return render(request, "organization_audit.html", locals())

                try:  # 发送给申请者的通过通知
                    with transaction.atomic():
                        content = "新建组织申请已通过，组织代号为 “{username}” ，初始密码为 “{password}” ，请尽快修改密码。" \
                            .format(username=username, password=password)
                        receiver = preorg.pos  # 通知接收者
                        URL = "/notifications/"

                        """# 如果老师另留有评论的话,将评论放在content里
                        comments = preorg.comment
                        text = ""
                        for comment in comments.all():
                            text += comment.text
                        content += " 老师给你留言啦："
                        content += text"""

<<<<<<< HEAD
                        notification_create(receiver, request.user, Notification.Type.NEEDREAD,
=======
                        notification_create(receiver,request.user, Notification.Type.NEEDREAD,
>>>>>>> 2700a6fa
                                            Notification.Title.VERIFY_INFORM, content, URL)

                except:
                    html_display['warn_code'] = 1
                    html_display['warn_message'] = "创建发送给申请者的通知失败。请联系管理员！"
                    return render(request, "organization_audit.html", locals())

                context = notification_status_change(notification_id)
                # 成功新建组织申请
                html_display['warn_code'] = 2
                html_display['warn_message'] = "申请已成功发送，请耐心等待主管老师审批！"
                if context['warn_code'] != 0:
                    html_display['warn_message'] = context['warn_message']
                return redirect('/notifications/', locals())
            elif submit == 3:  # 拒绝
                try:  # 发送给申请者的拒绝通知
                    with transaction.atomic():
                        preorg.status = preorg.NewOrgStatus.CANCELED
                        preorg.save()
                        content = "很遗憾，新建组织申请未通过！"
                        receiver = preorg.pos  # 通知接收者
                        URL = "/notifications/"

                        """# 如果老师另留有评论的话,将评论放在content里
                        comments = preorg.comment
                        text = ""
                        for comment in comments.all():
                            text += comment.text
                        content += " 老师给你留言啦："
                        content += text"""

                        notification_create(request.user, receiver, Notification.Type.NEEDREAD,
                                            Notification.Title.VERIFY_INFORM, content, URL)

                except:
                    html_display['warn_code'] = 1
                    html_display['warn_message'] = "创建发送给申请者的通知失败。请联系管理员！"
                    return render(request, "organization_audit.html", locals())

                context = notification_status_change(notification_id)
                # 成功新建组织申请
                html_display['warn_code'] = 2
                html_display['warn_message'] = "申请已成功发送，请耐心等待主管老师审批！"
                if context['warn_code'] != 0:
                    html_display['warn_message'] = context['warn_message']
                return redirect('/notifications/', locals())
            else:
                html_display['warn_code'] = 1
                html_display['warn_message'] = "系统出现问题，请联系管理员"
                return redirect('/notifications/', locals())
<<<<<<< HEAD
    # 以下需要在前端呈现
=======
    #以下需要在前端呈现
>>>>>>> 2700a6fa
    comments = preorg.comments.order_by('time')  # 加载评论
    html_display['oname'] = preorg.oname
    html_display['otype_name'] = preorg.otype.otype_name
    html_display['pos'] = preorg.pos
    html_display['introduction'] = preorg.introduction
    html_display['application'] = preorg.application
    org_avatar_path = utils.get_user_ava(preorg, "Organization")
    # 新版侧边栏, 顶栏等的呈现，采用 bar_display, 必须放在render前最后一步
    bar_display = utils.get_sidebar_and_navbar(request.user)
    bar_display["title_name"] = "新建组织审核"
    bar_display["narbar_name"] = "新建组织审核"
    return render(request, "organization_audit.html", locals())
<<<<<<< HEAD
# 新建或修改报销信息
@login_required(redirect_field_name='origin')
def addReimbursement(request):
    """
    新建报销信息
    """
    valid, user_type, html_display = utils.check_user_type(request.user)
    if not valid:
        return redirect("/index/")
    if user_type == "Person":
        return redirect("/welcome/")  # test
    me = get_person_or_org(request.user)
    html_display["is_myself"] = True
    html_display = utils.get_org_left_narbar(
        me, html_display["is_myself"], html_display
    )

    edit = 0
    activities = Activity.objects.activated().filter(status=Activity.Status.END)  # 本学期已结束的活动    TODO 且未报销？
    YQP = float(me.YQPoint)  # 组织剩余的元气值

    # 如果是修改，则加载报销信息
    if request.GET.get('reimb_id') is not None and request.GET.get('notifi_id') is not None:
        edit = 1  # 表示需要修改报销信息
        try:
            id = int(request.GET.get('reimb_id'))  # 报销信息的ID
            pre_reimb = Reimbursement.objects.get(id=id)
            notification_id = int(request.GET.get('notifi_id'))  # 通知ID
            notification=Notification.objects.get(id=notification_id)
            if pre_reimb.status==Reimbursement.ReimburseStatus.CONFIRMED \
                    or pre_reimb.status==Reimbursement.ReimburseStatus.CANCELED \
                    or notification.status==Notification.Status.DONE:
                notification_status_change(notification_id)
                html_display['warn_code'] = 1
                html_display['warn_message'] = "该条通知已处理，请勿重复处理。"
                return redirect('/notifications/', locals())
        except:
            html_display['warn_code'] = 1
            html_display['warn_message'] = "获取申请信息失败，请联系管理员。"
            return redirect('/notifications/', locals())
    if edit:  # 第一次打开页面信息的准备工作,以下均为前端展示需要
        comments = pre_reimb.comments.order_by("time")
        html_display['activity'] = pre_reimb.activity
        html_display['amount'] = pre_reimb.amount  # 报销金额
        html_display['message'] = pre_reimb.message  # 备注信息

    if request.method == "POST" and request.POST:

        if request.POST.get('comment_submit') is not None:  # 新建评论信息，并保存
            text = str(request.POST.get('comment'))
            try:
                with transaction.atomic():
                    reim_comment = Comment.objects.create(commentsaction=pre_reimb, commentator=request.user, text=text)
                    comment_images = request.FILES.getlist('comment_images')
                    if len(comment_images) > 0:
                        for comment_image in comment_images:
                            CommentPhoto.objects.create(image=comment_image, comment=reim_comment)
            except:
                html_display['warn_code'] = 1
                html_display['warn_message'] = "评论失败，请联系管理员。"
                return render(request, "reimbursement_add.html", locals())
        else:  # POST信息获取

            # 活动实例
            try:
                reimb_act_id = int(request.POST.get('activity_id'))
                reimb_act = Activity.objects.get(id=reimb_act_id)
            except:
                html_display['warn_code'] = 1
                html_display['warn_message'] = "找不到该活动，请检查报销的活动的合法性！"
                return render(request, "reimbursement_add.html", locals())
            # YQP合法性的检查
            try:
                reimb_YQP = float(request.POST.get('YQP'))
                if reimb_YQP > YQP:
                    html_display['warn_code'] = 1
                    html_display['warn_message'] = "申请失败，报销的元气值不能超过组织当前元气值！"
                    return render(request, "reimbursement_add.html", locals())
            except:
                html_display['warn_code'] = 1
                html_display['warn_message'] = "输入的元气值的格式不正确，请联系管理员"
                return render(request, "reimbursement_add.html", locals())
            # 报销材料图片的保存

            message = request.POST.get('message')  # 备注信息

            if edit == 0:

                try:  # 创建报销信息
                    images = request.FILES.getlist('images')
                    with transaction.atomic():
                        new_reimb = Reimbursement.objects.create(activity=reimb_act, amount=reimb_YQP, pos=request.user)
                        new_reimb.message = message
                        new_reimb.save()
                        # 创建评论保存图片
                        reim_comment = Comment.objects.create(commentsaction=new_reimb, commentator=request.user)
                        for payload in images:
                            CommentPhoto.objects.create(image=payload, comment=reim_comment)
                except:
                    html_display['warn_code'] = 1
                    html_display['warn_message'] = "新建报销失败，请联系管理员！"
                    return render(request, "reimbursement_add.html", locals())

                try:  # 创建对应通知
                    with transaction.atomic():
                        content = "有{org_name}新的报销申请！".format(org_name=me.oname)
                        username = local_dict["audit_teacher"]["Funds"]  # 在local_json.json新增审批人员信息,暂定为YPadmin
                        Auditor = User.objects.get(username=username)
                        URL = ""
                        new_notification = notification_create(Auditor, request.user,
                                                               Notification.Type.NEEDDO,
                                                               Notification.Title.VERIFY_INFORM, content,
                                                               URL)
                        URL = "/auditReimbursement?reimb_id={id}&notifi_id={nid}".format(id=new_reimb.id,
                                                                                         nid=new_notification.id)
                        URL = request.build_absolute_uri(URL)
                        new_notification.URL = URL
                        new_notification.save()
                except:
                    html_display['warn_code'] = 1
                    html_display['warn_message'] = "创建通知失败。请检查输入or联系管理员"
                    return render(request, "reimbursement_add.html", locals())

                # 成功发送报销申请
                html_display['warn_code'] = 2
                html_display['warn_message'] = "申请已成功发送，请耐心等待主管老师审批！"
                return render(request, "reimbursement_add.html", locals())

            else:  # 修改报销申请，只有图片和备注信息可以修改

                # 修改信息
                try:
                    with transaction.atomic():
                        pre_reimb.message = message
                        pre_reimb.amount = reimb_YQP
                        pre_reimb.save()
                except:
                    html_display['warn_code'] = 1
                    html_display['warn_message'] = "修改申请失败。请检查输入or联系管理员"
                    return render(request, "orgnization_add.html", locals())

                # 发送修改的申请通知
                try:
                    with transaction.atomic():
                        content = "{org_name}的报销申请已修改！".format(org_name=me.oname)
                        username = local_dict["audit_teacher"]["Funds"]  # 在local_json.json新增审批人员信息,暂定为YPadmin
                        Auditor = User.objects.get(username=username)
                        URL = ""
                        new_notification = notification_create(Auditor, request.user,
                                                               Notification.Type.NEEDDO,
                                                               Notification.Title.VERIFY_INFORM, content,
                                                               URL)

                        URL = "/auditReimbursement?reimb_id={id}&notifi_id={nid}".format(id=pre_reimb.id,
                                                                                         nid=new_notification.id)
                        URL = request.build_absolute_uri(URL)
                        new_notification.URL = URL
                        new_notification.save()
                except:
                    html_display['warn_code'] = 1
                    html_display['warn_message'] = "创建通知失败。请检查输入or联系管理员"
                    return render(request, "reimbursement_add.html", locals())

                context = notification_status_change(notification_id)  # 通知状态修改
                html_display['warn_code'] = context['warn_code']
                html_display['warn_message'] = context['warn_message']
                # 成功修改报销申请
                if context['warn_code'] == 2:
                    html_display['warn_message'] = "申请已成功发送，请耐心等待主管老师审批！"
                return redirect('/notifications/', locals())

        return render(request, "reimbursement_add.html", locals())
    return render(request, "reimbursement_add.html", locals())


# 审核报销信息
@login_required(redirect_field_name='origin')
def auditReimbursement(request):
    """
    审核报销信息
    """
    valid, user_type, html_display = utils.check_user_type(request.user)
    if not valid:
        return redirect("/index/")
    if user_type == "Organization":
        return redirect("/welcome/")  # test
    me = get_person_or_org(request.user)
    html_display["is_myself"] = True
    html_display = utils.get_user_left_narbar(
        me, html_display["is_myself"], html_display
    )
    # TODO 检查是否为正确的审核老师

    try:  # 获取申请信息
        id = int(request.GET.get('reimb_id', -1))  # 报销信息的ID
        new_reimb = Reimbursement.objects.get(id=id)
        notification_id = int(request.GET.get('notifi_id', -1))  # 通知ID
        if id == -1 or notification_id == -1:
            html_display['warn_code'] = 1
            html_display['warn_message'] = "获取申请信息失败，请联系管理员。"
            return redirect('/notifications/', locals())
        notification = Notification.objects.get(id=notification_id)
        if new_reimb.status == Reimbursement.ReimburseStatus.CONFIRMED \
                or new_reimb.status == Reimbursement.ReimburseStatus.CANCELED \
                or notification.status == Notification.Status.DONE:
            notification_status_change(notification_id)
            html_display['warn_code'] = 1
            html_display['warn_message'] = "该条通知已处理，请勿重复处理。"
            return redirect('/notifications/', locals())

    except:
        html_display['warn_code'] = 1
        html_display['warn_message'] = "获取申请信息失败，请联系管理员。"
        return redirect('/notifications/', locals())

    if request.method == "POST" and request.POST:

        if request.POST.get('comment_submit') is not None:  # 新建评论信息，并保存
            text = str(request.POST.get('comment'))
            try:
                with transaction.atomic():
                    reim_comment = Comment.objects.create(commentsaction=new_reimb, commentator=request.user, text=text)
                    comment_images = request.FILES.getlist('comment_images')
                    if len(comment_images) > 0:
                        for comment_image in comment_images:
                            CommentPhoto.objects.create(image=comment_image, comment=reim_comment)
            except:
                html_display['warn_code'] = 1
                html_display['warn_message'] = "评论失败，请联系管理员。"
                return render(request, "reimbursement_comment.html", locals())
        # 对于审核老师来说，有三种操作，通过，申请需要修改和拒绝
        else:

            submit = int(request.POST.get('submit', -1))
            if submit == 1:  # 修改
                try:  # 发送给申请者的需要修改通知
                    with transaction.atomic():

                        content = "递交的报销需要修改！"
                        receiver = new_reimb.pos  # 通知接收者
                        URL = ""
                        new_notification = notification_create(receiver, request.user,
                                                               Notification.Type.NEEDDO,
                                                               Notification.Title.VERIFY_INFORM, content,
                                                               URL)
                        URL = "/addReimbursement?reimb_id={id}&notifi_id={nid}".format(id=new_reimb.id,
                                                                                       nid=new_notification.id)
                        URL = request.build_absolute_uri(URL)
                        new_notification.URL = URL
                        new_notification.save()
                except:
                    html_display['warn_code'] = 1
                    html_display['warn_message'] = "创建发送给申请者的通知失败。请联系管理员！"
                    return render(request, "reimbursement_comment.html", locals())
                context = notification_status_change(notification_id)
                html_display['warn_code'] = context['warn_code']
                html_display['warn_message'] = context['warn_message']
                return redirect('/notifications/', locals())
            if submit == 2:  # 通过

                try:
                    with transaction.atomic():  # 修改对应组织的元气值
                        org = new_reimb.pos.organization
                        org.YQPoint -= new_reimb.amount
                        org.save()
                        new_reimb.status = Reimbursement.ReimburseStatus.CONFIRMED
                        new_reimb.save()
                except:
                    html_display['warn_code'] = 1
                    html_display['warn_message'] = "修改元气值失败。请联系管理员！"
                    return render(request, "reimbursement_comment.html", locals())

                try:  # 发送给申请者的通过通知
                    with transaction.atomic():
                        content = "报销申请已通过，将扣除元气值{amount}".format(amount=new_reimb.amount)
                        receiver = new_reimb.pos  # 通知接收者
                        URL = "/notifications/"
                        URL = request.build_absolute_uri(URL)

                        # TODO 如果老师另留有评论的话,将评论放在content里
                        """comments = new_reimb.comments
                        text = ""
                        for comment in comments.all():
                            text += comment.text
                        content += " 老师给你留言啦："
                        content += text"""

                        notification_create(receiver, request.user, Notification.Type.NEEDREAD,
                                            Notification.Title.VERIFY_INFORM, content, URL)
                except:
                    html_display['warn_code'] = 1
                    html_display['warn_message'] = "创建发送给申请者的通知失败。请联系管理员！"
                    return render(request, "reimbursement_comment.html", locals())

                context = notification_status_change(notification_id)  # 修改通知状态
                # 成功新建组织申请
                html_display['warn_code'] = 2
                html_display['warn_message'] = "申请已成功发送，请耐心等待主管老师审批！"
                if context['warn_code'] != 0:
                    html_display['warn_code'] = 1
                    html_display['warn_message'] = context['warn_message']
                return redirect('/notifications/', locals())
            elif submit == 3:  # 拒绝
                try:  # 发送给申请者的拒绝通知
                    with transaction.atomic():
                        new_reimb.status = Reimbursement.ReimburseStatus.CANCELED
                        new_reimb.save()
                        content = "很遗憾，报销申请未通过！"
                        receiver = new_reimb.pos  # 通知接收者
                        URL = "/notifications/"
                        URL = request.build_absolute_uri(URL)

                        # TODO 如果老师另留有评论的话,将评论放在content里
                        """comments = new_reimb.comments
                        text = ""
                        for comment in comments.all():
                            text += comment.text
                        content += " 老师给你留言啦："
                        content += text"""

                        notification_create(receiver, request.user, Notification.Type.NEEDREAD,
                                            Notification.Title.VERIFY_INFORM, content, URL)
                except:
                    html_display['warn_code'] = 1
                    html_display['warn_message'] = "创建发送给申请者的通知失败。请联系管理员！"
                    return render(request, "reimbursement_comment.html", locals())

                context = notification_status_change(notification_id)
                # 成功新建组织申请
                html_display['warn_code'] = 2
                html_display['warn_message'] = "申请已成功发送，请耐心等待主管老师审批！"
                if context['warn_code'] != 0:
                    html_display['warn_code'] = 1
                    html_display['warn_message'] = context['warn_message']
                return redirect('/notifications/', locals())
            else:
                html_display['warn_code'] = 1
                html_display['warn_message'] = "系统出现问题，请联系管理员"
                return redirect('/notifications/', locals())

    # 以下前端展示
    comments = new_reimb.comments.order_by('time')  # 加载评论
    html_display['activity_title'] = new_reimb.activity.title
    html_display['amount'] = new_reimb.amount  # 报销金额
    html_display['message'] = new_reimb.message  # 备注信息
    html_display['oname'] = new_reimb.pos.organization.oname  # 组织姓名

    return render(request, "reimbursement_comment.html", locals())
=======
>>>>>>> 2700a6fa
<|MERGE_RESOLUTION|>--- conflicted
+++ resolved
@@ -14,12 +14,8 @@
     NewOrganization,
     Comment,
     CommentPhoto,
-<<<<<<< HEAD
     YQPointDistribute,
     Reimbursement
-=======
-    YQPointDistribute
->>>>>>> 2700a6fa
 )
 from django.db.models import Max
 import app.utils as utils
@@ -138,15 +134,8 @@
                     html_display["warn_code"] = 1
                     html_display["warn_message"] = "当前账户不能进行地下室预约，请使用个人账户登录后预约"
                     return render(request, "welcome_page.html", locals())
-
-<<<<<<< HEAD
-                if not arg_origin.startswith('http'):  # 非外部链接，合法性已经检查过
-                    return redirect(arg_origin)  # 不需要加密验证
-=======
                 if not arg_origin.startswith('http'): # 非外部链接，合法性已经检查过
                     return redirect(arg_origin)       # 不需要加密验证
->>>>>>> 2700a6fa
-
                 d = datetime.utcnow()
                 t = mktime(datetime.timetuple(d))
                 timeStamp = str(int(t))
@@ -505,13 +494,8 @@
     # 该学年、该学期、该组织的 活动的信息,分为 未结束continuing 和 已结束ended ，按时间顺序降序展现
     continuing_activity_list = (
         Activity.objects.activated()
-<<<<<<< HEAD
-            .filter(organization_id=org)
-            .filter(
-=======
         .filter(organization_id=org)
         .filter(
->>>>>>> 2700a6fa
             status__in=[
                 Activity.Status.REVIEWING,
                 Activity.Status.APPLYING,
@@ -608,15 +592,8 @@
 
     # 再处理修改信息的回弹
     modpw_status = request.GET.get("modinfo", None)
-<<<<<<< HEAD
-
     html_display["modpw_code"] = modpw_status is not None and modpw_status == "success"
-=======
-
-    html_display["modpw_code"] = modpw_status is not None and modpw_status == "success"
-
-
->>>>>>> 2700a6fa
+
 
     # 组织活动的信息
 
@@ -666,42 +643,26 @@
     html_display["warn_message"] = request.GET.get(
         "warn_message", "")  # 提醒的具体内容
 
-<<<<<<< HEAD
-=======
-
->>>>>>> 2700a6fa
+
     # 今天开始进行的活动,且不展示结束的活动。按开始时间由近到远排序
     nowtime = datetime.now()
     today_activity_list = (
         Activity.objects.activated()
-<<<<<<< HEAD
-            .filter(Q(start__year=nowtime.year) & Q(start__month=nowtime.month) & Q(start__day=nowtime.day))
-            .filter(
-=======
         .filter(Q( start__year=nowtime.year) & Q( start__month=nowtime.month) & Q( start__day=nowtime.day))
         .filter(
->>>>>>> 2700a6fa
             status__in=[
                 Activity.Status.APPLYING,
                 Activity.Status.WAITING,
                 Activity.Status.PROGRESSING
             ]
         )
-<<<<<<< HEAD
-            .order_by("start")
-=======
         .order_by("start")
->>>>>>> 2700a6fa
     )
     # 今天可以报名的活动。按截止时间由近到远排序
     prepare_times = Activity.EndBeforeHours.prepare_times
     signup_rec = (
         Activity.objects.activated()
-<<<<<<< HEAD
-            .filter(status=Activity.Status.APPLYING)
-=======
         .filter(status = Activity.Status.APPLYING)
->>>>>>> 2700a6fa
     )
     today_signup_list = []
     for act in signup_rec:
@@ -709,21 +670,13 @@
         dictmp["endbefore"] = act.start - timedelta(hours=prepare_times[act.endbefore])
         dictmp["act"] = act
         today_signup_list.append(dictmp)
-<<<<<<< HEAD
-    today_signup_list.sort(key=lambda x: x["endbefore"])
-=======
     today_signup_list.sort(key=lambda x:x["endbefore"])
 
->>>>>>> 2700a6fa
 
     # 新版侧边栏, 顶栏等的呈现，采用 bar_display, 必须放在render前最后一步
     bar_display = utils.get_sidebar_and_navbar(request.user)
     bar_display["title_name"] = "Welcome Page"
-<<<<<<< HEAD
     bar_display["narbar_name"] = "近期要闻"
-=======
-    bar_display["narbar_name"] = "近期要闻" 
->>>>>>> 2700a6fa
 
     return render(request, "welcome_page.html", locals())
 
@@ -835,10 +788,6 @@
     bar_display["title_name"] = "Account Setting"
     bar_display["narbar_name"] = "账户设置"
     bar_display["help_message"] = local_dict["help_message"]["账户设置"]
-<<<<<<< HEAD
-=======
-
->>>>>>> 2700a6fa
 
     if user_type == "Person":
         return render(request, "person_account_setting.html", locals())
@@ -944,11 +893,6 @@
     valid, user_type, html_display = utils.check_user_type(request.user)
     if not valid:
         return redirect("/logout/")
-
-<<<<<<< HEAD
-=======
-
->>>>>>> 2700a6fa
     query = request.GET.get("Query", "")
     if query == "":
         return redirect("/welcome/")
@@ -1020,10 +964,6 @@
 
     me = utils.get_person_or_org(request.user, user_type)
     html_display["is_myself"] = True
-<<<<<<< HEAD
-=======
-    
->>>>>>> 2700a6fa
 
     # 新版侧边栏, 顶栏等的呈现，采用 bar_display, 必须放在render前最后一步
     bar_display = utils.get_sidebar_and_navbar(request.user)
@@ -1179,12 +1119,6 @@
         return redirect("/index/")
     me = utils.get_person_or_org(request.user, user_type)
     html_display["is_myself"] = True
-<<<<<<< HEAD
-=======
-    
-
-    
->>>>>>> 2700a6fa
 
     err_code = 0
     err_message = None
@@ -1230,11 +1164,6 @@
             else:
                 err_code = 4
                 err_message = "原始密码不正确"
-<<<<<<< HEAD
-
-=======
-    
->>>>>>> 2700a6fa
     # 新版侧边栏, 顶栏等的呈现，采用 bar_display, 必须放在render前最后一步
     bar_display = utils.get_sidebar_and_navbar(request.user)
     # 补充一些呈现信息
@@ -1368,12 +1297,6 @@
         return redirect("/index/")
     me = utils.get_person_or_org(request.user, user_type)
     html_display["is_myself"] = True
-<<<<<<< HEAD
-=======
-    
-    
->>>>>>> 2700a6fa
-
     context = dict()
     if request.method == "POST":
         # 如果是post方法，从数据中读取rid
@@ -1487,11 +1410,6 @@
         except:
             html_display["warn_code"] = 1
             html_display["warn_message"] = "出现无法预料的问题, 请联系管理员!"
-
-<<<<<<< HEAD
-=======
-
->>>>>>> 2700a6fa
     # 新版侧边栏, 顶栏等的呈现，采用 bar_display, 必须放在render前最后一步
     bar_display = utils.get_sidebar_and_navbar(request.user)
     # 补充一些呈现信息
@@ -1735,12 +1653,6 @@
 
     me = utils.get_person_or_org(request.user, user_type)
     html_display["is_myself"] = True
-<<<<<<< HEAD
-=======
-    
-
-
->>>>>>> 2700a6fa
 
     to_send_set = TransferRecord.objects.filter(
         proposer=request.user, status=TransferRecord.TransferStatus.WAITING
@@ -1801,12 +1713,6 @@
     return render(request, "myYQPoint.html", locals())
 
 
-<<<<<<< HEAD
-=======
-
-
-
->>>>>>> 2700a6fa
 """
 页面逻辑：
 1. 方法为 GET 时，展示一个活动的详情。
@@ -1868,15 +1774,9 @@
     apply_deadline = activity.start - \
                      timedelta(hours=prepare_times[activity.endbefore])
     introduction = activity.introduction
-<<<<<<< HEAD
-    show_url = True  # 前端使用量
-    aURL = activity.URL
-    if aURL is None:
-=======
     show_url = True # 前端使用量
     aURL = activity.URL
     if aURL is None :
->>>>>>> 2700a6fa
         show_url = False
     aQRcode = activity.QRcode
     bidding = activity.bidding
@@ -2455,12 +2355,6 @@
         return redirect("/index/")
     me = utils.get_person_or_org(request.user, user_type)
     html_display["is_myself"] = True
-<<<<<<< HEAD
-=======
-    
-
->>>>>>> 2700a6fa
-
     org_list = list(Organization.objects.all())
     otype_list = list(OrganizationType.objects.all())
     unsubscribe_list = list(
@@ -2470,11 +2364,6 @@
         org.organization_id.username for org in org_list if org.organization_id.username not in unsubscribe_list
 
     ]  # 获取订阅列表
-
-<<<<<<< HEAD
-=======
-
->>>>>>> 2700a6fa
     # 新版侧边栏, 顶栏等的呈现，采用 bar_display, 必须放在render前最后一步
     bar_display = utils.get_sidebar_and_navbar(request.user)
     # 补充一些呈现信息
@@ -2787,10 +2676,6 @@
         return redirect("/welcome/")  # test
     html_display['is_myself'] = True
 
-<<<<<<< HEAD
-=======
-
->>>>>>> 2700a6fa
     edit = 0
     if request.GET.get('neworg_id') is not None and request.GET.get('notifi_id') is not None:
         edit = 1
@@ -2798,15 +2683,10 @@
             id = int(request.GET.get('neworg_id'))  # 新建组织ID
             notification_id = int(request.GET.get('notifi_id'))  # 通知ID
             preorg = NewOrganization.objects.get(id=id)
-<<<<<<< HEAD
-            notification = Notification.objects.get(id=notification_id)
-            if preorg.status == NewOrganization.NewOrgStatus.CANCELED or preorg.status == NewOrganization.NewOrgStatus.CONFIRMED \
-                    or notification.status == Notification.Status.DONE:
-=======
+
             notification=Notification.objects.get(id=notification_id)
             if preorg.status==NewOrganization.NewOrgStatus.CANCELED or preorg.status==NewOrganization.NewOrgStatus.CONFIRMED \
                     or notification.status==Notification.Status.DONE:
->>>>>>> 2700a6fa
                 if notification.status == Notification.Status.UNDONE:
                     notification_status_change(notification_id)
                 html_display['warn_code'] = 1
@@ -2824,21 +2704,13 @@
         html_display['pos'] = preorg.pos
         html_display['introduction'] = preorg.introduction
         html_display['application'] = preorg.application
-<<<<<<< HEAD
-        org_avatar_path = utils.get_user_ava(preorg, "Organization")
-=======
         org_avatar_path=utils.get_user_ava(preorg, "Organization")
->>>>>>> 2700a6fa
 
     if request.method == "POST" and request.POST:
 
         if request.POST.get('comment_submit') is not None:  # 新建评论信息，并保存
             text = str(request.POST.get('comment'))
-<<<<<<< HEAD
-            # 检查图片合法性
-=======
             #检查图片合法性
->>>>>>> 2700a6fa
             comment_images = request.FILES.getlist('comment_images')
             if len(comment_images) > 0:
                 for comment_image in comment_images:
@@ -2884,12 +2756,7 @@
 
                 try:
                     with transaction.atomic():
-<<<<<<< HEAD
-                        content = "{oname}{otype_name}新建组织申请！".format(oname=new_org.oname,
-                                                                      otype_name=new_org.otype.otype_name)
-=======
                         content = "{oname}{otype_name}新建组织申请！".format(oname=new_org.oname,otype_name=new_org.otype.otype_name)
->>>>>>> 2700a6fa
                         username = local_dict["audit_teacher"]["Neworg"]  # 在local_json.json新增审批人员信息,暂定为YPadmin
                         Auditor = User.objects.get(username=username)
 
@@ -2900,13 +2767,8 @@
                                                                URL)
 
                         URL = "/auditOrganization?neworg_id={id}&notifi_id={nid}".format(id=new_org.id,
-<<<<<<< HEAD
-                                                                                         nid=new_notification.id)
-                        URL = request.build_absolute_uri(URL)
-=======
                                                                                         nid=new_notification.id)
                         URL=request.build_absolute_uri(URL)
->>>>>>> 2700a6fa
                         new_notification.URL = URL
                         new_notification.save()
                 except:
@@ -2933,11 +2795,8 @@
                         preorg.oname = context['oname']
                         preorg.otype = context['otype']
                         preorg.introduction = context['introduction']
-<<<<<<< HEAD
-                        if context['avatar'] is not None:
-=======
+
                         if context['avatar']is not None:
->>>>>>> 2700a6fa
                             preorg.avatar = context['avatar']
                         preorg.application = context['application']
                         preorg.save()
@@ -2949,12 +2808,8 @@
                 # 发送通知
                 try:
                     with transaction.atomic():
-<<<<<<< HEAD
-                        content = "{oname}{otype_name}修改了申请材料，请您继续审核！".format(oname=preorg.oname,
-                                                                              otype_name=preorg.otype.otype_name)
-=======
+
                         content = "{oname}{otype_name}修改了申请材料，请您继续审核！".format(oname=preorg.oname,otype_name=preorg.otype.otype_name)
->>>>>>> 2700a6fa
                         username = local_dict["audit_teacher"]["Neworg"]  # 在local_json.json新增审批人员信息,暂定为YPadmin
                         Auditor = User.objects.get(username=username)
 
@@ -2965,11 +2820,7 @@
                                                                URL)
 
                         URL = "/auditOrganization?neworg_id={id}&notifi_id={nid}".format(id=preorg.id,
-<<<<<<< HEAD
-                                                                                         nid=new_notification.id)
-=======
                                                                                         nid=new_notification.id)
->>>>>>> 2700a6fa
                         URL = request.build_absolute_uri(URL)
                         new_notification.URL = URL
                         new_notification.save()
@@ -3011,11 +2862,7 @@
     me = utils.get_person_or_org(request.user)
     html_display['is_myself'] = True
     html_display['warn_code'] = 0
-<<<<<<< HEAD
-    if request.user.username != local_dict["audit_teacher"]["Neworg"]:
-=======
     if request.user.username!=local_dict["audit_teacher"]["Neworg"]:
->>>>>>> 2700a6fa
         return redirect('/notifications/', locals())
 
     try:  # 获取申请信息
@@ -3073,20 +2920,12 @@
                         content = "新建组织申请信息需要修改！"
                         receiver = preorg.pos  # 通知接收者
                         URL = ""
-<<<<<<< HEAD
-                        new_notification = notification_create(receiver, request.user,
-=======
                         new_notification = notification_create(receiver,request.user,
->>>>>>> 2700a6fa
                                                                Notification.Type.NEEDDO,
                                                                Notification.Title.VERIFY_INFORM, content,
                                                                URL)
                         URL = "/addOrganization/?neworg_id={id}&notifi_id={nid}".format(id=preorg.id,
-<<<<<<< HEAD
-                                                                                        nid=new_notification.id)
-=======
                                                                                        nid=new_notification.id)
->>>>>>> 2700a6fa
                         URL = request.build_absolute_uri(URL)
                         new_notification.URL = URL
                         new_notification.save()
@@ -3148,11 +2987,7 @@
                         content += " 老师给你留言啦："
                         content += text"""
 
-<<<<<<< HEAD
-                        notification_create(receiver, request.user, Notification.Type.NEEDREAD,
-=======
                         notification_create(receiver,request.user, Notification.Type.NEEDREAD,
->>>>>>> 2700a6fa
                                             Notification.Title.VERIFY_INFORM, content, URL)
 
                 except:
@@ -3203,11 +3038,7 @@
                 html_display['warn_code'] = 1
                 html_display['warn_message'] = "系统出现问题，请联系管理员"
                 return redirect('/notifications/', locals())
-<<<<<<< HEAD
-    # 以下需要在前端呈现
-=======
     #以下需要在前端呈现
->>>>>>> 2700a6fa
     comments = preorg.comments.order_by('time')  # 加载评论
     html_display['oname'] = preorg.oname
     html_display['otype_name'] = preorg.otype.otype_name
@@ -3220,7 +3051,6 @@
     bar_display["title_name"] = "新建组织审核"
     bar_display["narbar_name"] = "新建组织审核"
     return render(request, "organization_audit.html", locals())
-<<<<<<< HEAD
 # 新建或修改报销信息
 @login_required(redirect_field_name='origin')
 def addReimbursement(request):
@@ -3232,7 +3062,7 @@
         return redirect("/index/")
     if user_type == "Person":
         return redirect("/welcome/")  # test
-    me = get_person_or_org(request.user)
+    me = utils.get_person_or_org(request.user)
     html_display["is_myself"] = True
     html_display = utils.get_org_left_narbar(
         me, html_display["is_myself"], html_display
@@ -3407,7 +3237,7 @@
         return redirect("/index/")
     if user_type == "Organization":
         return redirect("/welcome/")  # test
-    me = get_person_or_org(request.user)
+    me = utils.get_person_or_org(request.user)
     html_display["is_myself"] = True
     html_display = utils.get_user_left_narbar(
         me, html_display["is_myself"], html_display
@@ -3568,6 +3398,4 @@
     html_display['message'] = new_reimb.message  # 备注信息
     html_display['oname'] = new_reimb.pos.organization.oname  # 组织姓名
 
-    return render(request, "reimbursement_comment.html", locals())
-=======
->>>>>>> 2700a6fa
+    return render(request, "reimbursement_comment.html", locals())