--- conflicted
+++ resolved
@@ -133,13 +133,8 @@
                 if not check_cross_site(request, arg_origin):
                     html_display["warn_code"] = 1
                     html_display["warn_message"] = "当前账户不能进行地下室预约，请使用个人账户登录后预约"
-<<<<<<< HEAD
-                    return render(request, "welcome_page.html", locals())
-=======
                     return redirect("/welcome/?warn_code={}&warn_message={}".format(
                         html_display["warn_code"], html_display["warn_message"]))
-
->>>>>>> 8110bdb8
                 if not arg_origin.startswith('http'): # 非外部链接，合法性已经检查过
                     return redirect(arg_origin)       # 不需要加密验证
                 d = datetime.utcnow()
@@ -2738,13 +2733,6 @@
                     notification_status_change(notification_id)
                 html_display['warn_code'] = 1
                 html_display['warn_message'] = "通知已被处理，请不要重复处理。"
-<<<<<<< HEAD
-                return redirect('/notifications/', locals())
-        except:
-            html_display['warn_code'] = 1
-            html_display['warn_message'] = "获取申请信息失败，请联系管理员。"
-            return redirect('/notifications/')
-=======
                 return redirect('/notifications/' + 
                     '?warn_code={}&warn_message={}'.format(
                         html_display['warn_code'], html_display['warn_message']))
@@ -2761,7 +2749,7 @@
     bar_display = utils.get_sidebar_and_navbar(request.user)
     bar_display["title_name"] = "新建组织"
     bar_display["narbar_name"] = "新建组织"
->>>>>>> 8110bdb8
+
 
     if edit:  # 打开页面信息的准备
         comments = preorg.comments.order_by("time")
@@ -2875,13 +2863,8 @@
                 # 发送通知
                 try:
                     with transaction.atomic():
-<<<<<<< HEAD
-
-                        content = "{oname}{otype_name}修改了申请材料，请您继续审核！".format(oname=preorg.oname,otype_name=preorg.otype.otype_name)
-=======
                         content = "“{oname}”{otype_name}修改了申请材料，请您继续审核！".format(
                             oname=preorg.oname, otype_name=preorg.otype.otype_name)
->>>>>>> 8110bdb8
                         username = local_dict["audit_teacher"]["Neworg"]  # 在local_json.json新增审批人员信息,暂定为YPadmin
                         Auditor = User.objects.get(username=username)
 
@@ -2937,12 +2920,8 @@
     me = utils.get_person_or_org(request.user)
     html_display['is_myself'] = True
     html_display['warn_code'] = 0
-<<<<<<< HEAD
-    if request.user.username!=local_dict["audit_teacher"]["Neworg"]:
-=======
-    
+
     if request.user.username != local_dict["audit_teacher"]["Neworg"]:
->>>>>>> 8110bdb8
         return redirect('/notifications/')
 
     try:  # 获取申请信息
@@ -2951,13 +2930,9 @@
         if id == -1 or notification_id == -1:
             html_display['warn_code'] = 1
             html_display['warn_message'] = "获取申请信息失败，请联系管理员。"
-<<<<<<< HEAD
-            return redirect('/notifications/')
-=======
             return redirect('/notifications/' +
                 '?warn_code={}&warn_message={}'.format(
                     html_display['warn_code'], html_display['warn_message']))
->>>>>>> 8110bdb8
         preorg = NewOrganization.objects.get(id=id)
         notification = Notification.objects.get(id=notification_id)
         if preorg.status == NewOrganization.NewOrgStatus.CANCELED or preorg.status == NewOrganization.NewOrgStatus.CONFIRMED \
@@ -2966,13 +2941,6 @@
                 notification_status_change(notification_id)
             html_display['warn_code'] = 1
             html_display['warn_message'] = "通知已被处理，请不要重复处理。"
-<<<<<<< HEAD
-            return redirect('/notifications/')
-    except:
-        html_display['warn_code'] = 1
-        html_display['warn_message'] = "获取申请信息失败，请联系管理员。"
-        return redirect('/notifications/')
-=======
             return redirect('/notifications/' + 
                 '?warn_code={}&warn_message={}'.format(
                     html_display['warn_code'], html_display['warn_message']))
@@ -2989,7 +2957,6 @@
     bar_display = utils.get_sidebar_and_navbar(request.user)
     bar_display["title_name"] = "新建组织审核"
     bar_display["narbar_name"] = "新建组织审核"
->>>>>>> 8110bdb8
 
     if request.method == "POST" and request.POST:
         if request.POST.get('comment_submit') is not None:  # 新建评论信息，并保存
@@ -3094,7 +3061,7 @@
                         content += " 老师给你留言啦："
                         content += text"""
 
-                        notification_create(receiver, request.user, Notification.Type.NEEDREAD,
+                        new_notification=notification_create(receiver, request.user, Notification.Type.NEEDREAD,
                                             Notification.Title.VERIFY_INFORM, content, URL)
 
                 except:
@@ -3108,6 +3075,11 @@
                 html_display['warn_message'] = "申请已成功发送，请耐心等待主管老师审批！"
                 if context['warn_code'] != 0:
                     html_display['warn_message'] = context['warn_message']
+                #微信通知
+                if getattr(publish_notification, 'ENABLE_INSTANCE', False):
+                    publish_notification(new_notification)
+                else:
+                    publish_notification(new_notification.id)
                 return redirect('/notifications/' +
                     '?warn_code={}&warn_message={}'.format(
                         html_display['warn_code'], html_display['warn_message']))
@@ -3142,6 +3114,11 @@
                 html_display['warn_message'] = "申请已成功发送，请耐心等待主管老师审批！"
                 if context['warn_code'] != 0:
                     html_display['warn_message'] = context['warn_message']
+                # 微信通知
+                if getattr(publish_notification, 'ENABLE_INSTANCE', False):
+                    publish_notification(new_notification)
+                else:
+                    publish_notification(new_notification.id)
                 return redirect('/notifications/' +
                     '?warn_code={}&warn_message={}'.format(
                         html_display['warn_code'], html_display['warn_message']))
@@ -3179,13 +3156,18 @@
         return redirect("/welcome/")  # test
     me = utils.get_person_or_org(request.user)
     html_display["is_myself"] = True
-    html_display = utils.get_org_left_narbar(
-        me, html_display["is_myself"], html_display
-    )
+    html_display['warn_code'] = 0
 
     edit = 0
     activities = Activity.objects.activated().filter(status=Activity.Status.END)  # 本学期已结束的活动    TODO 且未报销？
     YQP = float(me.YQPoint)  # 组织剩余的元气值
+
+    #新版侧边栏, 顶栏等的呈现，采用
+    #bar_display, 必须放在render前最后一步
+    # TODO: 整理页面返回逻辑，统一返回render的地方
+    bar_display = utils.get_sidebar_and_navbar(request.user)
+    bar_display["title_name"] = "新建组织"
+    bar_display["narbar_name"] = "新建组织"
 
     # 如果是修改，则加载报销信息
     if request.GET.get('reimb_id') is not None and request.GET.get('notifi_id') is not None:
@@ -3201,11 +3183,15 @@
                 notification_status_change(notification_id)
                 html_display['warn_code'] = 1
                 html_display['warn_message'] = "该条通知已处理，请勿重复处理。"
-                return redirect('/notifications/')
+                return redirect('/notifications/' +
+                                '?warn_code={}&warn_message={}'.format(
+                                    html_display['warn_code'], html_display['warn_message']))
         except:
             html_display['warn_code'] = 1
             html_display['warn_message'] = "获取申请信息失败，请联系管理员。"
-            return redirect('/notifications/')
+            return redirect('/notifications/' +
+                            '?warn_code={}&warn_message={}'.format(
+                                html_display['warn_code'], html_display['warn_message']))
     if edit:  # 第一次打开页面信息的准备工作,以下均为前端展示需要
         comments = pre_reimb.comments.order_by("time")
         html_display['activity'] = pre_reimb.activity
@@ -3226,7 +3212,7 @@
                         return render(request, "organization_audit.html", locals())
             try:
                 with transaction.atomic():
-                    reim_comment = Comment.objects.create(commentsaction=pre_reimb, commentator=request.user, text=text)
+                    reim_comment = Comment.objects.create(CommentBase=pre_reimb, commentator=request.user, text=text)
                     if len(comment_images) > 0:
                         for comment_image in comment_images:
                             CommentPhoto.objects.create(image=comment_image, comment=reim_comment)
@@ -3260,22 +3246,24 @@
             message = request.POST.get('message')  # 备注信息
 
             if edit == 0:
-
+                images = request.FILES.getlist('images')
+                for image in images:
+                    if utils.if_image(image) == False:
+                        html_display['warn_code'] = 1
+                        html_display['warn_message'] = "上传的附件只支持图片格式。"
+                        return render(request, "reimbursement_add.html", locals())
+                with transaction.atomic():
+                    new_reimb = Reimbursement.objects.create(activity=reimb_act, amount=reimb_YQP, pos=request.user)
+                    new_reimb.message = message
+                    new_reimb.save()
+                    # 创建评论保存图片
+                    text="以下默认为初始的报销材料"
+                    reim_comment = Comment.objects.create(CommentBase=new_reimb, commentator=request.user)
+                    reim_comment.text=text
+                    for payload in images:
+                        CommentPhoto.objects.create(image=payload, comment=reim_comment)
                 try:  # 创建报销信息
-                    images = request.FILES.getlist('images')
-                    for image in images:
-                        if utils.if_image(image) == False:
-                            html_display['warn_code'] = 1
-                            html_display['warn_message'] = "上传的附件只支持图片格式。"
-                            return render(request, "reimbursement_add.html", locals())
-                    with transaction.atomic():
-                        new_reimb = Reimbursement.objects.create(activity=reimb_act, amount=reimb_YQP, pos=request.user)
-                        new_reimb.message = message
-                        new_reimb.save()
-                        # 创建评论保存图片
-                        reim_comment = Comment.objects.create(commentsaction=new_reimb, commentator=request.user)
-                        for payload in images:
-                            CommentPhoto.objects.create(image=payload, comment=reim_comment)
+                    a=1
                 except:
                     html_display['warn_code'] = 1
                     html_display['warn_message'] = "新建报销失败，请联系管理员！"
@@ -3300,7 +3288,7 @@
                     html_display['warn_code'] = 1
                     html_display['warn_message'] = "创建通知失败。请检查输入or联系管理员"
                     return render(request, "reimbursement_add.html", locals())
-
+                #微信通知
                 if getattr(publish_notification, 'ENABLE_INSTANCE', False):
                     publish_notification(new_notification)
                 else:
@@ -3379,9 +3367,8 @@
         return redirect("/welcome/")  # test
     me = utils.get_person_or_org(request.user)
     html_display["is_myself"] = True
-    html_display = utils.get_user_left_narbar(
-        me, html_display["is_myself"], html_display
-    )
+    html_display['warn_code'] = 0
+
     #检查是否为正确的审核老师
     if request.user.username!=local_dict["audit_teacher"]["Funds"]:
         return redirect('/notifications/')
@@ -3392,7 +3379,9 @@
         if id == -1 or notification_id == -1:
             html_display['warn_code'] = 1
             html_display['warn_message'] = "获取申请信息失败，请联系管理员。"
-            return redirect('/notifications/', locals())
+            return redirect('/notifications/' +
+                            '?warn_code={}&warn_message={}'.format(
+                                html_display['warn_code'], html_display['warn_message']))
         notification = Notification.objects.get(id=notification_id)
         if new_reimb.status == Reimbursement.ReimburseStatus.CONFIRMED \
                 or new_reimb.status == Reimbursement.ReimburseStatus.CANCELED \
@@ -3400,12 +3389,21 @@
             notification_status_change(notification_id)
             html_display['warn_code'] = 1
             html_display['warn_message'] = "该条通知已处理，请勿重复处理。"
-            return redirect('/notifications/', locals())
+            return redirect('/notifications/' +
+                            '?warn_code={}&warn_message={}'.format(
+                                html_display['warn_code'], html_display['warn_message']))
 
     except:
         html_display['warn_code'] = 1
         html_display['warn_message'] = "获取申请信息失败，请联系管理员。"
         return redirect('/notifications/', locals())
+
+    # 新版侧边栏, 顶栏等的呈现，采用
+    # bar_display, 必须放在render前最后一步
+    # TODO: 整理页面返回逻辑，统一返回render的地方
+    bar_display = utils.get_sidebar_and_navbar(request.user)
+    bar_display["title_name"] = "新建组织"
+    bar_display["narbar_name"] = "新建组织"
 
     if request.method == "POST" and request.POST:
 
@@ -3421,7 +3419,7 @@
                         return render(request, "organization_audit.html", locals())
             try:
                 with transaction.atomic():
-                    reim_comment = Comment.objects.create(commentsaction=new_reimb, commentator=request.user, text=text)
+                    reim_comment = Comment.objects.create(CommentBase=new_reimb, commentator=request.user, text=text)
                     if len(comment_images) > 0:
                         for comment_image in comment_images:
                             CommentPhoto.objects.create(image=comment_image, comment=reim_comment)
@@ -3461,7 +3459,9 @@
                     publish_notification(new_notification.id)
                 html_display['warn_code'] = context['warn_code']
                 html_display['warn_message'] = context['warn_message']
-                return redirect('/notifications/', locals())
+                return redirect('/notifications/' +
+                                '?warn_code={}&warn_message={}'.format(
+                                    html_display['warn_code'], html_display['warn_message']))
             if submit == 2:  # 通过
 
                 try:
@@ -3491,7 +3491,7 @@
                         content += " 老师给你留言啦："
                         content += text"""
 
-                        notification_create(receiver, request.user, Notification.Type.NEEDREAD,
+                        new_notification=notification_create(receiver, request.user, Notification.Type.NEEDREAD,
                                             Notification.Title.VERIFY_INFORM, content, URL)
                 except:
                     html_display['warn_code'] = 1
@@ -3505,7 +3505,14 @@
                 if context['warn_code'] != 0:
                     html_display['warn_code'] = 1
                     html_display['warn_message'] = context['warn_message']
-                return redirect('/notifications/', locals())
+                # 微信通知
+                if getattr(publish_notification, 'ENABLE_INSTANCE', False):
+                    publish_notification(new_notification)
+                else:
+                    publish_notification(new_notification.id)
+                return redirect('/notifications/' +
+                                '?warn_code={}&warn_message={}'.format(
+                                    html_display['warn_code'], html_display['warn_message']))
             elif submit == 3:  # 拒绝
                 try:  # 发送给申请者的拒绝通知
                     with transaction.atomic():
@@ -3524,7 +3531,7 @@
                         content += " 老师给你留言啦："
                         content += text"""
 
-                        notification_create(receiver, request.user, Notification.Type.NEEDREAD,
+                        new_notification=notification_create(receiver, request.user, Notification.Type.NEEDREAD,
                                             Notification.Title.VERIFY_INFORM, content, URL)
                 except:
                     html_display['warn_code'] = 1
@@ -3538,11 +3545,21 @@
                 if context['warn_code'] != 0:
                     html_display['warn_code'] = 1
                     html_display['warn_message'] = context['warn_message']
-                return redirect('/notifications/', locals())
+                # 微信通知
+                if getattr(publish_notification, 'ENABLE_INSTANCE', False):
+                    publish_notification(new_notification)
+                else:
+                    publish_notification(new_notification.id)
+
+                return redirect('/notifications/' +
+                                '?warn_code={}&warn_message={}'.format(
+                                    html_display['warn_code'], html_display['warn_message']))
             else:
                 html_display['warn_code'] = 1
                 html_display['warn_message'] = "系统出现问题，请联系管理员"
-                return redirect('/notifications/', locals())
+                return redirect('/notifications/' +
+                                '?warn_code={}&warn_message={}'.format(
+                                    html_display['warn_code'], html_display['warn_message']))
 
     # 以下前端展示
     comments = new_reimb.comments.order_by('time')  # 加载评论
