--- conflicted
+++ resolved
@@ -12,15 +12,6 @@
 from datetime import datetime
 from boottest import local_dict
 
-<<<<<<< HEAD
-BASE_DIR = "/Users/rickymac/Documents/20Autmun/ypdev/YPPF/boot/boottest/"
-
-
-def load():
-    # df_2018 = pd.read_csv(BASE_DIR + 'static/2018.csv')
-    df_1819 = pd.read_csv("app/append.csv")
-    return df_1819
-=======
 
 def load_file(file):
     return pd.read_csv(f"test_data/{file}", dtype=object, encoding="utf-8")
@@ -412,5 +403,4 @@
         new_help.content = content
         new_help.save()
     context = {"message": "成功导入帮助信息！"}
-    return render(request, "debugging.html", context)
->>>>>>> 18d2ccc8
+    return render(request, "debugging.html", context)