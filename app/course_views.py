"""
course_views.py

选课页面: selectCourse
课程详情页面: viewCourse
"""
from app.views_dependency import *
from app.models import (
    NaturalPerson,
    Semester,
    Activity,
    Course,
    CourseRecord,
)
from app.course_utils import (
    cancel_course_activity,
    create_single_course_activity,
    modify_course_activity,
    registration_status_change,
    course_to_display,
    create_course,
    cal_participate_num,
    check_post_and_modify,
<<<<<<< HEAD
    finish_course
=======
    str_to_time,
>>>>>>> 9272948d
)
from app.utils import get_person_or_org

from datetime import datetime

from django.db import transaction

__all__ = [
    'editCourseActivity',
    'addSingleCourseActivity',
    'showCourseActivity',
    'showCourseRecord',
    'selectCourse',
    'viewCourse',
]


@login_required(redirect_field_name="origin")
@utils.check_user_access(redirect_url="/logout/")
@log.except_captured(EXCEPT_REDIRECT, source='course_views[editCourseActivity]', record_user=True)
def editCourseActivity(request, aid):
    """
    编辑单次书院课程活动，addActivity的简化版
    """
    # 检查用户身份
    try:
        valid, user_type, html_display = utils.check_user_type(request.user)
        # assert valid  已经在check_user_access检查过了
        me = utils.get_person_or_org(request.user, user_type)  # 这里的me应该为小组账户
        aid = int(aid)
        activity = Activity.objects.get(id=aid)
        if user_type == "Person":
            html_display = utils.user_login_org(
                request, activity.organization_id)
            if html_display['warn_code'] == 1:
                return redirect(message_url(wrong(html_display["warn_message"])))
            else:  # 成功以小组账号登陆
                # 防止后边有使用，因此需要赋值
                user_type = "Organization"
                request.user = activity.organization_id.organization_id  # 小组对应user
                me = activity.organization_id  # 小组
        if activity.organization_id != me:
            return redirect(message_url(wrong("无法修改其他课程小组的活动!")))
        html_display["is_myself"] = True
    except Exception as e:
        log.record_traceback(request, e)
        return EXCEPT_REDIRECT

    # 这个页面只能修改书院课程活动(category=1)
    if activity.category != Activity.ActivityCategory.COURSE:
        return redirect(message_url(wrong('当前活动不是书院课程活动!'),
                                    f'/viewActivity/{activity.id}'))
    # 课程活动无需报名，在开始前都是等待中的状态
    if activity.status != Activity.Status.WAITING:
        return redirect(message_url(wrong('当前活动状态不允许修改!'),
                                    f'/viewActivity/{activity.id}'))

    if request.method == "POST" and request.POST:
        # 修改活动
        try:
            # 只能修改自己的活动
            with transaction.atomic():
                activity = Activity.objects.select_for_update().get(id=aid)
                org = get_person_or_org(request.user, "Organization")
                assert activity.organization_id == org
                modify_course_activity(request, activity)
            html_display["warn_msg"] = "修改成功。"
            html_display["warn_code"] = 2
        except Exception as e:
            log.record_traceback(request, e)
            return EXCEPT_REDIRECT

    # 前端使用量
    html_display["applicant_name"] = me.oname
    html_display["app_avatar_path"] = me.get_user_ava()
    bar_display = utils.get_sidebar_and_navbar(request.user, "修改课程活动")

    # 前端使用量，均可编辑
    title = utils.escape_for_templates(activity.title)
    location = utils.escape_for_templates(activity.location)
    start = activity.start.strftime("%Y-%m-%d %H:%M")
    end = activity.end.strftime("%Y-%m-%d %H:%M")
    # introduction = escape_for_templates(activity.introduction) # 暂定不需要简介
    edit = True  # 前端据此区分是编辑还是创建

    # 判断本活动是否为长期定时活动
    course_time_tag = (activity.course_time is not None)

    return render(request, "lesson_add.html", locals())


@login_required(redirect_field_name="origin")
@utils.check_user_access(redirect_url="/logout/")
@log.except_captured(EXCEPT_REDIRECT, source='course_views[addSingleCourseActivity]', record_user=True)
def addSingleCourseActivity(request):
    """
    创建单次书院课程活动，addActivity的简化版
    """
    # 检查用户身份
    try:
        valid, user_type, html_display = utils.check_user_type(request.user)
        # assert valid  已经在check_user_access检查过了
        me = utils.get_person_or_org(request.user, user_type)  # 这里的me应该为小组账户
        if user_type != "Organization" or me.otype.otype_name != COURSE_TYPENAME:
            return redirect(message_url(wrong('书院课程小组账号才能开设课程活动!')))
        if me.oname == YQP_ONAME:
            return redirect("/showActivity")  # TODO: 可以重定向到书院课程聚合页面
        html_display["is_myself"] = True
    except Exception as e:
        log.record_traceback(request, e)
        return EXCEPT_REDIRECT

    if request.method == "POST" and request.POST:
        # 创建活动
        try:
            with transaction.atomic():
                aid, created = create_single_course_activity(request)
                if not created:
                    return redirect(message_url(
                        succeed('存在信息相同的课程活动，已为您自动跳转!'),
                        f'/viewActivity/{aid}'))
                return redirect(f"/editCourseActivity/{aid}")
        except Exception as e:
            log.record_traceback(request, e)
            return EXCEPT_REDIRECT

    # 前端使用量
    html_display["applicant_name"] = me.oname
    html_display["app_avatar_path"] = me.get_user_ava()
    bar_display = utils.get_sidebar_and_navbar(request.user, "发起单次课程活动")
    edit = False  # 前端据此区分是编辑还是创建
    course_time_tag = False

    return render(request, "lesson_add.html", locals())


@login_required(redirect_field_name='origin')
@utils.check_user_access(redirect_url="/logout/")
@log.except_captured(source='course_views[showCourseActivity]', record_user=True)
def showCourseActivity(request):
    """
    筛选本学期已结束的课程活动、未开始的课程活动，在课程活动聚合页面进行显示。
    """

    # Sanity check and start a html_display.
    _, user_type, html_display = utils.check_user_type(request.user)
    me = get_person_or_org(request.user, user_type)  # 获取自身

    if user_type != "Organization" or me.otype.otype_name != COURSE_TYPENAME:
        return redirect(message_url(wrong('只有书院课程组织才能查看此页面!')))
    try:
        html_display["warn_code"] = int(
            request.GET.get("warn_code", 0))  # 是否有来自外部的消息
    except:
        return redirect(message_url(wrong('非法的状态码，请勿篡改URL!')))
    html_display["warn_message"] = request.GET.get(
        "warn_message", "")  # 提醒的具体内容

    all_activity_list = (
        Activity.objects
        .activated()
        .filter(organization_id=me)
        .filter(category=Activity.ActivityCategory.COURSE)
        .order_by("-start")
    )

    future_activity_list = (
        all_activity_list.filter(
            status__in=[
                Activity.Status.REVIEWING,
                Activity.Status.APPLYING,
                Activity.Status.WAITING,
                Activity.Status.PROGRESSING,
            ]
        )
    )

    finished_activity_list = (
        all_activity_list
        .filter(
            status__in=[
                Activity.Status.END,
                Activity.Status.CANCELED,
            ]
        )
        .order_by("-end")
    )  # 本学期的已结束活动（包括已取消的）

    bar_display = utils.get_sidebar_and_navbar(
        request.user, navbar_name="我的活动")

    # 取消单次活动
    if request.method == "POST" and request.POST:
        cancel_all = False
        # 获取待取消的活动
        try:
            aid = int(request.POST.get("cancel-action"))
            post_type = str(request.POST.get("post_type"))
            if post_type == "cancel_all":
                cancel_all = True
            activity = Activity.objects.get(id=aid)
        except:
            return redirect(message_url(wrong('遇到不可预料的错误。如有需要，请联系管理员解决!'), request.path))

        if activity.organization_id != me:
            return redirect(message_url(wrong('您没有取消该课程活动的权限!'), request.path))

        if activity.status in [
            Activity.Status.REJECT,
            Activity.Status.ABORT,
            Activity.Status.END,
            Activity.Status.CANCELED,
        ]:
            return redirect(message_url(wrong('该课程活动已结束，不可取消!'), request.path))

        assert activity.status not in [
            Activity.Status.REVIEWING,
            Activity.Status.APPLYING,
        ], "课程活动状态非法"  # 课程活动不应出现这两个状态

        # 取消活动
        with transaction.atomic():
            activity = Activity.objects.select_for_update().get(id=aid)
            error = cancel_course_activity(request, activity, cancel_all)

        # 无返回值表示取消成功，有则失败
        if error is None:
            html_display["warn_code"] = 2
            html_display["warn_message"] = "成功取消活动。"
        else:
            return redirect(message_url(wrong(error)), request.path)

    return render(request, "org_show_course_activity.html", locals())


@login_required(redirect_field_name="origin")
@utils.check_user_access(redirect_url="/logout/")
@log.except_captured(EXCEPT_REDIRECT, source='course_views[showCourseRecord]', record_user=True)
def showCourseRecord(request):
    '''
    展示及修改学时数据
    在开启修改功能前，显示本学期已完成的所有课程活动的学生的参与次数
    开启修改功能后，自动创建学时表，并且允许修改学时
    '''
    # ----身份检查----
    _, user_type, _ = utils.check_user_type(request.user)
    me = utils.get_person_or_org(request.user)  # 获取自身
    if user_type == "Person":
        return redirect(message_url(wrong('学生账号不能访问此界面！')))
    if me.otype.otype_name != COURSE_TYPENAME:
        return redirect(message_url(wrong('非书院课程组织账号不能访问此界面！')))

    # 提取课程，后端保证每个组织只有一个Course字段

    # 获取课程开设筛选信息
    year = CURRENT_ACADEMIC_YEAR
    semester = Semester.now()

    course = Course.objects.activated().filter(
        organization=me,
        year=year,
        semester=semester,
    )
    if len(course) == 0: # 尚未开课的情况
        return redirect(message_url(wrong('没有检测到该组织本学期开设的课程。')))
    # TODO: 报错 这是代码不应该出现的bug
<<<<<<< HEAD
    assert len(course) <= 1, "检测到该组织的课程超过一门，属于不可预料的错误，请及时处理！"
=======
    assert len(course) == 1, "检测到该组织的课程超过一门，属于不可预料的错误，请及时处理！"
>>>>>>> 9272948d
    course = course.first()

    # 是否可以编辑
    editable = course.status == Course.Status.END
    messages = dict()
    # 获取前端可能的提示
    try:
        if request.GET.get("warn_code") is not None:
            warn_code = int(request.GET["warn_code"])
            warn_message = request.GET["warn_message"]
            messages = dict(warn_code=warn_code, warn_message=warn_message)
    except:
        pass

    # -------- POST 表单处理 --------
    # 默认状态为正常
    if request.method == "POST" and request.POST:
        if not editable:
            # 由于未开放修改功能时前端无法通过表格和按钮修改和提交，
            # 所以如果出现POST请求，则为非法情况
            post_type = str(request.POST.get("post_type"))
            if post_type == "end":
                with transaction.atomic():
                    course = Course.objects.select_for_update().get(id=course.id)
                    messages = finish_course(course)
                if messages['warn_code'] == 2:
                    return redirect(message_url(succeed("结束课程成功！"), '/showCourseRecord/'))
            else:
                return redirect(message_url(
                    wrong('学时修改尚未开放。如有疑问，请联系管理员！'), request.path))
        else:
            with transaction.atomic():
                # 检查信息并进行修改
                record_search = CourseRecord.objects.filter(
                    course=course,
                    year=year,
                    semester=semester,
                ).select_for_update()
                messages = check_post_and_modify(record_search, request.POST)
                # TODO: 发送微信消息?不一定需要

    # -------- GET 部分 --------
    # 如果进入这个页面时课程的状态(Course.Status)为未结束，那么只能查看不能修改，此时从函数读取
    # 每次进入都获取形如{id: times}的字典，这里id是naturalperson的主键id而不是userid
    participate_raw = cal_participate_num(course)
    if not editable:

        convert_dict = participate_raw    # 转换为字典方便查询, 这里已经是字典了
        # 选取人选
        participant_list = NaturalPerson.objects.activated().filter(
            id__in=convert_dict.keys()
        )

        # 转换为前端使用的list
        records_list = [
            {
                "pk": person.id,
                "name": person.name,
                "grade": person.stu_grade,
                "avatar": person.get_user_ava(),
                "times": convert_dict[person.id],   # 参与次数
            } for person in participant_list
        ]

    # 否则可以修改表单，从CourseRecord读取
    else:

        records_list = []
        with transaction.atomic():
            # 查找此课程本学期所有成员的学时表
            record_search = CourseRecord.objects.filter(
                course=course,
                year=year,
                semester=semester,
            ).select_for_update().select_related(
                "person"
            )   # Prefetch person to use its name, stu_grade and avatar. Help speed up.

            # 前端循环list
            for record in record_search:
                # 每次都需要更新一下参与次数，避免出现手动调整签到但是未能记录在学时表的情况
                record.attend_times = participate_raw[record.person.id]
                records_list.append({
                    "pk": record.person.id,
                    "name": record.person.name,
                    "grade": record.person.stu_grade,
                    "avatar": record.person.get_user_ava(),
                    "times": record.attend_times,
                    "hours": record.total_hours
                })
            CourseRecord.objects.bulk_update(record_search, ["attend_times"])

    # 前端呈现信息，用于展示
    course_info = {
        'course': course.name,
        'year': year,
        'semester': "春季" if semester == Semester.SPRING else "秋季",
    }
    bar_display = utils.get_sidebar_and_navbar(request.user, "课程学时")

    render_context = dict(
        course_info=course_info, records_list=records_list,
        editable=editable,
        bar_display=bar_display, messages=messages,
    )
    return render(request, "course_record.html", render_context)


@login_required(redirect_field_name="origin")
@utils.check_user_access(redirect_url="/logout/")
@log.except_captured(record_user=True,
                     record_request_args=True,
                     source='course_views[selectCourse]')
def selectCourse(request):
    """
    学生选课的聚合页面，包括: 
    1. 所有开放课程的选课信息
    2. 在预选和补退选阶段，学生可以通过点击课程对应的按钮实现选课或者退选，
    且点击后页面显示发生相应的变化
    3. 显示选课结果
    
    用户权限: 只有学生账号可以进入，组织和老师均不应该进入该页面
    """
    valid, user_type, html_display = utils.check_user_type(request.user)
    me = get_person_or_org(request.user, user_type)

    if (user_type == "Organization"
            or me.identity == NaturalPerson.Identity.TEACHER):
        return redirect(message_url(wrong("非学生账号不能选课！")))

    # 暂时不启用意愿点机制
    # if not is_staff:
    #     html_display["willing_point"] = remaining_willingness_point(me)

    # 学生选课或者取消选课

    if request.method == 'POST':

        # 参数: 课程id，操作action: select/cancel

        try:
            course_id = request.POST.get('courseid')
            action = request.POST.get('action')

            # 合法性检查
            assert action == "select" or action == "cancel"
            assert Course.objects.activated().filter(id=course_id).exists()

        except:
            html_display["warn_code"] = 1  # 失败
            html_display["warn_message"] = "出现预料之外的错误！如有需要，请联系管理员。"
        try:
            # 对学生的选课状态进行变更
            context = registration_status_change(course_id, me, action)
            html_display["warn_code"] = context["warn_code"]
            html_display["warn_message"] = context["warn_message"]
        except:
            html_display["warn_code"] = 1  # 意外失败
            html_display["warn_message"] = "选课过程出现错误！请联系管理员。"

    html_display["is_myself"] = True
    html_display["current_year"] = CURRENT_ACADEMIC_YEAR
    html_display["semester"] = ("春" if Semester.now() == Semester.SPRING else "秋")

    html_display["yx_election_start"] = get_setting("course/yx_election_start")
    html_display["yx_election_end"] = get_setting("course/yx_election_end")
    html_display["btx_election_start"] = get_setting("course/btx_election_start")
    html_display["btx_election_end"] = get_setting("course/btx_election_end")

    # 是否正在进行抽签
    is_drawing = (str_to_time(html_display["yx_election_end"]) <= datetime.now()
                   <= str_to_time(html_display["btx_election_start"]))

    # 选课是否已经全部结束
    is_end = (datetime.now() > str_to_time(html_display["btx_election_end"]))

    unselected_courses = Course.objects.unselected(me)
    selected_courses = Course.objects.selected(me)

    # 未选的课程需要按照课程类型排序
    courses = {}
    for type in Course.CourseType.values:
        courses[type] = course_to_display(unselected_courses.filter(type=type),
                                          me)

    unselected_display = course_to_display(unselected_courses, me)
    selected_display = course_to_display(selected_courses, me)

    bar_display = utils.get_sidebar_and_navbar(request.user, "书院课程")

    return render(request, "select_course.html", locals())


@login_required(redirect_field_name="origin")
@utils.check_user_access(redirect_url="/logout/")
@log.except_captured(record_user=True,
                     record_request_args=True,
                     source='course_views[viewCourse]')
def viewCourse(request):
    """
    展示一门课程的详细信息
    
    GET参数: ?courseid=<int>

    用户权限: 不对用户类型作出限制，均正常显示内容  
    """
    valid, user_type, html_display = utils.check_user_type(request.user)

    try:
        course_id = int(request.GET.get("courseid", None))
        course = Course.objects.filter(id=course_id)

        assert course.exists()

    except:
        return redirect(message_url(wrong("该课程不存在！")))

    me = utils.get_person_or_org(request.user, user_type)
    course_display = course_to_display(course, me, detail=True)

    bar_display = utils.get_sidebar_and_navbar(request.user, "课程详情")

    return render(request, "course_info.html", locals())


@login_required(redirect_field_name="origin")
@utils.check_user_access(redirect_url="/logout/")
@log.except_captured(EXCEPT_REDIRECT, source='course_views[addCourse]', record_user=True)
def addCourse(request, cid=None):
    """
    发起课程页
    ---------------
    页面逻辑：

    该函数处理 GET, POST 两种请求，发起和修改两类操作
    1. 访问 /addCourse/ 时，为创建操作，要求用户是小组；
    2. 访问 /editCourse/aid 时，为编辑操作，要求用户是该活动的发起者
    3. GET 请求创建课程的界面，placeholder 为 prompt
    4. GET 请求编辑课程的界面，表单的 placeholder 会被修改为课程的旧值。
    """

    # 检查：不是超级用户，必须是小组，修改是必须是自己
    try:
        valid, user_type, html_display = utils.check_user_type(request.user)
        # assert valid  已经在check_user_access检查过了
        me = utils.get_person_or_org(request.user, user_type) # 这里的me应该为小组账户
        if cid is None:
            if user_type != "Organization" or me.otype.otype_name != COURSE_TYPENAME:
                return redirect(message_url(wrong('书院课程账号才能发起课程!')))
            #暂时仅支持一个课程账号一学期只能开一门课
            courses = Course.objects.activated().filter(organization=me)
            if courses.exists():
                cid = courses[0].id
                return redirect(message_url(
                            succeed('您已在本学期创建过课程，已为您自动跳转!'),
                            f'/editCourse/{cid}'))
            edit = False
        else:
            cid = int(cid)
            course = Course.objects.get(id=cid)
            if course.organization != me:
                return redirect(message_url(wrong("无法修改其他小组的课程!")))
            edit = True
        html_display["is_myself"] = True
    except Exception as e:
        log.record_traceback(request, e)
        return EXCEPT_REDIRECT

    html_display["warn_code"] = int(request.GET.get("warn_code", 0))  # 是否有来自外部的消息
    html_display["warn_message"] = request.GET.get(
            "warn_message", "")  # 提醒的具体内容

    # 处理 POST 请求
    # 在这个界面，不会返回render，而是直接跳转到viewCourse，可以不设计bar_display
    if request.method == "POST" and request.POST:
        if not edit:

            #增加截止开课的时间点
            add_course_DDL = str_to_time(get_setting("course/btx_election_end"))
            if datetime.now() > add_course_DDL:
                return redirect(message_url(succeed("已超过选课时间节点，无法发起课程！"),
                                        f'/showCourseActivity/'))
            #发起选课
            context=create_course(request)
            html_display["warn_code"] = context["warn_code"]
            if html_display["warn_code"] == 2:
                return redirect(message_url(succeed("创建课程成功！为您自动跳转到编辑界面。"),
                                        f'/editCourse/{context["cid"]}'))
        else:
            # 仅未开始选课阶段可以修改
            if course.status != Course.Status.WAITING:
                return redirect(message_url(wrong('当前课程状态不允许修改!'),
                                            f'/editCourse/{course.id}'))
            context = create_course(request, course.id)
            course = Course.objects.get(id=context["cid"])
        html_display["warn_code"] = context["warn_code"]
        html_display["warn_message"] = context["warn_message"]

    # 下面的操作基本如无特殊说明，都是准备前端使用量
    html_display["applicant_name"] = me.oname
    html_display["app_avatar_path"] = me.get_user_ava()
    html_display["today"] = datetime.now().strftime("%Y-%m-%d")
    course_type_all = [
       ["德" , Course.CourseType.MORAL] ,
       ["智" , Course.CourseType.INTELLECTUAL] ,
       ["体" , Course.CourseType.PHYSICAL] ,
       ["美" , Course.CourseType.AESTHETICS],
       ["劳" , Course.CourseType.LABOUR],
    ]
    defaultpics = [{"src": f"/static/assets/img/announcepics/{i+1}.JPG", "id": f"picture{i+1}"} for i in range(5)]
    editable=False
    if edit and course.status == Course.Status.WAITING: #选课未开始才能修改
        editable = True

    if edit:
        name = utils.escape_for_templates(course.name)
        organization = course.organization
        year = course.year
        semester = utils.escape_for_templates(course.semester)
        classroom = utils.escape_for_templates(course.classroom)
        teacher = utils.escape_for_templates(course.teacher)
        course_time = course.time_set.all()
        introduction = utils.escape_for_templates(course.introduction)
        teaching_plan=utils.escape_for_templates(course.teaching_plan)
        record_cal_method=utils.escape_for_templates(course.record_cal_method)
        status = course.status
        capacity = course.capacity
        type = course.type
        current_participants = course.current_participants
        QRcode=course.QRcode


    if not edit:
        bar_display = utils.get_sidebar_and_navbar(request.user, "发起课程")
    else:
        bar_display = utils.get_sidebar_and_navbar(request.user, "修改课程")

    return render(request, "register_course.html", locals())<|MERGE_RESOLUTION|>--- conflicted
+++ resolved
@@ -21,11 +21,8 @@
     create_course,
     cal_participate_num,
     check_post_and_modify,
-<<<<<<< HEAD
-    finish_course
-=======
+    finish_course,
     str_to_time,
->>>>>>> 9272948d
 )
 from app.utils import get_person_or_org
 
@@ -292,11 +289,7 @@
     if len(course) == 0: # 尚未开课的情况
         return redirect(message_url(wrong('没有检测到该组织本学期开设的课程。')))
     # TODO: 报错 这是代码不应该出现的bug
-<<<<<<< HEAD
-    assert len(course) <= 1, "检测到该组织的课程超过一门，属于不可预料的错误，请及时处理！"
-=======
     assert len(course) == 1, "检测到该组织的课程超过一门，属于不可预料的错误，请及时处理！"
->>>>>>> 9272948d
     course = course.first()
 
     # 是否可以编辑
