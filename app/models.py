from email.policy import default
from django.db import models, transaction
from django_mysql.models import ListCharField
from django.contrib.auth.models import User
from django.db.models import Q
from django.db.models.signals import post_save
from datetime import datetime, timedelta
<<<<<<< HEAD
from app.constants import *
=======
from app.constants import get_setting
from boottest import local_dict
from django.conf import settings
>>>>>>> d926669ca48030dcba6f5a0307311c87ea6f4953
from random import choice


__all__ = [
    'User',
    'NaturalPerson',
    'Freshman',
    'OrganizationType',
    'OrganizationTag',
    'Semester',
    'Organization',
    'Position',
    'Course',
    'CommentBase',
    'Activity',
    'ActivityPhoto',
    'TransferRecord',
    'Participant',
    'YQPointDistribute',
    'QandA',
    'Notification',
    'Comment',
    'CommentPhoto',
    'ModifyOrganization',
    'ModifyPosition',
    'Reimbursement',
    'ReimbursementPhoto',
    'Help',
    'Wishes',
    'ModifyRecord',
    'Course',
    'CourseTime',
    'CourseParticipant',
    'CourseRecord',
    'PageLog',
    'ModuleLog',
]


def current_year()-> int:
    '''不导出的函数，用于实时获取学年设置'''
    return CURRENT_ACADEMIC_YEAR


class NaturalPersonManager(models.Manager):
    def activated(self):
        return self.exclude(status=NaturalPerson.GraduateStatus.GRADUATED)

    def autoset_status_annually(self):  # 修改毕业状态，每年调用一次
        year = current_year() - 4
        self.activated().filter(stu_grade=str(year)).update(GraduateStatus=1)

    def set_status(self, **kwargs):  # 延毕情况后续实现
        pass

    def teachers(self):
        return self.filter(identity=NaturalPerson.Identity.TEACHER)


class NaturalPerson(models.Model):
    class Meta:
        verbose_name = "自然人"
        verbose_name_plural = verbose_name

    # Common Attributes
    person_id = models.OneToOneField(to=User, on_delete=models.CASCADE)

    # 不要在任何地方使用此字段，建议先删除unique进行迁移，然后循环调用save
    stu_id_dbonly = models.CharField("学号——仅数据库", max_length=150,
                                    blank=True)

    name = models.CharField("姓名", max_length=10)
    nickname = models.CharField("昵称", max_length=20, null=True, blank=True)

    class Gender(models.IntegerChoices):
        MALE = (0, "男")
        FEMALE = (1, "女")

    gender = models.SmallIntegerField(
        "性别", choices=Gender.choices, null=True, blank=True
    )

    birthday = models.DateField("生日", null=True, blank=True)
    email = models.EmailField("邮箱", null=True, blank=True)
    telephone = models.CharField("电话", max_length=20, null=True, blank=True)
    biography = models.TextField("自我介绍", max_length=1024, default="还没有填写哦～")
    avatar = models.ImageField(upload_to=f"avatar/", blank=True)
    wallpaper = models.ImageField(upload_to=f"wallpaper/", blank=True)
    first_time_login = models.BooleanField("首次登录", default=True)
    inform_share = models.BooleanField(default=True) # 是否第一次展示有关分享的帮助
    last_time_login = models.DateTimeField("上次登录时间", blank=True, null=True)
    objects = NaturalPersonManager()
    QRcode = models.ImageField(upload_to=f"QRcode/", blank=True)
    visit_times = models.IntegerField("浏览次数",default=0) # 浏览主页的次数

    YQPoint_Bonus = models.FloatField("待发放元气值", default=0)
    YQPoint = models.FloatField("元气值余额", default=0)
    bonusPoint = models.FloatField("积分", default=0)

    class Identity(models.IntegerChoices):
        TEACHER = (0, "教职工")
        STUDENT = (1, "学生")

    identity = models.SmallIntegerField(
        "身份", choices=Identity.choices, default=1
    )  # 标识学生还是老师

    # Students Attributes
    stu_class = models.CharField("班级", max_length=5, null=True, blank=True)
    stu_major = models.CharField("专业", max_length=25, null=True, blank=True)
    stu_grade = models.CharField("年级", max_length=5, null=True, blank=True)
    stu_dorm = models.CharField("宿舍", max_length=6, null=True, blank=True)

    class GraduateStatus(models.IntegerChoices):
        UNDERGRADUATED = (0, "未毕业")
        GRADUATED = (1, "已毕业")

    status = models.SmallIntegerField("在校状态", choices=GraduateStatus.choices, default=0)

    # 表示信息是否选择展示
    # '昵称','性别','邮箱','电话','专业','宿舍'
    show_nickname = models.BooleanField(default=False)
    show_birthday = models.BooleanField(default=False)
    show_gender = models.BooleanField(default=True)
    show_email = models.BooleanField(default=False)
    show_tel = models.BooleanField(default=False)
    show_major = models.BooleanField(default=True)
    show_dorm = models.BooleanField(default=False)

    # 注意：这是不订阅的列表！！
    unsubscribe_list = models.ManyToManyField(
        "Organization", related_name="unsubscribers", db_index=True
    )

    class ReceiveLevel(models.IntegerChoices):
        # DEBUG = (-1000, '全部')
        MORE = (0, '更多')
        LESS = (500, '更少')
        # FATAL_ONLY = (1000, '仅重要')
        # NONE = (1001, '不接收')

    wechat_receive_level = models.IntegerField(
        '微信接收等级',
        choices=ReceiveLevel.choices, default=0,
        help_text='允许微信接收的最低消息等级，更低等级的通知类消息将被屏蔽'
        )

    accept_promote = models.BooleanField(default=True)    # 是否接受推广消息
    active_score = models.FloatField("活跃度", default=0)  # 用户活跃度

    def __str__(self):
        return str(self.name)

    def get_user_ava(self):
        try:
            avatar = self.avatar
        except:
            avatar = ""
        if not avatar:
            avatar = "avatar/person_default.jpg"
        return MEDIA_URL + str(avatar)

    def get_accept_promote_display(self):
        return "是" if self.accept_promote else "否"

    def show_info(self):
        """
            返回值为一个列表，在search.html中使用，按照如下顺序呈现：
            people_field = ['姓名', '年级', '班级', '专业', '状态']
            其中未公开的属性呈现为‘未公开’
            注意：major, gender, nickname, email, tel, dorm可能为None
            班级和年级现在好像也可以为None
        """
        gender = ["男", "女"]
        info = [self.name]
        info.append(self.nickname if (self.show_nickname) else "未公开")

        info += [self.stu_grade, self.stu_class]
        # info.append(self.nickname if (self.show_nickname) else unpublished)
        # info.append(
        #    unpublished if ((not self.show_gender) or (self.gender == None)) else gender[self.gender])
        info.append(self.stu_major if (self.show_major) else "未公开")
        # info.append(self.email if (self.show_email) else unpublished)
        # info.append(self.telephone if (self.show_tel) else unpublished)
        # info.append(self.stu_dorm if (self.show_dorm) else unpublished)

        info.append(
            "在校"
            if self.status == NaturalPerson.GraduateStatus.UNDERGRADUATED
            else "已毕业"
        )

        return info

    def save(self, *args, **kwargs):
        if not self.stu_id_dbonly:
            self.stu_id_dbonly = self.person_id.username
        else:
            assert self.stu_id_dbonly == self.person_id.username, "学号不匹配！"
        self.YQPoint = round(self.YQPoint, 1)
        self.bonusPoint = round(self.bonusPoint, 1)
        super().save(*args, **kwargs)


class Freshman(models.Model):
    class Meta:
        verbose_name = "新生信息"
        verbose_name_plural = verbose_name

    sid = models.CharField("学号", max_length=20, unique=True)
    name = models.CharField("姓名", max_length=10)
    gender = models.CharField("性别", max_length=5)
    birthday = models.DateField("生日")
    place = models.CharField("生源地", default="其它", max_length=32, blank=True)

    class Status(models.IntegerChoices):
        UNREGISTERED = (0, "未注册")
        REGISTERED = (1, "已注册")

    grade = models.CharField("年级", max_length=5, null=True, blank=True)
    status = models.SmallIntegerField("注册状态", choices=Status.choices, default=0)

    def exists(self):
        user_exist = User.objects.filter(username=self.sid).exists()
        person_exist = NaturalPerson.objects.filter(person_id__username=self.sid).exists()
        return "person" if person_exist else(
                "user" if user_exist else "")


class OrganizationType(models.Model):
    class Meta:
        verbose_name = "小组类型"
        verbose_name_plural = verbose_name
        ordering = ["otype_name"]

    otype_id = models.SmallIntegerField("小组类型编号", unique=True, primary_key=True)
    otype_name = models.CharField("小组类型名称", max_length=25)
    otype_superior_id = models.SmallIntegerField("上级小组类型编号", default=0)
    incharge = models.ForeignKey(
        NaturalPerson,
        related_name="incharge",
        on_delete=models.SET_NULL,
        blank=True,
        null=True,
    )  # 相关小组的负责人
    job_name_list = ListCharField(
        base_field=models.CharField(max_length=10), size=4, max_length=44
    )  # [部长, 副部长, 部员]

    allow_unsubscribe = models.BooleanField("允许取关?", default=True)

    control_pos_threshold = models.SmallIntegerField("管理者权限等级上限",default = 0)

    def __str__(self):
        return str(self.otype_name)

    def get_name(self, pos: int):
        if pos >= len(self.job_name_list):
            return "成员"
        return self.job_name_list[pos]

    def get_pos_from_str(self, pos_name):  # 若非列表内的名字，返回最低级
        if not pos_name in self.job_name_list:
            return len(self.job_name_list)
        return self.job_name_list.index(pos_name)

    def get_length(self):
        return len(self.job_name_list) + 1


class Semester(models.TextChoices):
    FALL = "Fall", "秋"
    SPRING = "Spring", "春"
    ANNUAL = "Fall+Spring", "春秋"

    def get(semester: str):
        '''read a string indicating the semester, return the correspoding status'''
        if semester in ["Fall", "秋", "秋季"]:
            return Semester.FALL
        elif semester in ["Spring", "春", "春季"]:
            return Semester.SPRING
        elif semester in ["Annual", "Fall+Spring", "全年", "春秋"]:
            return Semester.ANNUAL
        else:
            raise NotImplementedError("出现未设计的学期状态")

    def now():
        '''返回本地设置中当前学期对应的Semester状态'''
        return get_setting("semester_data/semester", trans_func=Semester.get)
    
    def match(sem1, sem2):
        try:
            if not isinstance(sem1, Semester):
                sem1 = Semester.get(sem1)
            if not isinstance(sem2, Semester):
                sem2 = Semester.get(sem2)
            return sem1 == sem2
        except:
            return False


class OrganizationTag(models.Model):
    class Meta:
        verbose_name = "组织类型标签"
        verbose_name_plural = verbose_name
    class ColorChoice(models.TextChoices):
        grey = ("#C1C1C1", "灰色")
        red = ("#DC143C", "红色")
        orange = ("#FFA500", "橙色")
        yellow = ("#FFD700", "黄色")
        green = ("#3CB371", "绿色")
        blue = ("#1E90FF", "蓝色")
        purple = ("#800080", "紫色")
        pink = ("#FF69B4", "粉色")
        brown = ("#DAA520", "棕色")
        coffee = ("#8B4513", "咖啡色")

    name = models.CharField("标签名", max_length=10, blank=False)
    color = models.CharField("颜色", choices=ColorChoice.choices, max_length=10)


class OrganizationManager(models.Manager):
    def activated(self):
        return self.exclude(status=False)


class Organization(models.Model):
    class Meta:
        verbose_name = "小组"
        verbose_name_plural = verbose_name

    organization_id = models.OneToOneField(to=User, on_delete=models.CASCADE)
    oname = models.CharField(max_length=32, unique=True)
    otype = models.ForeignKey(OrganizationType, on_delete=models.CASCADE)
    status = models.BooleanField("激活状态", default=True)  # 表示一个小组是否上线(或者是已经被下线)

    objects = OrganizationManager()

    YQPoint = models.FloatField("元气值", default=0.0)
    introduction = models.TextField("介绍", null=True, blank=True, default="这里暂时没有介绍哦~")
    avatar = models.ImageField(upload_to=f"avatar/", blank=True)
    QRcode = models.ImageField(upload_to=f"QRcode/", blank=True)  # 二维码字段
    wallpaper = models.ImageField(upload_to=f"wallpaper/", blank=True)
    visit_times = models.IntegerField("浏览次数",default=0) # 浏览主页的次数

    first_time_login = models.BooleanField(default=True)  # 是否第一次登录
    inform_share = models.BooleanField(default=True) # 是否第一次展示有关分享的帮助

    # 组织类型标签，一个组织可能同时有多个标签
    tags = models.ManyToManyField(OrganizationTag)

    def __str__(self):
        return str(self.oname)

    def save(self, *args, **kwargs):
        self.YQPoint = round(self.YQPoint, 1)
        super().save(*args, **kwargs)

    def get_user_ava(self):
        try:
            avatar = self.avatar
        except:
            avatar = ""
        if not avatar:
            avatar = "avatar/org_default.png"
        return MEDIA_URL + str(avatar)

    def get_subscriber_num(self, activated=True):
        if activated:
            return NaturalPerson.objects.activated().exclude(
                id__in=self.unsubscribers.all()).count()
        return NaturalPerson.objects.all().count() - self.unsubscribers.count()

    def get_neg_unsubscriber_num(self, activated=True):
        if activated:
            return -NaturalPerson.objects.activated().filter(
                id__in=self.unsubscribers.all()).count()
        return -self.unsubscribers.count()


class PositionManager(models.Manager):
    def current(self):
        return self.filter(
            in_year=current_year(),
            in_semester__contains=Semester.now().value,
        )

    def activated(self):
        return self.current().filter(status=Position.Status.INSERVICE)

    def create_application(self, person, org, apply_type, apply_pos):
        raise NotImplementedError('该函数已废弃')
        warn_duplicate_message = "There has already been an application of this state!"
        with transaction.atomic():
            if apply_type == "JOIN":
                apply_type = Position.ApplyType.JOIN
                assert len(self.activated().filter(person=person, org=org)) == 0
                application, created = self.current().get_or_create(
                    person=person, org=org, apply_type=apply_type, apply_pos=apply_pos
                )
                assert created, warn_duplicate_message
            elif apply_type == "WITHDRAW":
                application = (
                    self.current()
                    .select_for_update()
                    .get(person=person, org=org, status=Position.Status.INSERVICE)
                )
                assert (
                    application.apply_type != Position.ApplyType.WITHDRAW
                ), warn_duplicate_message
                application.apply_type = Position.ApplyType.WITHDRAW
            elif apply_type == "TRANSFER":
                application = (
                    self.current()
                    .select_for_update()
                    .get(person=person, org=org, status=Position.Status.INSERVICE)
                )
                assert (
                    application.apply_type != Position.ApplyType.TRANSFER
                ), warn_duplicate_message
                application.apply_type = Position.ApplyType.TRANSFER
                application.apply_pos = int(apply_pos)
                assert (
                    application.apply_pos < application.pos
                ), "TRANSFER must apply for higher position!"
            else:
                raise ValueError(
                    f"Not available attributes for apply_type: {apply_type}"
                )
            application.apply_status = Position.ApplyStatus.PENDING
            application.save()
            return apply_type, application


class Position(models.Model):
    """ 职务
    职务相关：
        - person: 自然人
        - org: 小组
        - pos: 职务等级
        - status: 职务状态
        - show_post: 是否公开职务
        - in_year: 学年
        - in_semester: 学期
    成员变动申请相关：
        - apply_type: 申请类型
        - apply_status: 申请状态
        - apply_pos: 申请职务等级
    """

    class Meta:
        verbose_name = "职务"
        verbose_name_plural = verbose_name

    person = models.ForeignKey(
        NaturalPerson, related_name="position_set", on_delete=models.CASCADE,
    )
    org = models.ForeignKey(
        Organization, related_name="position_set", on_delete=models.CASCADE,
    )

    # 职务的逻辑应该是0最高，1次之这样，然后数字映射到名字是在小组类型表中体现的
    # 10 没有特定含义，只表示最低等级
    pos = models.SmallIntegerField(verbose_name="职务等级", default=10)

    # 是否有管理权限，默认值为 pos <= otype.control_pos_threshold, 可以被覆盖
    is_admin = models.BooleanField("是否是负责人", default = 0)

    # 是否选择公开当前的职务
    show_post = models.BooleanField(default=True)

    # 表示是这个小组哪一年、哪个学期的成员
    in_year = models.IntegerField("当前学年", default=current_year)
    in_semester = models.CharField(
        "当前学期", choices=Semester.choices, default=Semester.ANNUAL, max_length=15
    )

    class Status(models.TextChoices):  # 职务状态
        INSERVICE = "在职"
        DEPART = "离职"
        # NONE = "无职务状态"  # 用于第一次加入小组申请

    status = models.CharField(
        "职务状态", choices=Status.choices, max_length=32, default=Status.INSERVICE
    )

    '''
    class ApplyType(models.TextChoices):  # 成员变动申请类型
        JOIN = "加入小组"
        WITHDRAW = "退出小组"
        TRANSFER = "修改职位"
        NONE = "无申请流程"  # 指派职务
    apply_type = models.CharField(
        "申请类型", choices=ApplyType.choices, max_length=32, default=ApplyType.NONE
    )
    class ApplyStatus(models.TextChoices):  # 成员变动申请状态
        PENDING = "等待中"
        PASS = "已通过"
        REJECT = "未通过"
        NONE = ""  # 对应“无申请流程”
    
    apply_status = models.CharField(
        "申请状态", choices=ApplyStatus.choices, max_length=32, default=ApplyStatus.NONE
    )
    apply_pos = models.SmallIntegerField(verbose_name="申请职务等级", default=10)
    '''
    objects = PositionManager()

    def get_pos_number(self): #返回对应的pos number 并作超出处理
        return min(len(self.org.otype.job_name_list), self.pos)


class ActivityManager(models.Manager):
    def activated(self, only_displayable=True):
        # 选择学年相同，并且学期相同或者覆盖的
        # 请保证query_range是一个queryset，将manager的行为包装在query_range计算完之前
        if only_displayable:
            query_range = self.displayable()
        else:
            query_range = self.all()
        return query_range.filter(
            year=current_year(),
            semester__contains=Semester.now().value,
        )

    def displayable(self):
        # REVIEWING, ABORT 状态的活动，只对创建者和审批者可见，对其他人不可见
        # 过审后被取消的活动，还是可能被看到，也应该让学生看到这个活动被取消了
        return self.exclude(status__in=[
            Activity.Status.REVIEWING,
            # Activity.Status.CANCELED,
            Activity.Status.ABORT,
            Activity.Status.REJECT
        ])

    def get_newlyended_activity(self):
        # 一周内结束的活动
        nowtime = datetime.now()
        mintime = nowtime - timedelta(days = 7)
        return self.activated().filter(end__gt = mintime).filter(status=Activity.Status.END)

    def get_recent_activity(self):
        # 开始时间在前后一周内，除了取消和审核中的活动。按时间逆序排序
        nowtime = datetime.now()
        mintime = nowtime - timedelta(days = 7)
        maxtime = nowtime + timedelta(days = 7)
        return self.activated().filter(start__gt = mintime).filter(start__lt = maxtime).filter(
            status__in=[
                Activity.Status.APPLYING,
                Activity.Status.WAITING,
                Activity.Status.PROGRESSING,
                Activity.Status.END
            ]
        ).order_by("-start")

    def get_newlyreleased_activity(self):
        # 最新一周内发布的活动，按发布的时间逆序
        nowtime = datetime.now()
        return self.activated().filter(publish_time__gt = nowtime - timedelta(days = 7)).filter(
            status__in=[
                Activity.Status.APPLYING,
                Activity.Status.WAITING,
                Activity.Status.PROGRESSING
            ]
        ).order_by("-publish_time")

    def get_today_activity(self):
        # 开始时间在今天的活动,且不展示结束的活动。按开始时间由近到远排序
        nowtime = datetime.now()
        return self.filter(
            year=current_year(),
            semester__contains=Semester.now().value,
        ).filter(
            status__in=[
                Activity.Status.APPLYING,
                Activity.Status.WAITING,
                Activity.Status.PROGRESSING,
            ]
        ).filter(start__date=nowtime.date(),
        ).order_by("start")


class CommentBase(models.Model):
    '''
    带有评论的模型基类
    子类必须重载save()保存typename，值必须为类名的小写版本或类名
    子类如果希望直接使用聚合页面呈现模板，应该定义__str__方法
    默认的呈现内容为：实例名称、创建时间、上次修改时间
    如果希望呈现审核页面，如审核中、创建者信息，则应该分别定义get_status_display和get_poster_name
    其中，如果你的status是一个枚举字段，则无需定义get_status_display
        status的display建议为：
            包含“未/不/拒绝”的表示失败
            此外包含“通过/接受”的表示审核通过
            包含“修改”的为需要修改（可能用不到）
            包含“取消”的为自己取消
            其他都默认呈现“审核中”，可以自行修改html模板增加状态
    如果你希望呈现更多信息，应该定义extra_display，返回一个二或三元组构成的列表
        (键, 值, 图标名="envelope-o")将被渲染为一行[图标]键：值
        图标名请参考fontawesome的图标类名
    '''
    class Meta:
        verbose_name = "带有评论"
        verbose_name_plural = verbose_name

    id = models.AutoField(primary_key=True)  # 自增ID，标识唯一的基类信息
    typename = models.CharField("模型类型", max_length=32, default="commentbase")   # 子类信息
    time = models.DateTimeField("发起时间", auto_now_add=True)
    modify_time = models.DateTimeField("上次修改时间", auto_now=True) # 每次评论自动更新

    def get_instance(self):
        if self.typename.lower() == 'commentbase':
            return self
        try:
            return getattr(self, self.typename.lower())
        except:
            return self


class Activity(CommentBase):
    class Meta:
        verbose_name = "活动"
        verbose_name_plural = verbose_name

    """
    Jul 30晚, Activity类经历了较大的更新, 请阅读群里[活动发起逻辑]文档，看一下活动发起需要用到的变量
    (1) 删除是否允许改变价格, 直接允许价格变动, 取消政策见文档【不允许投点的价格变动】
    (2) 取消活动报名时间的填写, 改为选择在活动结束前多久结束报名，选项见EndBefore
    (3) 活动容量[capacity]允许是正无穷
    (4) 增加活动状态类, 恢复之前的活动状态记录方式, 通过定时任务来改变 #TODO
    (5) 除了定价方式[bidding]之外的量都可以改变, 其中[capicity]不能低于目前已经报名人数, 活动的开始时间不能早于当前时间+1h
    (6) 修改活动时间同步导致报名时间的修改, 当然也需要考虑EndBefore的修改; 这部分修改通过定时任务的时间体现, 详情请见地下室schedule任务的新建和取消
    (7) 增加活动立项的接口, activated, 筛选出这个学期的活动(见class [ActivityManager])
    """

    title = models.CharField("活动名称", max_length=50)
    organization_id = models.ForeignKey(
        Organization,
        # to_field="organization_id", 删除掉to_field, 保持纯净对象操作
        on_delete=models.CASCADE,
    )

    year = models.IntegerField("活动年份", default=current_year)

    semester = models.CharField(
        "活动学期",
        choices=Semester.choices,
        max_length=15,
        default=Semester.now,
    )

    publish_time = models.DateTimeField("信息发布时间", auto_now_add=True)  # 可以为空

    # 删除显示报名时间, 保留一个字段表示报名截止于活动开始前多久：1h / 1d / 3d / 7d
    class EndBefore(models.IntegerChoices):
        onehour = (0, "一小时")
        oneday = (1, "一天")
        threeday = (2, "三天")
        oneweek = (3, "一周")

    class EndBeforeHours:
        prepare_times = [1, 24, 72, 168]

    endbefore = models.SmallIntegerField(
        "报名截止于", choices=EndBefore.choices, default=EndBefore.oneday
    )

    apply_end = models.DateTimeField("报名截止时间", blank=True, default=datetime.now)
    start = models.DateTimeField("活动开始时间", blank=True, default=datetime.now)
    end = models.DateTimeField("活动结束时间", blank=True, default=datetime.now)
    # prepare_time = models.FloatField("活动准备小时数", default=24.0)
    # apply_start = models.DateTimeField("报名开始时间", blank=True, default=datetime.now)

    location = models.CharField("活动地点", blank=True, max_length=200)
    introduction = models.TextField("活动简介", max_length=225, blank=True)
    apply_reason = models.TextField("申请理由", max_length=225, blank=True)

    QRcode = models.ImageField(upload_to=f"QRcode/", blank=True)  # 二维码字段

    # url,活动二维码

    bidding = models.BooleanField("是否投点竞价", default=False)
    YQPoint = models.FloatField("元气值定价/投点基础价格", default=0.0)
    budget = models.FloatField("预算", default=0.0)

    need_checkin = models.BooleanField("是否需要签到", default=False)

    visit_times = models.IntegerField("浏览次数",default=0)

    examine_teacher = models.ForeignKey(NaturalPerson, on_delete=models.CASCADE, verbose_name="审核老师")
    # recorded 其实是冗余，但用着方便，存了吧,activity_show.html用到了
    recorded = models.BooleanField("是否预报备", default=False)
    valid = models.BooleanField("是否已审核", default=False)

    inner = models.BooleanField("内部活动", default=False)

    class YQPointSource(models.IntegerChoices):
        COLLEGE = (0, "学院")
        STUDENT = (1, "学生")

    source = models.SmallIntegerField(
        "元气值来源", choices=YQPointSource.choices, default=1
    )

    # 允许是正无穷, 可以考虑用INTINF
    capacity = models.IntegerField("活动最大参与人数", default=100)
    current_participants = models.IntegerField("活动当前报名人数", default=0)

    URL = models.URLField("活动相关(推送)网址", max_length=1024, default="", blank=True)

    def __str__(self):
        return str(self.title)

    class Status(models.TextChoices):
        REVIEWING = "审核中"
        ABORT = "已撤销"
        REJECT = "未过审"
        CANCELED = "已取消"
        APPLYING = "报名中"
        WAITING = "等待中"
        PROGRESSING = "进行中"
        END = "已结束"

    # 恢复活动状态的类别
    status = models.CharField(
        "活动状态", choices=Status.choices, default=Status.REVIEWING, max_length=32
    )

    objects = ActivityManager()

    class ActivityCategory(models.IntegerChoices):
        NORMAL = (0, "普通活动")
        COURSE = (1, "课程活动")
        ELECTION = (2, "选课活动") # 不一定会使用到

    category = models.SmallIntegerField(
        "活动类别", choices=ActivityCategory.choices, default=0
    )
    course_time = models.ForeignKey("CourseTime", on_delete=models.SET_NULL,
                                    null=True, blank=True,
                                    verbose_name="课程每周活动时间")

    def save(self, *args, **kwargs):
        self.YQPoint = round(self.YQPoint, 1)
        self.typename = "activity"
        super().save(*args, **kwargs)

    def popular_level(self, any_status=False):
        if not any_status and not self.status in [
            Activity.Status.WAITING,
            Activity.Status.PROGRESSING,
            Activity.Status.END,
        ]:
            return 0
        if self.current_participants >= self.capacity:
            return 2
        if (self.current_participants >= 30
            or (self.capacity >= 10 and self.current_participants >= self.capacity * 0.85)
            ):
            return 1
        return 0

    def has_tag(self):
        if self.need_checkin or self.inner:
            return True
        if self.status == Activity.Status.APPLYING:
            return True
        if self.popular_level():
            return True
        return False

class ActivityPhoto(models.Model):
    class Meta:
        verbose_name = "活动图片"
        verbose_name_plural = verbose_name
        ordering = ["-time"]

    class PhotoType(models.IntegerChoices):
        ANNOUNCE = (0, "预告图片")
        SUMMARY = (1, "总结图片")

    type = models.SmallIntegerField(choices=PhotoType.choices)
    image = models.ImageField(upload_to=f"activity/photo/%Y/%m/", verbose_name=u'活动图片', null=True, blank=True)
    activity = models.ForeignKey(Activity, related_name="photos", on_delete=models.CASCADE)
    time = models.DateTimeField("上传时间", auto_now_add=True)


class TransferRecord(models.Model):
    class Meta:
        verbose_name = "转账信息"
        verbose_name_plural = verbose_name
        ordering = ["-finish_time", "-start_time"]

    proposer = models.ForeignKey(
        User, related_name="send_trans", on_delete=models.CASCADE
    )
    recipient = models.ForeignKey(
        User, related_name="recv_trans", on_delete=models.CASCADE
    )
    amount = models.FloatField("转账元气值数量", default=0)
    start_time = models.DateTimeField("发起时间", auto_now_add=True)
    finish_time = models.DateTimeField("处理时间", blank=True, null=True)
    message = models.CharField("备注信息", max_length=255, default="")

    corres_act = models.ForeignKey(
        Activity, on_delete=models.SET_NULL, null=True, blank=True
    )

    class TransferStatus(models.IntegerChoices):
        """
        对于活动来说：
        REFUND 由 ACCEPTED 而来
        SUSPENDED 由 PENDING 而来
        """
        ACCEPTED = (0, "已接收")
        WAITING = (1, "待确认")
        REFUSED = (2, "已拒绝")
        SUSPENDED = (3, "已终止")
        REFUND = (4, "已退回")
        PENDING = (5, "待审核")

    class TransferType(models.IntegerChoices):
        ACTIVITY = (0, "小组活动入账") # 包括像学院申请元气值的部分
        REIMBURSEMENT = (1, "报销兑换") # 元气值湮灭
        BONUS = (2, "学院发放") # 学院发放的奖励
        TRANSACTION = (3, "小组间转账")

    status = models.SmallIntegerField(choices=TransferStatus.choices, default=1)
    rtype = models.SmallIntegerField(choices=TransferType.choices, default=0)

    def save(self, *args, **kwargs):
        self.amount = round(self.amount, 1)
        super(TransferRecord, self).save(*args, **kwargs)


class ParticipantManager(models.Manager):
    def activated(self, no_unattend=False):
        '''返回成功报名的参与信息'''
        exclude_status = [
            Participant.AttendStatus.CANCELED,
            Participant.AttendStatus.APLLYFAILED,
        ]
        if no_unattend:
            exclude_status.append(Participant.AttendStatus.UNATTENDED)
        return self.exclude(status__in=exclude_status)

class Participant(models.Model):
    class Meta:
        verbose_name = "活动参与情况"
        verbose_name_plural = verbose_name
        ordering = ["activity_id"]

    activity_id = models.ForeignKey(Activity, on_delete=models.CASCADE)
    person_id = models.ForeignKey(NaturalPerson, on_delete=models.CASCADE)

    class AttendStatus(models.TextChoices):
        APPLYING = "申请中"
        APLLYFAILED = "活动申请失败"
        APLLYSUCCESS = "已报名"
        ATTENDED = "已参与"
        UNATTENDED = "未签到"
        CANCELED = "放弃"

    status = models.CharField(
        "学生参与活动状态",
        choices=AttendStatus.choices,
        default=AttendStatus.APPLYING,
        max_length=32,
    )
    objects = ParticipantManager()


class YQPointDistribute(models.Model):
    class DistributionType(models.IntegerChoices):
        # 定期发放的类型
        # 每类型各最多有一个status为Yes的实例
        TEMPORARY = (0, "临时发放")
        WEEK = (1, "每周发放一次")
        TWO_WEEK = (2, "每两周发放一次")
        SEMESTER = (26, "每学期发放一次")  # 一年有52周

    # 发放元气值的上限，多于此值则不发放
    per_max_dis_YQP = models.FloatField("自然人发放元气值上限")
    org_max_dis_YQP = models.FloatField("小组发放元气值上限")
    # 个人和小组所能平分的元气值比例
    # 发放时，从学院剩余元气值中，抽取向自然人分发的数量，平分给元气值低于上限的自然人；小组同理
    per_YQP = models.FloatField("自然人获得的元气值", default=0)
    org_YQP = models.FloatField("小组获得的元气值", default=0)

    start_time = models.DateTimeField("开始时间")

    status = models.BooleanField("是否应用", default=False)
    type = models.IntegerField("发放类型", choices=DistributionType.choices)

    class Meta:
        verbose_name = "元气值发放"
        verbose_name_plural = verbose_name

class QandAManager(models.Manager):
    def activated(self, sender_flag=False, receiver_flag=False):
        if sender_flag:
            return self.exclude(status__in=[QandA.Status.IGNORE_SENDER,QandA.Status.DELETE])
        if receiver_flag:
            return self.exclude(status__in=[QandA.Status.IGNORE_RECEIVER,QandA.Status.DELETE])
        return self.exclude(status=QandA.Status.DELETE)

class QandA(models.Model):
    # 问答类
    class Meta:
        verbose_name = "问答记录"
        verbose_name_plural = verbose_name
    sender = models.ForeignKey(User, on_delete=models.SET_NULL,
                             related_name="send_QA_set", blank=True, null=True)
    receiver = models.ForeignKey(User, on_delete=models.SET_NULL,
                             related_name="receive_QA_set", blank=True, null=True)
    Q_time = models.DateTimeField('提问时间', auto_now_add=True)
    A_time = models.DateTimeField('回答时间', blank=True, null=True)
    Q_text = models.TextField('提问内容', default='', blank=True)
    A_text = models.TextField('回答内容', default='', blank=True)
    anonymous_flag = models.BooleanField("是否匿名", default=False)

    class Status(models.IntegerChoices):
        DONE = (0, "已回答")
        UNDONE = (1, "待回答")
        DELETE = (2, "已删除")
        IGNORE_SENDER = (3, "发送者忽略")
        IGNORE_RECEIVER = (4, "接收者忽略")

    status = models.SmallIntegerField(choices=Status.choices, default=1)

    objects = QandAManager()

class NotificationManager(models.Manager):
    def activated(self):
        return self.exclude(status=Notification.Status.DELETE)

class Notification(models.Model):
    class Meta:
        verbose_name = "通知消息"
        verbose_name_plural = verbose_name
        ordering = ["id"]

    receiver = models.ForeignKey(
        User, related_name="recv_notice", on_delete=models.CASCADE
    )
    sender = models.ForeignKey(
        User, related_name="send_notice", on_delete=models.CASCADE
    )

    class Status(models.IntegerChoices):
        DONE = (0, "已处理")
        UNDONE = (1, "待处理")
        DELETE = (2, "已删除")

    class Type(models.IntegerChoices):
        NEEDREAD = (0, "知晓类")  # 只需选择“已读”即可
        NEEDDO = (1, "处理类")  # 需要处理的事务

    class Title(models.TextChoices):
        # 等待逻辑补充，可以自定义
        TRANSFER_CONFIRM = "转账确认通知"
        ACTIVITY_INFORM = "活动状态通知"
        VERIFY_INFORM = "审核信息通知"
        POSITION_INFORM = "成员变动通知"
        TRANSFER_FEEDBACK = "转账回执"
        NEW_ORGANIZATION = "新建小组通知"
        YQ_DISTRIBUTION = "元气值发放通知"
        PENDING_INFORM = "事务开始通知"


    status = models.SmallIntegerField(choices=Status.choices, default=1)
    title = models.CharField("通知标题", blank=True, null=True, max_length=50)
    content = models.TextField("通知内容", blank=True)
    start_time = models.DateTimeField("通知发出时间", auto_now_add=True)
    finish_time = models.DateTimeField("通知处理时间", blank=True, null=True)
    typename = models.SmallIntegerField(choices=Type.choices, default=0)
    URL = models.URLField("相关网址", null=True, blank=True, max_length=1024)
    bulk_identifier = models.CharField("批量信息标识", max_length=64, default="",
                                        db_index=True)
    anonymous_flag = models.BooleanField("是否匿名", default=False)
    relate_TransferRecord = models.ForeignKey(
        TransferRecord,
        related_name="transfer_notification",
        on_delete=models.CASCADE,
        blank=True,
        null=True,
    )
    relate_instance = models.ForeignKey(
        CommentBase,
        related_name="relate_notifications",
        on_delete=models.CASCADE,
        blank=True,
        null=True,
    )

    objects = NotificationManager()

    def get_title_display(self):
        return str(self.title)


class Comment(models.Model):
    class Meta:
        verbose_name = "评论"
        verbose_name_plural = verbose_name
        ordering = ["-time"]

    commentator = models.ForeignKey(User, on_delete=models.CASCADE, verbose_name="评论者")
    commentbase = models.ForeignKey(
        CommentBase, related_name="comments", on_delete=models.CASCADE
    )
    text = models.TextField("文字内容", default="", blank=True)
    time = models.DateTimeField("评论时间", auto_now_add=True)


class CommentPhoto(models.Model):
    class Meta:
        verbose_name = "评论图片"
        verbose_name_plural = verbose_name

    image = models.ImageField(
        upload_to=f"comment/%Y/%m/", verbose_name="评论图片", null=True, blank=True
    )
    comment = models.ForeignKey(
        Comment, related_name="comment_photos", on_delete=models.CASCADE
    )

    # 路径无法加上相应图片
    def imagepath(self):
        return MEDIA_URL + str(self.image)


class ModifyOrganization(CommentBase):
    class Meta:
        verbose_name = "新建小组"
        verbose_name_plural = verbose_name
        ordering = ["-modify_time", "-time"]

    oname = models.CharField(max_length=32) #这里不设置unique的原因是可能是已取消
    otype = models.ForeignKey(OrganizationType, on_delete=models.CASCADE)
    introduction = models.TextField("介绍", null=True, blank=True, default="这里暂时没有介绍哦~")
    application = models.TextField(
        "申请理由", null=True, blank=True, default="这里暂时还没写申请理由哦~"
    )
    avatar = models.ImageField(
        upload_to=f"avatar/", verbose_name="小组头像",default="avatar/org_default.png",null=True, blank=True
    )
    pos = models.ForeignKey(User, on_delete=models.CASCADE)

    class Status(models.IntegerChoices):  # 表示申请小组的请求的状态
        PENDING = (0, "审核中")
        CONFIRMED = (1, "已通过")
        CANCELED = (2, "已取消")
        REFUSED = (3, "已拒绝")

    status = models.SmallIntegerField(choices=Status.choices, default=0)
    tags = models.CharField(max_length=100, default='', blank=True)

    def __str__(self):
        # YWolfeee: 不认为应该把类型放在如此重要的位置
        # return f'{self.oname}{self.otype.otype_name}'
        return f'新建小组{self.oname}的申请'

    def save(self, *args, **kwargs):
        self.typename = "neworganization"
        super().save(*args, **kwargs)

    def get_poster_name(self):
        try:
            person = NaturalPerson.objects.get(person_id=self.pos)
            return person.name
        except:
            return '未知'

    def extra_display(self):
        display = []
        if self.introduction and self.introduction != '这里暂时没有介绍哦~':
            display.append(('小组介绍', self.introduction))
        return display

    def get_user_ava(self):
        try:
            avatar = self.avatar
        except:
            avatar = ""
        if not avatar:
            avatar = "avatar/person_default.jpg"
        return MEDIA_URL + str(avatar)

    def is_pending(self):   #表示是不是pending状态
        return self.status == ModifyOrganization.Status.PENDING


class ModifyPosition(CommentBase):
    class Meta:
        verbose_name = "成员申请详情"
        verbose_name_plural = verbose_name
        ordering = ["-modify_time", "-time"]

    # 我认为应该不去挂载这个外键，因为有可能没有，这样子逻辑会显得很复杂
    # 只有在修改被通过的一瞬间才修改Pisition类
    # 只有在创建的一瞬间对比Pisition检查状态是否合法（如时候是修改成员）
    #position = models.ForeignKey(
    #    to=Position, related_name="new_position", on_delete=models.CASCADE
    #)

    # 申请人
    person = models.ForeignKey(
        to = NaturalPerson, related_name = "position_application", on_delete = models.CASCADE
    )

    # 申请小组
    org = models.ForeignKey(
        to = Organization, related_name = "position_application", on_delete = models.CASCADE
    )

    # 申请职务等级
    pos = models.SmallIntegerField(verbose_name="申请职务等级", blank=True, null=True)


    reason = models.TextField(
        "申请理由", null=True, blank=True, default="这里暂时还没写申请理由哦~"
    )

    class Status(models.IntegerChoices):  # 表示申请成员的请求的状态
        PENDING = (0, "审核中")
        CONFIRMED = (1, "已通过")
        CANCELED = (2, "已取消")
        REFUSED = (3, "已拒绝")

    status = models.SmallIntegerField(choices=Status.choices, default=0)

    def __str__(self):
        return f'{self.org.oname}成员申请'

    class ApplyType(models.TextChoices):  # 成员变动申请类型
        JOIN = "加入小组"
        TRANSFER = "修改职位"
        WITHDRAW = "退出小组"
        # 指派职务不需要通过NewPosition类来实现
        # NONE = "无申请流程"  # 指派职务

    apply_type = models.CharField(
        "申请类型", choices=ApplyType.choices, max_length=32
    )


    def get_poster_name(self):
        try:
            return self.person
        except:
            return '未知'

    def extra_display(self):
        return self.reason

    def is_pending(self):   #表示是不是pending状态
        return self.status == ModifyPosition.Status.PENDING

    def accept_submit(self): #同意申请，假设都是合法操作
        if self.apply_type == ModifyPosition.ApplyType.WITHDRAW:
            Position.objects.activated().filter(
                org=self.org, person=self.person
            ).update(status=Position.Status.DEPART)
        elif self.apply_type == ModifyPosition.ApplyType.JOIN:
            # 尝试获取已有的position
            if Position.objects.current().filter(
                org=self.org, person=self.person).exists(): # 如果已经存在这个量了
                Position.objects.current().filter(org=self.org, person=self.person
                ).update(
                    status=Position.Status.INSERVICE,
                    pos=self.pos,
                    is_admin=(self.pos <= self.org.otype.control_pos_threshold))
            else: # 不存在 直接新建
                Position.objects.create(pos=self.pos, person=self.person, org=self.org, is_admin=(self.pos<=self.org.otype.control_pos_threshold))
        else:   # 修改 则必定存在这个量
            Position.objects.activated().filter(org=self.org, person=self.person
                ).update(pos=self.pos, is_admin=(self.pos <= self.org.otype.control_pos_threshold))
        # 修改申请状态
        ModifyPosition.objects.filter(id=self.id).update(status=ModifyPosition.Status.CONFIRMED)

    def save(self, *args, **kwargs):
        self.typename = "modifyposition"
        super().save(*args, **kwargs)


class Reimbursement(CommentBase):
    class Meta:
        verbose_name = "新建报销"
        verbose_name_plural = verbose_name
        ordering = ["-modify_time", "-time"]

    class ReimburseStatus(models.IntegerChoices):
        WAITING = (0, "待审核")

        CONFIRM1 = (1, "主管老师已确认")
        CONFIRM2 = (2, "财务老师已确认")

        CONFIRMED = (3, "已通过")
        # 如果需要更多审核，每个审核的确认状态应该是2的幂
        # 根据最新要求，最终不以线上为准，不再设置转账状态
        CANCELED = (4, "已取消")
        REFUSED = (5, "已拒绝")

    related_activity = models.ForeignKey(
        Activity, on_delete=models.CASCADE
    )
    amount = models.FloatField("报销金额", default=0)
    message = models.TextField("备注信息", default="", blank=True)
    pos = models.ForeignKey(User, on_delete=models.CASCADE)#报销的小组
    status = models.SmallIntegerField(choices=ReimburseStatus.choices, default=0)
    record = models.ForeignKey(TransferRecord, on_delete=models.CASCADE) #转账信息的记录
    examine_teacher = models.ForeignKey(NaturalPerson, on_delete=models.CASCADE, verbose_name="审核老师")
    def __str__(self):
        return f'{self.related_activity.title}活动报销'

    def save(self, *args, **kwargs):
        self.typename = "reimbursement"
        super().save(*args, **kwargs)

    def get_poster_name(self):
        try:
            org = Organization.objects.get(organization_id=self.pos)
            return org
        except:
            return '未知'

    def extra_display(self):
        display = []
        display.append(('报销金额', str(self.amount) + '元', 'money'))
        if self.message:
            display.append(('备注', self.message))
        return display

    def is_pending(self):   #表示是不是pending状态
        return self.status == Reimbursement.ReimburseStatus.WAITING

class ReimbursementPhoto(models.Model):
    class Meta:
        verbose_name = "报销相关图片"
        verbose_name_plural = verbose_name
        ordering = ["-time"]
    class PhotoType(models.IntegerChoices):
        MATERIAL = (0, "报销材料")  #如账单信息等
        SUMMARY = (1, "总结图片")   #待审核的活动总结图片
    type = models.SmallIntegerField(choices=PhotoType.choices)
    image = models.ImageField(upload_to=f"reimbursement/photo/%Y/%m/", verbose_name=u'报销相关图片', null=True, blank=True)
    related_reimb = models.ForeignKey(Reimbursement, related_name="reimbphotos", on_delete=models.CASCADE)
    time = models.DateTimeField("上传时间", auto_now_add=True)


class Help(models.Model):
    '''
        页面帮助类
    '''
    title = models.CharField("帮助标题", max_length=20, blank=False)
    content = models.TextField("帮助内容", max_length=500)

    class Meta:
        verbose_name = "页面帮助"
        verbose_name_plural = "页面帮助"

    def __str__(self) -> str:
        return self.title

class Wishes(models.Model):
    class Meta:
        verbose_name = "心愿"
        verbose_name_plural = verbose_name
        ordering = ["-time"]

    COLORS = [
        "#FDAFAB","#FFDAC1","#FAF1D6",
        "#B6E3E9","#B5EAD7","#E2F0CB",
    ]
    # 不要随便删 admin.py也依赖本随机函数
    def rand_color():
        return choice(Wishes.COLORS)

    text = models.TextField("心愿内容", default="", blank=True)
    time = models.DateTimeField("发布时间", auto_now_add=True)
    background = models.TextField("颜色编码", default=rand_color)


class ModifyRecord(models.Model):
    # 仅用作记录，之后大概会删除吧，所以条件都设得很宽松
    class Meta:
        verbose_name = "修改记录"
        verbose_name_plural = verbose_name
        ordering = ["-time"]
    user = models.ForeignKey(User, on_delete=models.SET_NULL,
                             related_name="modify_records",
                             to_field='username', blank=True, null=True)
    usertype = models.CharField('用户类型', max_length=16, default='', blank=True)
    name = models.CharField('名称', max_length=32, default='', blank=True)
    info = models.TextField('相关信息', default='', blank=True)
    time = models.DateTimeField('修改时间', auto_now_add=True)


class CourseManager(models.Manager):
    def activated(self):
        # 选择当前学期的开设课程
        # 不显示已撤销的课程信息
        return self.filter(
            year=current_year(),
            semester__contains=Semester.now().value,
        ).exclude(status=Course.Status.ABORT)

    def selected(self, person: NaturalPerson):
        # 返回当前学生所选的所有课程
        # participant_set是对CourseParticipant的反向查询
        return self.activated().filter(participant_set__person=person,
                                       participant_set__status__in=[
                                           CourseParticipant.Status.SELECT,
                                           CourseParticipant.Status.SUCCESS,
                                           CourseParticipant.Status.FAILED,
                                       ])


    def unselected(self, person: NaturalPerson):
        # 返回当前学生没选的所有课程
        return self.activated().filter(
            Q(participant_set=None)
            | (Q(participant_set__person=person)
               & Q(participant_set__status=CourseParticipant.Status.UNSELECT)))


class Course(models.Model):
    """
    助教发布课程需要填写的信息
    """
    class Meta:
        verbose_name = "书院课程"
        verbose_name_plural = verbose_name
        ordering = ["id"]

    name = models.CharField("课程名称", max_length=60)
    organization = models.ForeignKey(Organization,
                                     on_delete=models.CASCADE,
                                     verbose_name="开课组织")

    year = models.IntegerField("开课年份", default=current_year)

    semester = models.CharField("开课学期",
                                choices=Semester.choices,
                                max_length=15,
                                default=Semester.now)

    # 课程开设的周数
    times = models.SmallIntegerField("课程开设周数", default=16)
    classroom = models.CharField("预期上课地点",
                                 max_length=60,
                                 default="",
                                 blank=True)
    teacher = models.CharField("授课教师", max_length=48, default="", blank=True)

    # 不确定能否统一选课的情况，先用最保险的方法
    # 如果由助教填写，表单验证时要着重检查这一部分。预选结束时间和补退选开始时间不应该相隔太近。
    stage1_start = models.DateTimeField("预选开始时间", default=datetime.strptime(
        get_setting("course/yx_election_start"), '%Y-%m-%d %H:%M:%S'))
    stage1_end = models.DateTimeField("预选结束时间", default=datetime.strptime(
        get_setting("course/yx_election_end"), '%Y-%m-%d %H:%M:%S'))
    stage2_start = models.DateTimeField("补退选开始时间", default=datetime.strptime(
        get_setting("course/btx_election_start"), '%Y-%m-%d %H:%M:%S'))
    stage2_end = models.DateTimeField("补退选结束时间", default=datetime.strptime(
        get_setting("course/btx_election_end"), '%Y-%m-%d %H:%M:%S'))
        
    bidding = models.FloatField("意愿点价格", default=0.0)

    introduction = models.TextField("课程简介", blank=True, default="这里暂时没有介绍哦~")
    teaching_plan = models.TextField("教学计划", blank=True, default="暂无")
    record_cal_method = models.TextField("学时计算方式", blank=True, default="暂无")

    class Status(models.IntegerChoices):
        # 预选前和预选结束到补退选开始都是WAITING状态
        ABORT = (0, "已撤销")
        WAITING = (1, "未开始选课")
        STAGE1 = (2, "预选")
        DRAWING = (3, "抽签中")
<<<<<<< HEAD
        STAGE2 = (4, "补退选")  
=======
        STAGE2 = (4, "补退选")
>>>>>>> 41f57d6e
        SELECT_END = (5, "选课结束")
        END = (6, "已结束")

    status = models.SmallIntegerField("开课状态",
                                      choices=Status.choices,
                                      default=Status.WAITING)

    class CourseType(models.IntegerChoices):
        # 课程类型
        MORAL = (0, "德")
        INTELLECTUAL = (1, "智")
        PHYSICAL = (2, "体")
        AESTHETICS = (3, "美")
        LABOUR = (4, "劳")

    type = models.SmallIntegerField("课程类型", choices=CourseType.choices)

    capacity = models.IntegerField("课程容量", default=100)
    current_participants = models.IntegerField("当前选课人数", default=0)

    # 暂时只允许上传一张图片
    photo = models.ImageField(verbose_name="宣传图片",
                              upload_to=f"course/photo/%Y/",
                              blank=True,default="/static/assets/img/announcepics/1.JPG")

    # 课程群二维码
    QRcode = models.ImageField(upload_to=f"course/QRcode/%Y/",
                               blank=True,
                               null=True)

    objects = CourseManager()

    def save(self, *args, **kwargs):
        self.bidding = round(self.bidding, 1)
        super().save(*args, **kwargs)

    def __str__(self):
        return self.name


class CourseTime(models.Model):
    """
    记录课程每周的上课时间，同一课程可以对应多个上课时间
    """
    class Meta:
        verbose_name = "上课时间"
        verbose_name_plural = verbose_name
        ordering = ["start"]

    course = models.ForeignKey(Course,
                               on_delete=models.CASCADE,
                               related_name="time_set")

    # 开始时间和结束时间指的是一次课程的上课时间和下课时间
    # 需要提醒助教，填写的时间是第一周上课的时间，这影响到课程活动的统一开设。
    start = models.DateTimeField("开始时间")
    end = models.DateTimeField("结束时间")
    cur_week = models.IntegerField("已生成周数", default=0)
    end_week = models.IntegerField("总周数", default=16)


class CourseParticipant(models.Model):
    """
    学生的选课情况
    """
    class Meta:
        verbose_name = "课程报名情况"
        verbose_name_plural = verbose_name

    course = models.ForeignKey(Course,
                               on_delete=models.CASCADE,
                               related_name="participant_set")
    person = models.ForeignKey(NaturalPerson, on_delete=models.CASCADE)

    class Status(models.IntegerChoices):
        SELECT = (0, "已选课")
        UNSELECT = (1, "未选课")
        SUCCESS = (2, "选课成功")
        FAILED = (3, "选课失败")

    status = models.SmallIntegerField(
        "选课状态",
        choices=Status.choices,
        default=Status.UNSELECT,
    )


class CourseRecord(models.Model):
    class Meta:
        verbose_name = "学时表"
        verbose_name_plural = verbose_name
    # TODO: task 5 hjb(Toseic) 2022/2/6 related_name后续可能还需要添加

    person = models.ForeignKey(
        NaturalPerson, on_delete=models.CASCADE,
    )
    course = models.ForeignKey(
        Course, on_delete=models.SET_NULL, null=True, blank=True,
    )
    # 长度兼容组织和课程名
    extra_name = models.CharField("课程名称额外标注", max_length=60, blank=True)

    year = models.IntegerField("课程所在学年", default=current_year)
    semester = models.CharField(
        "课程所在学期",
        choices=Semester.choices,
        default=Semester.now,
        max_length=15,
    )
    total_hours = models.FloatField("总计参加学时")
    attend_times = models.IntegerField("参加课程次数", default=0)

    def get_course_name(self):
        if self.course is not None:
            return str(self.course)
        return self.extra_name
    get_course_name.short_description = "课程名"


class PageLog(models.Model):
    # 统计Page类埋点数据(PV/PD)
    class Meta:
        verbose_name = "Page类埋点记录"
        verbose_name_plural = verbose_name

    class CountType(models.IntegerChoices):
        PV = 0, "Page View"
        PD = 1, "Page Disappear"

    user = models.ForeignKey(User, on_delete=models.CASCADE)
    type = models.IntegerField('事件类型', choices=CountType.choices)

    page = models.URLField('页面url', max_length=256, blank=True)
    time = models.DateTimeField('发生时间', default=datetime.now)
    platform = models.CharField('设备类型', max_length=32, null=True, blank=True)
    explore_name = models.CharField('浏览器类型', max_length=32, null=True, blank=True)
    explore_version = models.CharField('浏览器版本', max_length=32, null=True, blank=True)


class ModuleLog(models.Model):
    # 统计Module类埋点数据(MV/MC)
    class Meta:
        verbose_name = "Module类埋点记录"
        verbose_name_plural = verbose_name

    class CountType(models.IntegerChoices):
        MV = 2, "Module View"
        MC = 3, "Module Click"

    user = models.ForeignKey(User, on_delete=models.CASCADE)
    type = models.IntegerField('事件类型', choices=CountType.choices)

    page = models.URLField('页面url', max_length=256, blank=True)
    module_name = models.CharField('模块名称', max_length=64, blank=True)
    time = models.DateTimeField('发生时间', default=datetime.now)
    platform = models.CharField('设备类型', max_length=32, null=True, blank=True)
    explore_name = models.CharField('浏览器类型', max_length=32, null=True, blank=True)
    explore_version = models.CharField('浏览器版本', max_length=32, null=True, blank=True)
<|MERGE_RESOLUTION|>--- conflicted
+++ resolved
@@ -5,13 +5,9 @@
 from django.db.models import Q
 from django.db.models.signals import post_save
 from datetime import datetime, timedelta
-<<<<<<< HEAD
 from app.constants import *
-=======
-from app.constants import get_setting
 from boottest import local_dict
 from django.conf import settings
->>>>>>> d926669ca48030dcba6f5a0307311c87ea6f4953
 from random import choice
 
 
@@ -1390,11 +1386,7 @@
         WAITING = (1, "未开始选课")
         STAGE1 = (2, "预选")
         DRAWING = (3, "抽签中")
-<<<<<<< HEAD
-        STAGE2 = (4, "补退选")  
-=======
         STAGE2 = (4, "补退选")
->>>>>>> 41f57d6e
         SELECT_END = (5, "选课结束")
         END = (6, "已结束")
 
