--- conflicted
+++ resolved
@@ -429,7 +429,6 @@
     activity_id = models.ForeignKey(Activity, on_delete=models.CASCADE)
     person_id = models.ForeignKey(NaturalPerson, on_delete=models.CASCADE)
 
-<<<<<<< HEAD
     class AttendStatus(models.TextChoices):
         APPLYING = '申请中'
         APLLYFAILED = '申请失败'
@@ -441,17 +440,6 @@
     status = models.CharField(
         '学生参与活动状态',
          choices=AttendStatus.choices, default=AttendStatus.APPLYING, max_length=32)
-=======
-    class AttendStatus(models.IntegerChoices):
-        APPLYING = 0  # 申请中
-        APLLYFAILED = 1  # 申请失败
-        APLLYSUCCESS = 2  # 已报名
-        ATTENDED = 3  # 已参与
-        UNATTENDED = 4  # 未参与
-        CANCELED = 5  # 放弃，如果学生取消活动，则设置这里
-
-    status = models.IntegerField("学生参与活动状态", choices=AttendStatus.choices, default=0)
->>>>>>> 270fad88
 
 
 class Notification(models.Model):
