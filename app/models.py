--- conflicted
+++ resolved
@@ -147,14 +147,9 @@
         choices=ReceiveLevel.choices, default=0,
         help_text='允许微信接收的最低消息等级，更低等级的通知类消息将被屏蔽'
         )
-<<<<<<< HEAD
-    
-    active_score = models.FloatField("活跃度", default=0)  #用户活跃度
-=======
 
     accept_promote = models.BooleanField(default=True)    # 是否接受推广消息
     active_score = models.FloatField("活跃度", default=0)  # 用户活跃度
->>>>>>> 19f249f7
 
     def __str__(self):
         return str(self.name)
