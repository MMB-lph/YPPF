--- conflicted
+++ resolved
@@ -286,14 +286,6 @@
 
 
     URL = models.URLField("相关网址", null=True, blank=True)
-
-<<<<<<< HEAD
-=======
-
-    def __str__(self):
-        return f"活动：{self.topic}"
->>>>>>> 4ae509b0
-
     def __str__(self):
         return f"活动：{self.title}"
     #活动状态的变更，每次加载时更新活动状态，定时任务？双重保证？
