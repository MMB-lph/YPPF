--- conflicted
+++ resolved
@@ -49,14 +49,10 @@
     objects = NaturalPersonManager()
     QRcode = models.ImageField(upload_to=f"QRcode/", blank=True)
 
-<<<<<<< HEAD
-    YQPoint = models.FloatField("元气值", default=0)
+    YQPoint = models.FloatField("现存元气值", default=0)
     YQPoint_credit_card = models.FloatField("元气值信用", default=0)
-=======
-    YQPoint = models.FloatField("现存元气值", default=0)
     quota = models.FloatField("元气值配额", default=0)
     bonusPoint = models.FloatField("积分", default=0)
->>>>>>> fcbbba9d
 
     class Identity(models.IntegerChoices):
         TEACHER = (0, "教职工")
