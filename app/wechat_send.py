import requests
import json

# 设置
from django.conf import settings
from boottest import local_dict

# 模型与加密模型
from app.models import NaturalPerson, Organization, Activity, Notification, Participant
from boottest.hasher import MyMD5PasswordHasher, MySHA256Hasher

# 日期与定时任务
from datetime import datetime, timedelta

# 获取对象等操作
from app.utils import get_person_or_org

# 全局设置
# 是否启用定时任务，请最好仅在服务器启用，如果不启用，后面的多个设置也会随之变化
USE_SCHEDULER = True
try: USE_SCHEDULER = bool(local_dict['config']['wechat_send']['use_scheduler'])
except: pass
# 是否多线程发送，必须启用scheduler，如果启用则发送时无需等待
USE_MULTITHREAD = True if USE_SCHEDULER else False
# 决定单次连接的超时时间，响应时间一般为1s或12s（偶尔），建议考虑前端等待时间放弃12s
TIMEOUT = 15 if USE_MULTITHREAD else 5 or 3.05 or 12 or 15
# 订阅系统的发送量非常大，不建议重发，因为发送失败之后短时间内重发大概率也会失败
# 如果未来实现重发，应在base_send_wechat中定义作为参数读入，现在提供了几句简单的代码
RETRY = False

if USE_SCHEDULER:
    try:
        from app.scheduler_func import scheduler
    except:
        from apscheduler.schedulers.background import BackgroundScheduler
        from django_apscheduler.jobstores import DjangoJobStore
        scheduler = BackgroundScheduler()
        scheduler.add_jobstore(DjangoJobStore(), "default")
        scheduler.start()

# 全局变量 用来发送和确认默认的导航网址
DEFAULT_URL = settings.LOGIN_URL
THIS_URL = settings.LOGIN_URL                       # 增加默认url前缀
if THIS_URL[-1:] == '/' and THIS_URL[-2:] != '//':
    THIS_URL = THIS_URL[:-1]                        # 去除尾部的/
WECHAT_URL = local_dict["url"]["wechat_url"]
wechat_coder = MySHA256Hasher(local_dict["hash"]["wechat"])

# 一批发送的最大数量
SEND_LIMIT = 500     # 上限1000
SEND_BATCH = 500
try: SEND_LIMIT = min(1000, int(local_dict['threholds']['wechat_send_number']))
except: pass
try: SEND_BATCH = min(1000, int(local_dict['threholds']['wechat_send_batch']))
except: pass

# 限制接收范围
RECEIVER_SET = None     # 可接收范围，默认全体
BLACKLIST_SET = set()   # 黑名单，默认没有，可以用来排除元培学院等特殊用户
try: 
    r_range = local_dict['config']['wechat_send']['receivers']
    RECEIVER_SET = set(map(str, r_range)) if r_range is not None else None
except: pass
try: BLACKLIST_SET = set(map(str, local_dict['config']['wechat_send']['blacklist']))
except: pass


def base_send_wechat(users, message, card=True, url=None, btntxt=None, default=True):
    '''底层实现发送到微信，是为了方便设置定时任务'''
    if RECEIVER_SET is not None:
        users = list((set(users) & RECEIVER_SET) - BLACKLIST_SET)
    else:
        users = list(set(users) - BLACKLIST_SET)
    user_num = len(users)
    if user_num == 0:
        print('没有合法的用户')
        return
    if user_num > SEND_LIMIT:
        print(
            '用户列表过长,',
            f'{users[SEND_LIMIT: SEND_LIMIT+3]}等{user_num-SEND_LIMIT}人被舍去'
        )
        users = users[:SEND_LIMIT]
    post_data = {
        "touser": users,
        "content": message,
        "toall": True,
        "secret": wechat_coder.encode(message)
    }
    if card:
        if url is not None and url[:1] in ['', '/']:    # 空或者相对路径，变为绝对路径
            url = THIS_URL + url
        post_data["card"] = True
        if default:
            post_data["url"] = url if url is not None else DEFAULT_URL
            post_data["btntxt"] = btntxt if btntxt is not None else "详情"
        else:
            if url is not None:
                post_data["url"] = url
            if btntxt is not None:
                post_data["btntxt"] = btntxt
    post_data = json.dumps(post_data)
    # if not RETRY or not retry_times:
    #     retry_times = 1
    # for i in range(retry_times):
    try:
        failed = users
        errmsg = "连接api失败"
        response = requests.post(WECHAT_URL, post_data, timeout=TIMEOUT)
        response = response.json()
        if response["status"] == 200:                       # 全部发送成功
            return
        elif response["data"].get("detail"):                # 部分发送失败
            errinfos = response["data"]["detail"]
            failed = [x[0] for x in errinfos]
            errmsg = errinfos[0][1]                         # 失败原因基本相同，取一个即可
        elif response["data"].get("errMsg"):
            errmsg = response["data"]["errMsg"]             # 参数等其他传入格式问题
        # users = failed                                    # 如果允许重发，则向失败用户重发
        raise OSError('企业微信发送不完全成功')
    except:
        # print(f"第{i+1}次尝试")
        print(f"向企业微信发送失败：失败用户：{failed[:3]}等{len(failed)}人，主要失败原因：{errmsg}")


def send_wechat(users, message, card=True, url=None, btntxt=None, default=True,
                *, multithread=True, check_duplicate=False):
    '''
    附带了去重、多线程和batch的发送，默认不去重；注意这个函数不应被直接调用

    参数(部分)
    --------
    - users: 随机访问容器，如果检查重复，则可以是任何可迭代对象
    - message: 一段文字，第一个\n被视为标题和内容的分隔符
    - card: 发送文本卡片，建议message长度小于120时开启
    - url: 文本卡片的链接
    - btntxt: 文本卡片的提示短语，不超过4个字
    - default: 填充默认值
    - multithread: 不堵塞线程
    - check_duplicate: 检查重复值
    '''
    if check_duplicate:
        users = sorted(set(users))
    total_ct = len(users)
    for i in range(0, total_ct, SEND_BATCH):
        userids = users[i:i+SEND_BATCH]   # 一次最多接受1000个
        args = (userids, message)
        kws = {'card': card, 'url': url, 'btntxt': btntxt, 'default': default}
        if USE_MULTITHREAD and multithread:
            # 多线程
            scheduler.add_job(base_send_wechat, 'date',
                              args=args,
                              kwargs=kws,
                              next_run_time=datetime.now() + timedelta(seconds=5+round(i/50))
                              )
        else:
            base_send_wechat(*args, **kws)  # 不使用定时任务请改为这句
    


def publish_notification(notification_or_id):
    '''
    根据单个通知或id（实际是主键）向通知的receiver发送
    别创建了好多通知然后循环调用这个，批量发送用publish_notifications
    '''
    try:
        if isinstance(notification_or_id, Notification):
            notification = notification_or_id
        else:
            notification = Notification.objects.get(pk=notification_or_id)
    except:
        print(f"未找到id为{notification_or_id}的通知")
        return False
    sender = get_person_or_org(notification.sender) # 也可能是组织
    send_time = notification.start_time
    timeformat = "%Y年%m月%d日 %H:%M"   
    send_time = send_time.strftime(timeformat)

    if len(notification.content) < 120:         # 卡片类型消息最多显示256字节
        kws = {"card": True}                    # 因留白等原因，内容120字左右就超出了
        message = "\n".join((
            notification.get_title_display(),
            f"发送者：{str(sender)}",
            f"通知时间：{send_time}",
            "通知内容：",
            notification.content,
            "点击查看详情"
        ))
        if notification.URL:
            kws["url"] = notification.URL
            kws["btntxt"] = "阅读原文"
    else:                                       # 超出卡片字数范围的消息使用文本格式发送
        kws = {"card": False}
        message = "\n".join((
            notification.get_title_display(),
            "",
            "发送者：",
            f"{str(sender)}",
            "通知时间：",
            f"{send_time}",
            "通知内容：",
            notification.content
        ))
        if notification.URL:
            url = notification.URL
            if url[0] == '/':                   # 相对路径变为绝对路径
                url = THIS_URL + url
            message += f"\n\n<a href=\"{url}\">阅读原文</a>"
        else:
            message += f"\n\n<a href=\"{DEFAULT_URL}\">点击查看详情</a>"
    receiver = get_person_or_org(notification.receiver)
    if isinstance(receiver, NaturalPerson):
        wechat_receivers = [notification.receiver.username] # user.username是id
    else:   # 组织
        wechat_receivers = list(receiver.position_set.filter(pos=0).
                                values_list("person__person_id__username", flat=True))

    send_wechat(wechat_receivers, message, **kws) # 不使用定时任务请改为这句
    return True


def publish_notifications(notifications_or_ids=None, filter_kws=None, exclude_kws=None,
                          *, check=True):
    '''
    批量发送通知，选取筛选后范围内所有与最新通知发送者等相同、且内容结尾一致的通知
    如果能保证这些通知全都一致，可以要求不检查

    Argument
    --------
    - notifications_or_ids: Iter[notification | id] | None, 通知基本范围
    - filter_kws: dict | None, 这些参数将被直接传递给filter函数
    - exclude_kws: dict | None, 这些参数将被直接传递给exclude函数
    - 以上参数不能都为空

    Keyword-Only
    ------------
    - check: bool, default=True, 是否检查最终筛选结果的相关性

    Returns
    -------
    - success: bool, 是否尝试了发送，出错时返回False
    '''
    if (notifications_or_ids is None and 
        filter_kws is None and
        exclude_kws is None):
        print('必须至少传入一个有效参数才能发布通知到微信！')
        return False
    try:
        notifications = Notification.objects.all()
        if notifications_or_ids is not None:
            notifications = notifications.filter(id__in=notifications_or_ids)
        if filter_kws is not None:
            notifications = notifications.filter(**filter_kws)
        if exclude_kws is not None:
            notifications = notifications.exclude(**exclude_kws)
        notifications = notifications.order_by('-start_time')
    except:
        print(f'传给publish_notifications的参数错误！')
        return False
    
    total_ct = len(notifications)
    if total_ct == 0:
        return True
    try:
        latest_notification = notifications[0]
        sender = latest_notification.sender
        typename = latest_notification.typename
        title = latest_notification.title
        send_time = latest_notification.start_time
        content = latest_notification.content
        content_start = content[:10]
        content_end = content[-10:]
        url = latest_notification.URL
        if check:
            notifications = notifications.filter(
                sender=sender,
                typename=typename,
                title=title,
                content__startswith=content_start,
                content__endswith=content_end,
                URL=url,
                )
    except:
        print('检查失败，发生了未知错误，这里不该发生异常')
        return False


    sender = get_person_or_org(sender)          # 可能是组织或个人
    timeformat = "%Y年%m月%d日 %H:%M"
    send_time = send_time.strftime(timeformat)
    if url and url[0] == '/':                   # 相对路径变为绝对路径
        url = THIS_URL + url

    if len(content) < 120:         # 卡片类型消息最多显示256字节
        kws = {"card": True}                    # 因留白等原因，内容120字左右就超出了
        message = "\n".join((
            latest_notification.get_title_display(),
            f"发送者：{str(sender)}",
            f"通知时间：{send_time}",
            "通知内容：",
            content,
            "点击查看详情"
        ))
        if url:
            kws["url"] = url
            kws["btntxt"] = "阅读原文"
    else:                                       # 超出卡片字数范围的消息使用文本格式发送
        kws = {"card": False}
        message = "\n".join((
            latest_notification.get_title_display(),
            "",
            "发送者：",
            f"{str(sender)}",
            "通知时间：",
            f"{send_time}",
            "通知内容：",
            content
        ))
        if url:
            message += f"\n\n<a href=\"{url}\">阅读原文</a>"
        else:
            message += f"\n\n<a href=\"{DEFAULT_URL}\">点击查看详情</a>"
    
    # 获取接收者列表，组织的接收者为其负责人，去重
    receiver_ids = notifications.values_list("receiver_id", flat=True)
    person_receivers = NaturalPerson.objects.filter(person_id__in=receiver_ids)
    wechat_receivers = list(person_receivers.
                            values_list("person_id__username", flat=True))
    receiver_set = set(wechat_receivers)
    org_receivers = Organization.objects.filter(organization_id__in=receiver_ids)
    for org in org_receivers:
        managers = org.position_set.filter(pos=0
                        ).values_list("person__person_id__username", flat=True)
        managers = [manager for manager in managers if not manager in receiver_set]
        wechat_receivers.extend(managers)
        receiver_set.update(managers)
    
    send_wechat(wechat_receivers, message, **kws)
    return True


def publish_activity(activity_or_id):
    '''根据活动或id（实际是主键）向所有订阅该组织信息的学生发送，可以只发给在校学生'''
    try:
        if isinstance(activity_or_id, Activity):
            activity = activity_or_id
        else:
            activity = Activity.objects.get(pk=activity_or_id)
    except:
        print(f"未找到id为{activity_or_id}的活动")
        return False

    org = activity.organization_id
    subscribers = NaturalPerson.objects.activated().exclude(
        id__in=org.unsubscribers.all())      # flat=True时必须只有一个键
    subscribers = list(subscribers.values_list("person_id__username", flat=True))
    num = len(subscribers)
    start, finish = activity.start, activity.finish
    if start.year == datetime.now().year and finish.year == datetime.now().year:
        timeformat = "%m月%d日 %H:%M"       # 一般不显示年和秒
    else:
        timeformat = "%Y年%m月%d日 %H:%M"   # 显示具体年份
    start = start.strftime(timeformat)
    finish = finish.strftime(timeformat)
    content = activity.introduction if not hasattr(
        activity, 'content') else activity.content      # 模型发生了改变
    url = activity.URL
    if url and url[0] == '/':               # 相对路径变为绝对路径
        url = THIS_URL + url

    if len(content) < 120:                  # 卡片类型消息最多显示256字节
        kws = {"card": True}                # 因留白等原因，内容120字左右就超出了
        message = "\n".join((
            activity.title,
            f"组织者：{activity.organization_id.oname}",
            f"活动时间：{start}-{finish}",
            "活动内容：",
            content,
            "点击查看详情"
        ))
        if url:
            kws["url"] = url
            kws["btntxt"] = "阅读原文"
    else:                                   # 超出卡片字数范围的消息使用文本格式发送
        kws = {"card": False}
        message = "\n".join((
            activity.title,
            "",
            "组织者：",
            f"{activity.organization_id.oname}",
            "活动时间：",
            f"{start}-{finish}",
            "活动简介：",
            content
        ))
        if url:
            message += f"\n\n<a href=\"{url}\">阅读原文</a>"
        else:
            message += f"\n\n<a href=\"{DEFAULT_URL}\">点击查看详情</a>"
    send_wechat(subscribers, message, **kws)
    return True

<<<<<<< HEAD
    
publish_activity.ENABLE_INSTANCE = True     # 标识接收的参数类型

=======

def wechat_notify_activity(aid, msg, send_to, url=None):
    activity = Activity.objects.get(id=aid)
    targets = set()
    if send_to == 'participants' or send_to == 'all':
        participants = Participant.objects.filter(activity_id=aid, 
            status__in=[Participant.AttendStatus.APLLYSUCCESS, Participant.AttendStatus.APPLYING])
        participants = list(participants.values_list("person_id__username", flat=True))
        targets |= set(participants)

    if send_to == 'subscribers' or send_to == 'all':
        org = activity.organization_id
        subcribers = NaturalPerson.objects.difference(org.unsubsribers)   
        subcribers = subcribers.exclude(status=NaturalPerson.GraduateStatus.GRADUATED)
        subcribers = list(subcribers.values_list("person_id__username", flat=True))
        targets |= set(subcribers)

    send_wechat(targets, msg, card=int(len(msg)<120), url=url, check_duplicate=True)

>>>>>>> fcbbba9d
<|MERGE_RESOLUTION|>--- conflicted
+++ resolved
@@ -18,8 +18,10 @@
 # 全局设置
 # 是否启用定时任务，请最好仅在服务器启用，如果不启用，后面的多个设置也会随之变化
 USE_SCHEDULER = True
-try: USE_SCHEDULER = bool(local_dict['config']['wechat_send']['use_scheduler'])
-except: pass
+try:
+    USE_SCHEDULER = bool(local_dict["config"]["wechat_send"]["use_scheduler"])
+except:
+    pass
 # 是否多线程发送，必须启用scheduler，如果启用则发送时无需等待
 USE_MULTITHREAD = True if USE_SCHEDULER else False
 # 决定单次连接的超时时间，响应时间一般为1s或12s（偶尔），建议考虑前端等待时间放弃12s
@@ -34,61 +36,66 @@
     except:
         from apscheduler.schedulers.background import BackgroundScheduler
         from django_apscheduler.jobstores import DjangoJobStore
+
         scheduler = BackgroundScheduler()
         scheduler.add_jobstore(DjangoJobStore(), "default")
         scheduler.start()
 
 # 全局变量 用来发送和确认默认的导航网址
 DEFAULT_URL = settings.LOGIN_URL
-THIS_URL = settings.LOGIN_URL                       # 增加默认url前缀
-if THIS_URL[-1:] == '/' and THIS_URL[-2:] != '//':
-    THIS_URL = THIS_URL[:-1]                        # 去除尾部的/
+THIS_URL = settings.LOGIN_URL  # 增加默认url前缀
+if THIS_URL[-1:] == "/" and THIS_URL[-2:] != "//":
+    THIS_URL = THIS_URL[:-1]  # 去除尾部的/
 WECHAT_URL = local_dict["url"]["wechat_url"]
 wechat_coder = MySHA256Hasher(local_dict["hash"]["wechat"])
 
 # 一批发送的最大数量
-SEND_LIMIT = 500     # 上限1000
+SEND_LIMIT = 500  # 上限1000
 SEND_BATCH = 500
-try: SEND_LIMIT = min(1000, int(local_dict['threholds']['wechat_send_number']))
-except: pass
-try: SEND_BATCH = min(1000, int(local_dict['threholds']['wechat_send_batch']))
-except: pass
+try:
+    SEND_LIMIT = min(1000, int(local_dict["threholds"]["wechat_send_number"]))
+except:
+    pass
+try:
+    SEND_BATCH = min(1000, int(local_dict["threholds"]["wechat_send_batch"]))
+except:
+    pass
 
 # 限制接收范围
-RECEIVER_SET = None     # 可接收范围，默认全体
-BLACKLIST_SET = set()   # 黑名单，默认没有，可以用来排除元培学院等特殊用户
-try: 
-    r_range = local_dict['config']['wechat_send']['receivers']
+RECEIVER_SET = None  # 可接收范围，默认全体
+BLACKLIST_SET = set()  # 黑名单，默认没有，可以用来排除元培学院等特殊用户
+try:
+    r_range = local_dict["config"]["wechat_send"]["receivers"]
     RECEIVER_SET = set(map(str, r_range)) if r_range is not None else None
-except: pass
-try: BLACKLIST_SET = set(map(str, local_dict['config']['wechat_send']['blacklist']))
-except: pass
+except:
+    pass
+try:
+    BLACKLIST_SET = set(map(str, local_dict["config"]["wechat_send"]["blacklist"]))
+except:
+    pass
 
 
 def base_send_wechat(users, message, card=True, url=None, btntxt=None, default=True):
-    '''底层实现发送到微信，是为了方便设置定时任务'''
+    """底层实现发送到微信，是为了方便设置定时任务"""
     if RECEIVER_SET is not None:
         users = list((set(users) & RECEIVER_SET) - BLACKLIST_SET)
     else:
         users = list(set(users) - BLACKLIST_SET)
     user_num = len(users)
     if user_num == 0:
-        print('没有合法的用户')
+        print("没有合法的用户")
         return
     if user_num > SEND_LIMIT:
-        print(
-            '用户列表过长,',
-            f'{users[SEND_LIMIT: SEND_LIMIT+3]}等{user_num-SEND_LIMIT}人被舍去'
-        )
+        print("用户列表过长,", f"{users[SEND_LIMIT: SEND_LIMIT+3]}等{user_num-SEND_LIMIT}人被舍去")
         users = users[:SEND_LIMIT]
     post_data = {
         "touser": users,
         "content": message,
         "toall": True,
-        "secret": wechat_coder.encode(message)
+        "secret": wechat_coder.encode(message),
     }
     if card:
-        if url is not None and url[:1] in ['', '/']:    # 空或者相对路径，变为绝对路径
+        if url is not None and url[:1] in ["", "/"]:  # 空或者相对路径，变为绝对路径
             url = THIS_URL + url
         post_data["card"] = True
         if default:
@@ -108,24 +115,33 @@
         errmsg = "连接api失败"
         response = requests.post(WECHAT_URL, post_data, timeout=TIMEOUT)
         response = response.json()
-        if response["status"] == 200:                       # 全部发送成功
+        if response["status"] == 200:  # 全部发送成功
             return
-        elif response["data"].get("detail"):                # 部分发送失败
+        elif response["data"].get("detail"):  # 部分发送失败
             errinfos = response["data"]["detail"]
             failed = [x[0] for x in errinfos]
-            errmsg = errinfos[0][1]                         # 失败原因基本相同，取一个即可
+            errmsg = errinfos[0][1]  # 失败原因基本相同，取一个即可
         elif response["data"].get("errMsg"):
-            errmsg = response["data"]["errMsg"]             # 参数等其他传入格式问题
+            errmsg = response["data"]["errMsg"]  # 参数等其他传入格式问题
         # users = failed                                    # 如果允许重发，则向失败用户重发
-        raise OSError('企业微信发送不完全成功')
+        raise OSError("企业微信发送不完全成功")
     except:
         # print(f"第{i+1}次尝试")
         print(f"向企业微信发送失败：失败用户：{failed[:3]}等{len(failed)}人，主要失败原因：{errmsg}")
 
 
-def send_wechat(users, message, card=True, url=None, btntxt=None, default=True,
-                *, multithread=True, check_duplicate=False):
-    '''
+def send_wechat(
+    users,
+    message,
+    card=True,
+    url=None,
+    btntxt=None,
+    default=True,
+    *,
+    multithread=True,
+    check_duplicate=False,
+):
+    """
     附带了去重、多线程和batch的发送，默认不去重；注意这个函数不应被直接调用
 
     参数(部分)
@@ -138,31 +154,32 @@
     - default: 填充默认值
     - multithread: 不堵塞线程
     - check_duplicate: 检查重复值
-    '''
+    """
     if check_duplicate:
         users = sorted(set(users))
     total_ct = len(users)
     for i in range(0, total_ct, SEND_BATCH):
-        userids = users[i:i+SEND_BATCH]   # 一次最多接受1000个
+        userids = users[i : i + SEND_BATCH]  # 一次最多接受1000个
         args = (userids, message)
-        kws = {'card': card, 'url': url, 'btntxt': btntxt, 'default': default}
+        kws = {"card": card, "url": url, "btntxt": btntxt, "default": default}
         if USE_MULTITHREAD and multithread:
             # 多线程
-            scheduler.add_job(base_send_wechat, 'date',
-                              args=args,
-                              kwargs=kws,
-                              next_run_time=datetime.now() + timedelta(seconds=5+round(i/50))
-                              )
+            scheduler.add_job(
+                base_send_wechat,
+                "date",
+                args=args,
+                kwargs=kws,
+                next_run_time=datetime.now() + timedelta(seconds=5 + round(i / 50)),
+            )
         else:
             base_send_wechat(*args, **kws)  # 不使用定时任务请改为这句
-    
 
 
 def publish_notification(notification_or_id):
-    '''
+    """
     根据单个通知或id（实际是主键）向通知的receiver发送
     别创建了好多通知然后循环调用这个，批量发送用publish_notifications
-    '''
+    """
     try:
         if isinstance(notification_or_id, Notification):
             notification = notification_or_id
@@ -171,57 +188,65 @@
     except:
         print(f"未找到id为{notification_or_id}的通知")
         return False
-    sender = get_person_or_org(notification.sender) # 也可能是组织
+    sender = get_person_or_org(notification.sender)  # 也可能是组织
     send_time = notification.start_time
-    timeformat = "%Y年%m月%d日 %H:%M"   
+    timeformat = "%Y年%m月%d日 %H:%M"
     send_time = send_time.strftime(timeformat)
 
-    if len(notification.content) < 120:         # 卡片类型消息最多显示256字节
-        kws = {"card": True}                    # 因留白等原因，内容120字左右就超出了
-        message = "\n".join((
-            notification.get_title_display(),
-            f"发送者：{str(sender)}",
-            f"通知时间：{send_time}",
-            "通知内容：",
-            notification.content,
-            "点击查看详情"
-        ))
+    if len(notification.content) < 120:  # 卡片类型消息最多显示256字节
+        kws = {"card": True}  # 因留白等原因，内容120字左右就超出了
+        message = "\n".join(
+            (
+                notification.get_title_display(),
+                f"发送者：{str(sender)}",
+                f"通知时间：{send_time}",
+                "通知内容：",
+                notification.content,
+                "点击查看详情",
+            )
+        )
         if notification.URL:
             kws["url"] = notification.URL
             kws["btntxt"] = "阅读原文"
-    else:                                       # 超出卡片字数范围的消息使用文本格式发送
+    else:  # 超出卡片字数范围的消息使用文本格式发送
         kws = {"card": False}
-        message = "\n".join((
-            notification.get_title_display(),
-            "",
-            "发送者：",
-            f"{str(sender)}",
-            "通知时间：",
-            f"{send_time}",
-            "通知内容：",
-            notification.content
-        ))
+        message = "\n".join(
+            (
+                notification.get_title_display(),
+                "",
+                "发送者：",
+                f"{str(sender)}",
+                "通知时间：",
+                f"{send_time}",
+                "通知内容：",
+                notification.content,
+            )
+        )
         if notification.URL:
             url = notification.URL
-            if url[0] == '/':                   # 相对路径变为绝对路径
+            if url[0] == "/":  # 相对路径变为绝对路径
                 url = THIS_URL + url
-            message += f"\n\n<a href=\"{url}\">阅读原文</a>"
-        else:
-            message += f"\n\n<a href=\"{DEFAULT_URL}\">点击查看详情</a>"
+            message += f'\n\n<a href="{url}">阅读原文</a>'
+        else:
+            message += f'\n\n<a href="{DEFAULT_URL}">点击查看详情</a>'
     receiver = get_person_or_org(notification.receiver)
     if isinstance(receiver, NaturalPerson):
-        wechat_receivers = [notification.receiver.username] # user.username是id
-    else:   # 组织
-        wechat_receivers = list(receiver.position_set.filter(pos=0).
-                                values_list("person__person_id__username", flat=True))
-
-    send_wechat(wechat_receivers, message, **kws) # 不使用定时任务请改为这句
+        wechat_receivers = [notification.receiver.username]  # user.username是id
+    else:  # 组织
+        wechat_receivers = list(
+            receiver.position_set.filter(pos=0).values_list(
+                "person__person_id__username", flat=True
+            )
+        )
+
+    send_wechat(wechat_receivers, message, **kws)  # 不使用定时任务请改为这句
     return True
 
 
-def publish_notifications(notifications_or_ids=None, filter_kws=None, exclude_kws=None,
-                          *, check=True):
-    '''
+def publish_notifications(
+    notifications_or_ids=None, filter_kws=None, exclude_kws=None, *, check=True
+):
+    """
     批量发送通知，选取筛选后范围内所有与最新通知发送者等相同、且内容结尾一致的通知
     如果能保证这些通知全都一致，可以要求不检查
 
@@ -239,11 +264,9 @@
     Returns
     -------
     - success: bool, 是否尝试了发送，出错时返回False
-    '''
-    if (notifications_or_ids is None and 
-        filter_kws is None and
-        exclude_kws is None):
-        print('必须至少传入一个有效参数才能发布通知到微信！')
+    """
+    if notifications_or_ids is None and filter_kws is None and exclude_kws is None:
+        print("必须至少传入一个有效参数才能发布通知到微信！")
         return False
     try:
         notifications = Notification.objects.all()
@@ -253,11 +276,11 @@
             notifications = notifications.filter(**filter_kws)
         if exclude_kws is not None:
             notifications = notifications.exclude(**exclude_kws)
-        notifications = notifications.order_by('-start_time')
-    except:
-        print(f'传给publish_notifications的参数错误！')
+        notifications = notifications.order_by("-start_time")
+    except:
+        print(f"传给publish_notifications的参数错误！")
         return False
-    
+
     total_ct = len(notifications)
     if total_ct == 0:
         return True
@@ -279,68 +302,73 @@
                 content__startswith=content_start,
                 content__endswith=content_end,
                 URL=url,
-                )
-    except:
-        print('检查失败，发生了未知错误，这里不该发生异常')
+            )
+    except:
+        print("检查失败，发生了未知错误，这里不该发生异常")
         return False
 
-
-    sender = get_person_or_org(sender)          # 可能是组织或个人
+    sender = get_person_or_org(sender)  # 可能是组织或个人
     timeformat = "%Y年%m月%d日 %H:%M"
     send_time = send_time.strftime(timeformat)
-    if url and url[0] == '/':                   # 相对路径变为绝对路径
+    if url and url[0] == "/":  # 相对路径变为绝对路径
         url = THIS_URL + url
 
-    if len(content) < 120:         # 卡片类型消息最多显示256字节
-        kws = {"card": True}                    # 因留白等原因，内容120字左右就超出了
-        message = "\n".join((
-            latest_notification.get_title_display(),
-            f"发送者：{str(sender)}",
-            f"通知时间：{send_time}",
-            "通知内容：",
-            content,
-            "点击查看详情"
-        ))
+    if len(content) < 120:  # 卡片类型消息最多显示256字节
+        kws = {"card": True}  # 因留白等原因，内容120字左右就超出了
+        message = "\n".join(
+            (
+                latest_notification.get_title_display(),
+                f"发送者：{str(sender)}",
+                f"通知时间：{send_time}",
+                "通知内容：",
+                content,
+                "点击查看详情",
+            )
+        )
         if url:
             kws["url"] = url
             kws["btntxt"] = "阅读原文"
-    else:                                       # 超出卡片字数范围的消息使用文本格式发送
+    else:  # 超出卡片字数范围的消息使用文本格式发送
         kws = {"card": False}
-        message = "\n".join((
-            latest_notification.get_title_display(),
-            "",
-            "发送者：",
-            f"{str(sender)}",
-            "通知时间：",
-            f"{send_time}",
-            "通知内容：",
-            content
-        ))
+        message = "\n".join(
+            (
+                latest_notification.get_title_display(),
+                "",
+                "发送者：",
+                f"{str(sender)}",
+                "通知时间：",
+                f"{send_time}",
+                "通知内容：",
+                content,
+            )
+        )
         if url:
-            message += f"\n\n<a href=\"{url}\">阅读原文</a>"
-        else:
-            message += f"\n\n<a href=\"{DEFAULT_URL}\">点击查看详情</a>"
-    
+            message += f'\n\n<a href="{url}">阅读原文</a>'
+        else:
+            message += f'\n\n<a href="{DEFAULT_URL}">点击查看详情</a>'
+
     # 获取接收者列表，组织的接收者为其负责人，去重
     receiver_ids = notifications.values_list("receiver_id", flat=True)
     person_receivers = NaturalPerson.objects.filter(person_id__in=receiver_ids)
-    wechat_receivers = list(person_receivers.
-                            values_list("person_id__username", flat=True))
+    wechat_receivers = list(
+        person_receivers.values_list("person_id__username", flat=True)
+    )
     receiver_set = set(wechat_receivers)
     org_receivers = Organization.objects.filter(organization_id__in=receiver_ids)
     for org in org_receivers:
-        managers = org.position_set.filter(pos=0
-                        ).values_list("person__person_id__username", flat=True)
+        managers = org.position_set.filter(pos=0).values_list(
+            "person__person_id__username", flat=True
+        )
         managers = [manager for manager in managers if not manager in receiver_set]
         wechat_receivers.extend(managers)
         receiver_set.update(managers)
-    
+
     send_wechat(wechat_receivers, message, **kws)
     return True
 
 
 def publish_activity(activity_or_id):
-    '''根据活动或id（实际是主键）向所有订阅该组织信息的学生发送，可以只发给在校学生'''
+    """根据活动或id（实际是主键）向所有订阅该组织信息的学生发送，可以只发给在校学生"""
     try:
         if isinstance(activity_or_id, Activity):
             activity = activity_or_id
@@ -352,76 +380,80 @@
 
     org = activity.organization_id
     subscribers = NaturalPerson.objects.activated().exclude(
-        id__in=org.unsubscribers.all())      # flat=True时必须只有一个键
+        id__in=org.unsubscribers.all()
+    )  # flat=True时必须只有一个键
     subscribers = list(subscribers.values_list("person_id__username", flat=True))
     num = len(subscribers)
     start, finish = activity.start, activity.finish
     if start.year == datetime.now().year and finish.year == datetime.now().year:
-        timeformat = "%m月%d日 %H:%M"       # 一般不显示年和秒
+        timeformat = "%m月%d日 %H:%M"  # 一般不显示年和秒
     else:
-        timeformat = "%Y年%m月%d日 %H:%M"   # 显示具体年份
+        timeformat = "%Y年%m月%d日 %H:%M"  # 显示具体年份
     start = start.strftime(timeformat)
     finish = finish.strftime(timeformat)
-    content = activity.introduction if not hasattr(
-        activity, 'content') else activity.content      # 模型发生了改变
+    content = (
+        activity.introduction if not hasattr(activity, "content") else activity.content
+    )  # 模型发生了改变
     url = activity.URL
-    if url and url[0] == '/':               # 相对路径变为绝对路径
+    if url and url[0] == "/":  # 相对路径变为绝对路径
         url = THIS_URL + url
 
-    if len(content) < 120:                  # 卡片类型消息最多显示256字节
-        kws = {"card": True}                # 因留白等原因，内容120字左右就超出了
-        message = "\n".join((
-            activity.title,
-            f"组织者：{activity.organization_id.oname}",
-            f"活动时间：{start}-{finish}",
-            "活动内容：",
-            content,
-            "点击查看详情"
-        ))
+    if len(content) < 120:  # 卡片类型消息最多显示256字节
+        kws = {"card": True}  # 因留白等原因，内容120字左右就超出了
+        message = "\n".join(
+            (
+                activity.title,
+                f"组织者：{activity.organization_id.oname}",
+                f"活动时间：{start}-{finish}",
+                "活动内容：",
+                content,
+                "点击查看详情",
+            )
+        )
         if url:
             kws["url"] = url
             kws["btntxt"] = "阅读原文"
-    else:                                   # 超出卡片字数范围的消息使用文本格式发送
+    else:  # 超出卡片字数范围的消息使用文本格式发送
         kws = {"card": False}
-        message = "\n".join((
-            activity.title,
-            "",
-            "组织者：",
-            f"{activity.organization_id.oname}",
-            "活动时间：",
-            f"{start}-{finish}",
-            "活动简介：",
-            content
-        ))
+        message = "\n".join(
+            (
+                activity.title,
+                "",
+                "组织者：",
+                f"{activity.organization_id.oname}",
+                "活动时间：",
+                f"{start}-{finish}",
+                "活动简介：",
+                content,
+            )
+        )
         if url:
-            message += f"\n\n<a href=\"{url}\">阅读原文</a>"
-        else:
-            message += f"\n\n<a href=\"{DEFAULT_URL}\">点击查看详情</a>"
+            message += f'\n\n<a href="{url}">阅读原文</a>'
+        else:
+            message += f'\n\n<a href="{DEFAULT_URL}">点击查看详情</a>'
     send_wechat(subscribers, message, **kws)
     return True
 
-<<<<<<< HEAD
-    
-publish_activity.ENABLE_INSTANCE = True     # 标识接收的参数类型
-
-=======
 
 def wechat_notify_activity(aid, msg, send_to, url=None):
     activity = Activity.objects.get(id=aid)
     targets = set()
-    if send_to == 'participants' or send_to == 'all':
-        participants = Participant.objects.filter(activity_id=aid, 
-            status__in=[Participant.AttendStatus.APLLYSUCCESS, Participant.AttendStatus.APPLYING])
+    if send_to == "participants" or send_to == "all":
+        participants = Participant.objects.filter(
+            activity_id=aid,
+            status__in=[
+                Participant.AttendStatus.APLLYSUCCESS,
+                Participant.AttendStatus.APPLYING,
+            ],
+        )
         participants = list(participants.values_list("person_id__username", flat=True))
         targets |= set(participants)
 
-    if send_to == 'subscribers' or send_to == 'all':
+    if send_to == "subscribers" or send_to == "all":
         org = activity.organization_id
-        subcribers = NaturalPerson.objects.difference(org.unsubsribers)   
+        subcribers = NaturalPerson.objects.difference(org.unsubsribers)
         subcribers = subcribers.exclude(status=NaturalPerson.GraduateStatus.GRADUATED)
         subcribers = list(subcribers.values_list("person_id__username", flat=True))
         targets |= set(subcribers)
 
-    send_wechat(targets, msg, card=int(len(msg)<120), url=url, check_duplicate=True)
-
->>>>>>> fcbbba9d
+    send_wechat(targets, msg, card=int(len(msg) < 120), url=url, check_duplicate=True)
