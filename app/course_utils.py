--- conflicted
+++ resolved
@@ -652,8 +652,6 @@
         Course.objects.select_for_update().activated().update(
             status=to_status)
 
-<<<<<<< HEAD
-
 @log.except_captured(return_value=True,
                      record_args=True,
                      status_code=log.STATE_WARNING,
@@ -682,26 +680,6 @@
     scheduler.add_job(change_course_status, "date", id=f"course_selection_{year+semster}_stage2_end",
                     run_date=stage2_end, args=[Course.Status.SELECT_END])                
     # 状态随时间的变化: WAITING-STAGE1-WAITING-STAGE2-END
-=======
-    if to_status == Course.Status.SELECT_END:
-        # 将选课成功的同学批量加入小组
-        participants = CourseParticipant.objects.filter(
-            course=course,
-            status=CourseParticipant.Status.SUCCESS).select_related('person')
-        organization = course.organization
-        positions = []
-        for participant in participants:
-            # 检查是否已经加入小组
-            if not Position.objects.filter(person=participant.person,
-                                           org=organization).exists():
-                position = Position(person=participant.person,
-                                    org=organization,
-                                    in_semester=Semester.now())
-                positions.append(position)
-        if positions:
-            with transaction.atomic():
-                Position.objects.bulk_create(positions)
-
 
 def str_to_time(stage: str):
     """
@@ -918,4 +896,3 @@
         return wrong(str(e))
     except:
         return wrong("数据格式异常，请检查输入数据！")
->>>>>>> 41f57d6e
