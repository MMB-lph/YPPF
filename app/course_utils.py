"""
course_utils.py

course_views.py的依赖函数

registration_status_check: 检查学生选课状态变化的合法性
registration_status_change: 改变学生选课状态
course_to_display: 把课程信息转换为方便前端呈现的形式
draw_lots: 预选阶段结束时执行抽签
change_course_status: 改变课程的选课阶段
remaining_willingness_point（暂不启用）: 计算学生剩余的意愿点数
process_time: 把datetime对象转换成人类可读的时间表示
"""
from app.utils_dependency import *
from app.models import (
    NaturalPerson,
    Activity,
    Notification,
    ActivityPhoto,
    Position,
    Participant,
    Course,
    CourseTime,
    CourseParticipant,
    CourseRecord,
    Semester,
)
from app.utils import (
    get_person_or_org,
    if_image,
)
from app.notification_utils import (
    bulk_notification_create,
    notification_create,
    notification_status_change,
)
from app.activity_utils import (
    changeActivityStatus,
    check_ac_time,
    notifyActivity,
)
from app.wechat_send import WechatApp, WechatMessageLevel

from random import sample
from collections import Counter
from datetime import datetime, timedelta

from django.contrib.auth.models import User
from django.db import transaction
from django.db.models import F, Sum

from app.scheduler import scheduler


__all__ = [
    'course_activity_base_check',
    'create_single_course_activity',
    'modify_course_activity',
    'cancel_course_activity',
    'registration_status_change',
    'course_to_display',
    'change_course_status',
    'course_base_check',
    'create_course',
    'cal_participate_num',
    'check_post_and_modify',
]


def course_activity_base_check(request):
    '''检查课程活动，是activity_base_check的简化版，失败时抛出AssertionError'''
    context = dict()

    # 读取活动名称和地点，检查合法性
    context["title"] = request.POST["title"]
    # context["introduction"] = request.POST["introduction"] # 暂定不需要简介
    context["location"] = request.POST["location"]
    assert len(context["title"]) > 0, "标题不能为空"
    # assert len(context["introduction"]) > 0 # 暂定不需要简介
    assert len(context["location"]) > 0, "地点不能为空"

    # 读取活动时间，检查合法性
    act_start = datetime.strptime(
        request.POST["lesson_start"], "%Y-%m-%d %H:%M")  # 活动开始时间
    act_end = datetime.strptime(
        request.POST["lesson_end"], "%Y-%m-%d %H:%M")  # 活动结束时间
    context["start"] = act_start
    context["end"] = act_end
    assert check_ac_time(act_start, act_end), "活动时间非法"

    # 默认需要签到
    context["need_checkin"] = True

    return context


def create_single_course_activity(request):
    '''
    创建单次课程活动，是create_activity的简化版
    '''
    context = course_activity_base_check(request)

    # 查找是否有类似活动存在
    old_ones = Activity.objects.activated().filter(
        title=context["title"],
        start=context["start"],
        # introduction=context["introduction"], # 暂定不需要简介
        location=context["location"],
        category=Activity.ActivityCategory.COURSE,  # 查重时要求是课程活动
    )
    if len(old_ones):
        assert len(old_ones) == 1, "创建活动时，已存在的相似活动不唯一"
        return old_ones[0].id, False

    # 获取默认审核老师
    default_examiner_name = get_setting("course/audit_teacher")
    examine_teacher = NaturalPerson.objects.get(
        name=default_examiner_name, identity=NaturalPerson.Identity.TEACHER)

    # 创建活动
    org = get_person_or_org(request.user, "Organization")
    activity = Activity.objects.create(
        title=context["title"],
        organization_id=org,
        examine_teacher=examine_teacher,
        # introduction=context["introduction"],  # 暂定不需要简介
        location=context["location"],
        start=context["start"],
        end=context["end"],
        category=Activity.ActivityCategory.COURSE,
        need_checkin=True,  # 默认需要签到

        # 因为目前没有报名环节，活动状态在活动开始前默认都是WAITING，按预审核活动的逻辑
        recorded=True,
        status=Activity.Status.WAITING,

        # capacity, URL, budget, YQPoint, bidding,
        # apply_reason, inner, source, end_before均为default
    )

    # 让课程小组成员参与本活动
    positions = Position.objects.activated().filter(org=activity.organization_id)
    for position in positions:
        Participant.objects.create(
            activity_id=activity, person_id=position.person,
            status=Participant.AttendStatus.APLLYSUCCESS,
        )
    activity.current_participants = len(positions)
    activity.save()

    # 通知课程小组成员
    notifyActivity(activity.id, "newActivity")

    # 引入定时任务：提前15min提醒、活动状态由WAITING变PROGRESSING再变END
    scheduler.add_job(notifyActivity, "date", id=f"activity_{activity.id}_remind",
                      run_date=activity.start - timedelta(minutes=15), args=[activity.id, "remind"], replace_existing=True)
    scheduler.add_job(changeActivityStatus, "date", id=f"activity_{activity.id}_{Activity.Status.PROGRESSING}",
                      run_date=activity.start, args=[activity.id, Activity.Status.WAITING, Activity.Status.PROGRESSING])
    scheduler.add_job(changeActivityStatus, "date", id=f"activity_{activity.id}_{Activity.Status.END}",
                      run_date=activity.end, args=[activity.id, Activity.Status.PROGRESSING, Activity.Status.END])
    activity.save()

    # 使用一张默认图片以便viewActivity, examineActivity等页面展示
    tmp_pic = '/static/assets/img/announcepics/1.JPG'
    ActivityPhoto.objects.create(
        image=tmp_pic, type=ActivityPhoto.PhotoType.ANNOUNCE, activity=activity)

    # 通知审核老师
    notification_create(
        receiver=examine_teacher.person_id,
        sender=request.user,
        typename=Notification.Type.NEEDDO,
        title=Notification.Title.VERIFY_INFORM,
        content="您有一个单次课程活动待审批",
        URL=f"/examineActivity/{activity.id}",
        relate_instance=activity,
        publish_to_wechat=True,
        publish_kws={"app": WechatApp.AUDIT},
    )

    return activity.id, True


def modify_course_activity(request, activity):
    '''
    修改单次课程活动信息，是modify_activity的简化版
    成功无返回值，失败返回错误消息
    '''
    # 课程活动无需报名，在开始前都是等待中的状态
    if activity.status != Activity.Status.WAITING:
        return "课程活动只有在等待状态才能修改。"

    context = course_activity_base_check(request)

    # 记录旧信息（以便发通知），写入新信息
    old_title = activity.title
    activity.title = context["title"]
    # activity.introduction = context["introduction"]# 暂定不需要简介
    old_location = activity.location
    activity.location = context["location"]
    old_start = activity.start
    activity.start = context["start"]
    old_end = activity.end
    activity.end = context["end"]
    activity.save()

    # 目前只要编辑了活动信息，无论活动处于什么状态，都通知全体选课同学
    # if activity.status != Activity.Status.APPLYING and activity.status != Activity.Status.WAITING:
    #     return

    # 写通知
    to_participants = [f"您参与的书院课程活动{old_title}发生变化"]
    if old_title != activity.title:
        to_participants.append(f"活动更名为{activity.title}")
    if old_location != activity.location:
        to_participants.append(f"活动地点修改为{activity.location}")
    if old_start != activity.start:
        to_participants.append(
            f"活动开始时间调整为{activity.start.strftime('%Y-%m-%d %H:%M')}")

    # 更新定时任务
    scheduler.add_job(notifyActivity, "date", id=f"activity_{activity.id}_remind",
                      run_date=activity.start - timedelta(minutes=15), args=[activity.id, "remind"], replace_existing=True)
    scheduler.add_job(changeActivityStatus, "date", id=f"activity_{activity.id}_{Activity.Status.PROGRESSING}",
                      run_date=activity.start, args=[activity.id, Activity.Status.WAITING, Activity.Status.PROGRESSING], replace_existing=True)
    scheduler.add_job(changeActivityStatus, "date", id=f"activity_{activity.id}_{Activity.Status.END}",
                      run_date=activity.end, args=[activity.id, Activity.Status.PROGRESSING, Activity.Status.END], replace_existing=True)

    # 发通知
    notifyActivity(activity.id, "modification_par", "\n".join(to_participants))


def cancel_course_activity(request, activity):
    '''
    取消单次课程活动，是cancel_activity的简化版，在聚合页面被调用

    在聚合页面中，应确保activity是课程活动，并且应检查activity.status，
    如果不是WAITING或PROGRESSING，不应调用本函数

    成功无返回值，失败返回错误消息
    （或者也可以在聚合页面判断出来能不能取消）
    '''
    # 只有WAITING和PROGRESSING有可能修改
    if activity.status not in [
        Activity.Status.WAITING,
        Activity.Status.PROGRESSING,
    ]:
        return f"课程活动状态为{activity.get_status_display()}，不可取消。"

    # 课程活动已于一天前开始则不能取消，这一点也可以在聚合页面进行判断
    if activity.status == Activity.Status.PROGRESSING:
        if activity.start.day != datetime.now().day:
            return "课程活动已于一天前开始，不能取消。"

    # 取消活动
    activity.status = Activity.Status.CANCELED
    # 目前只要取消了活动信息，无论活动处于什么状态，都通知全体选课同学
    notifyActivity(activity.id, "modification_par",
                   f"您报名的书院课程活动{activity.title}已取消（活动原定开始于{activity.start.strftime('%Y-%m-%d %H:%M')}）。")

    # 删除老师的审核通知（如果有）
    notification = Notification.objects.get(
        relate_instance=activity,
        typename=Notification.Type.NEEDDO
    )
    notification_status_change(notification, Notification.Status.DELETE)

    # 取消定时任务（需要先判断一下是否已经被执行了）
    if activity.start - timedelta(minutes=15) > datetime.now():
        scheduler.remove_job(f"activity_{activity.id}_remind")
    if activity.start > datetime.now():
        scheduler.remove_job(
            f"activity_{activity.id}_{Activity.Status.PROGRESSING}")
    if activity.end > datetime.now():
        scheduler.remove_job(f"activity_{activity.id}_{Activity.Status.END}")

    activity.save()


def remaining_willingness_point(user):
    """
    计算剩余的意愿点
    """
    raise NotImplementedError("暂时不使用意愿点")
    # 当前用户已经预选的课
    # 由于participant可能为空，重新启用的时候注意修改代码
    courses = Course.objects.filter(
        participant_set__person=user,
        participant_set__status=CourseParticipant.Status.SELECT)

    initial_point = 99  # 初始意愿点
    cost_point = courses.aggregate(Sum('bidding'))  # 已经使用的意愿点

    if cost_point:
        # cost_point可能为None
        return initial_point - cost_point['bidding__sum']
    else:
        return initial_point


def registration_status_check(course_status, cur_status, to_status):
    """
    判断选课状态的变化是否合法

    说明:
        预选阶段可能的状态变化: SELECT <-> UNSELECT
        补退选阶段可能的状态变化: SUCCESS -> UNSELECT; FAILED -> SUCCESS; UNSELECT -> SUCCESS
    注意:
        抛出AssertionError，在调用处解决。
    """
    if course_status == Course.Status.STAGE1:
        assert ((cur_status == CourseParticipant.Status.SELECT
                 and to_status == CourseParticipant.Status.UNSELECT)
                or (cur_status == CourseParticipant.Status.UNSELECT
                    and to_status == CourseParticipant.Status.SELECT))
    else:
        assert ((cur_status == CourseParticipant.Status.SUCCESS
                 and to_status == CourseParticipant.Status.UNSELECT)
                or (cur_status == CourseParticipant.Status.FAILED
                    and to_status == CourseParticipant.Status.SUCCESS)
                or (cur_status == CourseParticipant.Status.UNSELECT
                    and to_status == CourseParticipant.Status.SUCCESS))


@log.except_captured(return_value=True,
                     record_args=True,
                     status_code=log.STATE_WARNING,
                     source='course_utils[registration_status_change]')
def registration_status_change(course_id, user, action=None):
    """
    学生点击选课或者取消选课后，用该函数更改学生的选课状态

    参数:
        course_id: Course的主键，
        action: 是希望对课程进行的操作，可能为"select"或"cancel"

    注意: 
        非选课阶段，不应该进入这个函数！
    """
    context = {}
    context["warn_code"] = 1
    context["warn_message"] = "在修改选课状态的过程中发生错误，请联系管理员！"

    # 在外部保证课程ID是存在的
    course = Course.objects.get(id=course_id)
    course_status = course.status

    # 设置初始值，后面可以省略一些判断
    to_status = CourseParticipant.Status.UNSELECT

    if (course_status != Course.Status.STAGE1
            and course_status != Course.Status.STAGE2):
        context["warn_message"] = "在非选课阶段不能选课！"
        return context

    # 选课信息
    participant_info, _ = CourseParticipant.objects.get_or_create(
        course_id=course_id, person=user)
    cur_status = participant_info.status

    if action == "select":
        if course_status == Course.Status.STAGE1:
            to_status = CourseParticipant.Status.SELECT
        else:
            to_status = CourseParticipant.Status.SUCCESS

        # 选课不能超过6门
        if CourseParticipant.objects.filter(
                course=course,
                person=user,
                status__in=[
                    CourseParticipant.Status.SELECT,
                    CourseParticipant.Status.SUCCESS,
                ]).count() >= 6:
            context["warn_message"] = "每位同学同时预选或选上的课程数最多为6门！"
            return context

    # 如果action为取消预选或退选，to_status直接使用初始值即可

    # 检查当前选课状态、选课阶段和操作的一致性
    try:
        registration_status_check(course_status, cur_status, to_status)
    except AssertionError:
        context["warn_message"] = "非法的选课状态修改！"
        return context

    # 暂时不使用意愿点选课
    # if (course_status == Course.Status.STAGE1
    #         and remaining_willingness_point(user) < course.bidding):
    #     context["warn_message"] = "剩余意愿点不足"

    # 更新选课状态
    try:
        with transaction.atomic():
            if to_status == CourseParticipant.Status.UNSELECT:
                Course.objects.filter(id=course_id).select_for_update().update(
                    current_participants=F("current_participants") - 1)
                CourseParticipant.objects.filter(
                    course__id=course_id, person=user).update(status=to_status)
                context["warn_code"] = 2
                context["warn_message"] = "成功取消选课！"
            else:
                # 处理并发问题
                course = Course.objects.select_for_update().get(id=course_id)
                if (course_status == Course.Status.STAGE2
                        and course.current_participants >= course.capacity):
                    context["warn_code"] = 1
                    context["warn_message"] = "选课人数已满！"
                else:
                    course.current_participants = course.current_participants + 1
                    course.save()

                    # 由于不同用户之间的状态不共享，这个更新应该可以不加锁
                    CourseParticipant.objects.filter(
                        course__id=course_id,
                        person=user).update(status=to_status)
                    context["warn_code"] = 2
                    context["warn_message"] = "选课成功！"
    except:
        return context
    return context


def process_time(start, end) -> str:
    """
    把datetime对象转换成人类可读的时间表示
    """
    chinese_display = ["一", "二", "三", "四", "五", "六", "日"]
    start_time = start.strftime("%H:%M")
    end_time = end.strftime("%H:%M")
    return f"周{chinese_display[start.weekday()]} {start_time}-{end_time}"


def course_to_display(courses, user, detail=False):
    """
    方便前端呈现课程信息

    参数:
        courses: 一个Course对象QuerySet
        user: 当前用户对应的NaturalPerson对象
        detail: 是否显示课程的详细信息，默认为False
    返回值:
        返回一个列表，列表中的每个元素是一个课程信息的字典
    """
    display = []

    # 预取，减少数据库查询次数
    courses = courses.select_related("organization").prefetch_related(
        "participant_set")

    # 获取课程的基本信息
    for course in courses:
        course_info = {}
        course_info["course_id"] = course.id
        course_info["name"] = course.name
        course_info["capacity"] = course.capacity
        course_info["current_participants"] = course.current_participants
        course_info["times"] = course.times  # 课程周数
        course_info["type"] = course.get_type_display()  # 课程类型
        course_info["status"] = course.get_status_display()  # 课程所处的选课阶段
        course_info["avatar_path"] = course.organization.avatar.name
        # 暂时不用这些信息
        # if course.stage1_start:
        #     course_info["stage1_start"] = course.stage1_start.strftime(
        #         "%Y-%m-%d %H:%M")
        # if course.stage1_end:
        #     course_info["stage1_end"] = course.stage1_end.strftime(
        #         "%Y-%m-%d %H:%M")
        # if course.stage2_start:
        #     course_info["stage2_start"] = course.stage2_start.strftime(
        #         "%Y-%m-%d %H:%M")
        # if course.stage2_end:
        #     course_info["stage2_end"] = course.stage2_end.strftime(
        #         "%Y-%m-%d %H:%M")

        # 当前学生的选课状态
        if course.participant_set.exists():
            course_info["student_status"] = course.participant_set.get(
                course=course, person=user).get_status_display()
        else:
            course_info["student_status"] = "未选课"

        course_time = []
        for time in course.time_set.all():
            course_time.append(process_time(time.start, time.end))
        course_info["time_set"] = course_time

        # 在课程详情页才展示的信息

        if detail:
            course_info["classroom"] = course.classroom
            course_info["teacher"] = course.teacher
            course_info["introduction"] = course.introduction
            course_info["photo"] = course.photo.name  # 图片在media文件夹内的路径

            # 暂时不启用意愿点机制
            # course_info["bidding"] = int(course.bidding)

        display.append(course_info)

    return display


@log.except_captured(return_value=True,
                     record_args=True,
                     status_code=log.STATE_WARNING,
                     source='course_utils[draw_lots]')
def draw_lots(course):
    """
    等额抽签选出成功选课的学生，并修改学生的选课状态

    参数:
        course: 待抽签的课程
    """
    participants = CourseParticipant.objects.filter(
        course=course,
        status=CourseParticipant.Status.SELECT).select_related()

    participants_num = participants.count()
    if participants_num <= 0:
        return

    participants_id = list(participants.values_list("id", flat=True))
    capacity = course.capacity

    if participants_num <= capacity:
        # 选课人数少于课程容量，不用抽签
        with transaction.atomic():
            CourseParticipant.objects.filter(
                course=course).select_for_update().update(
                    status=CourseParticipant.Status.SUCCESS)
            Course.objects.filter(id=course.id).select_for_update().update(
                current_participants=participants_num)
    else:
        # 抽签；可能实现得有一些麻烦
        lucky_ones = sample(participants_id, capacity)
        unlucky_ones = list(set(participants_id).difference(set(lucky_ones)))
        with transaction.atomic():
            # 不确定是否要加悲观锁
            CourseParticipant.objects.filter(
                id__in=lucky_ones).select_for_update().update(
                    status=CourseParticipant.Status.SUCCESS)
            CourseParticipant.objects.filter(
                id__in=unlucky_ones).select_for_update().update(
                    status=CourseParticipant.Status.FAILED)
            Course.objects.filter(id=course.id).select_for_update().update(
                current_participants=capacity)

    # 给选课成功的同学发送通知
    receivers = CourseParticipant.objects.filter(
        course=course,
        status=CourseParticipant.Status.SUCCESS,
    ).values_list("person", flat=True)
    receivers = User.objects.filter(id__in=receivers)
    sender = course.organization.organization_id
    typename = Notification.Type.NEEDREAD
    title = Notification.Title.ACTIVITY_INFORM
    content = f"您好！您已成功选上课程《{course.name}》！"

    # 课程详情页面
    URL = f"/viewCourse/?courseid={course.id}"

    # 批量发送通知
    bulk_notification_create(
        receivers=receivers,
        sender=sender,
        typename=typename,
        title=title,
        content=content,
        URL=URL,
        publish_to_wechat=True,
        publish_kws={
            "app": WechatApp.TO_PARTICIPANT,
            "level": WechatMessageLevel.IMPORTANT,
        },
    )

    # 给选课失败的同学发送通知

    receivers = CourseParticipant.objects.filter(
        course=course,
        status=CourseParticipant.Status.FAILED,
    ).values_list("person", flat=True)
    receivers = User.objects.filter(id__in=receivers)
    content = f"很抱歉通知您，您未选上课程《{course.name}》。"
    if len(receivers) > 0:
        bulk_notification_create(
            receivers=receivers,
            sender=sender,
            typename=typename,
            title=title,
            content=content,
            URL=URL,
            publish_to_wechat=True,
            publish_kws={
                "app": WechatApp.TO_PARTICIPANT,
                "level": WechatMessageLevel.IMPORTANT,
            },
        )

def str_to_time(stage:str):
    """
    字符串转换成时间
    """
    return datetime.strptime(stage,'%Y-%m-%d %H:%M:%S')



@log.except_captured(return_value=True,
                     record_args=True,
                     status_code=log.STATE_WARNING,
                     source='course_utils[change_course_status]')
def change_course_status(to_status):
    """
    作为定时任务，在课程设定的时间改变课程的选课阶段

    使用方法:
        scheduler.add_job(change_course_status, "date", 
        id=f"course_{course_id}_{to_status}, run_date, args)

    参数:
        to_status: 希望course变为的选课状态
    """

    # 以下进行状态的合法性检查
    courses=Course.objects.activated()
    with transaction.atomic():
        #更新目标状态
        courses.update(status=to_status) 
        for course in courses:
            print(course)
            if to_status == Course.Status.WAITING:
                # 预选结束，进行抽签
                draw_lots(course)
            elif to_status == Course.Status.SELECT_END:
                # 选课结束，将选课成功的同学批量加入小组
                participants = CourseParticipant.objects.filter(
                    course=course,
                    status=CourseParticipant.Status.SUCCESS).select_related('person')
                organization = course.organization
                positions = []
                for participant in participants:
                    # 检查是否已经加入小组
                    if not Position.objects.filter(person=participant.person,
                                                org=organization).exists():
                        position = Position(person=participant.person,
                                            org=organization,
                                            in_semester=Semester.now())
                        positions.append(position)
                if positions:
                    with transaction.atomic():
                        Position.objects.bulk_create(positions)        
    

@log.except_captured(return_value=True,
                     record_args=True,
                     status_code=log.STATE_WARNING,
                     source='course_utils[register_selection]')
def register_selection():
    """
    添加定时任务，实现课程状态转变，每次发起课程时调用
    """
    
    # 预选和补退选的开始和结束时间

    year = str(CURRENT_ACADEMIC_YEAR)
    semster = str(Semester.now())
    stage1_start = str_to_time(get_setting("course/yx_election_start"))
    stage1_end = str_to_time(get_setting("course/yx_election_end"))
    stage2_start = str_to_time(get_setting("course/btx_election_start"))
    stage2_end = str_to_time(get_setting("course/btx_election_end"))

    # 定时任务：修改课程状态
    scheduler.add_job(change_course_status, "date", id=f"course_selection_{year+semster}_stage1_start",
                      run_date=stage1_start, args=[Course.Status.STAGE1], replace_existing=True)
    scheduler.add_job(change_course_status, "date", id=f"course_selection_{year+semster}_stage1_end",
                      run_date=stage1_end, args=[Course.Status.DRAWING], replace_existing=True)
    scheduler.add_job(change_course_status, "date", id=f"course_selection_{year+semster}_stage2_start",
                    run_date=stage2_start, args=[Course.Status.STAGE2], replace_existing=True)
    scheduler.add_job(change_course_status, "date", id=f"course_selection_{year+semster}_stage2_end",
                    run_date=stage2_end, args=[Course.Status.SELECT_END], replace_existing=True)                
    # 状态随时间的变化: WAITING-STAGE1-WAITING-STAGE2-END


def course_base_check(request):
    """
    选课单变量合法性检查并准备变量
    """
    context = dict()
    # 字符串字段合法性检查
    try:
        # name, introduction, classroom 创建时不能为空
        context["name"] = str(request.POST["name"])
        context['teacher'] = str(request.POST["teacher"])
        context["introduction"] = str(request.POST["introduction"])
        context["classroom"] = str(request.POST["classroom"])
        context["teaching_plan"] = str(request.POST["teaching_plan"])
        context["record_cal_method"] = str(request.POST["record_cal_method"])
        assert len(context["name"]) > 0, "课程名称不能为空！"
        assert len(context["introduction"]) > 0, "课程介绍不能为空！"
        assert len(context["teaching_plan"]) > 0, "教学计划不能为空！"
        assert len(context["record_cal_method"]) > 0, "学时计算方法不能为空！"
        assert len(context["classroom"]) > 0, "上课地点不能为空！"
    except Exception as e:
        return wrong(str(e))

    # int类型合法性检查

    type_num = request.POST.get("type", -1)  # 课程类型
    capacity = request.POST.get("capacity", -1)
    # context['times'] = int(request.POST["times"])    #课程上课周数
    try:
        assert type_num != "", "记得选择课程类型哦！"
        assert 0 <= int(type_num) < 5, "课程类型仅包括德智体美劳五种！"
        assert int(capacity) > 0, "课程容量应当大于0！"
    except Exception as e:
        return wrong(str(e))
    context['type'] = int(type_num)
    context['capacity'] = int(capacity)

    # 图片类型合法性检查
    try:
        announcephoto = request.FILES.get("photo")
        pic = None
        if announcephoto:
            pic = announcephoto
            assert if_image(pic) == 2, "课程预告图片文件类型错误！"
        else:
            for i in range(5):
                if request.POST.get(f'picture{i+1}'):
                    pic = request.POST.get(f'picture{i+1}')
        context["photo"] = pic
        context["QRcode"] = request.FILES.get("QRcode")
        assert if_image(context["QRcode"]) != 1, "微信群二维码图片文件类型错误！"
    except Exception as e:
        return wrong(str(e))

    # 每周课程时间合法性检查
    course_starts = request.POST.getlist("start")
    course_ends = request.POST.getlist("end")
    course_starts = [
        datetime.strptime(course_start, "%Y-%m-%d %H:%M")
        for course_start in course_starts
        if course_start != ''
    ]
    course_ends = [
        datetime.strptime(course_end, "%Y-%m-%d %H:%M")
        for course_end in course_ends
        if course_end != ''
    ]
    try:
        for i in range(len(course_starts)):
            assert check_ac_time(
                course_starts[i], course_ends[i]), f'第{i+1}次上课时间起止时间有误！'
            # 课程每周同一次课的开始和结束时间应当处于同一天
            assert course_starts[i].date(
            ) == course_ends[i].date(), f'第{i+1}次上课起止时间应当为同一天'
    except Exception as e:
        return wrong(str(e))
    context['course_starts'] = course_starts
    context['course_ends'] = course_ends

    org = get_person_or_org(request.user, "Organization")
    context['organization'] = org

    context["warn_code"] = 2
    context["warn_message"] = "合法性检查通过！"
    return context


def create_course(request, course_id=None):
    '''
    检查课程，合法时寻找该课程，不存在时创建
    返回(course.id, created)
    '''
    context = dict()
    
    try:
        context = course_base_check(request)
        if context["warn_code"] == 1:  # 合法性检查出错！
            return context
    except:
        return wrong("检查参数合法性时遇到不可预料的错误。如有需要，请联系管理员解决!")
    default_photo="/static/assets/img/announcepics/1.JPG"
    # 编辑已有课程
    if course_id is not None:
        try:
            course = Course.objects.get(id=int(course_id))
            with transaction.atomic():
                course_time = course.time_set.all()
                course_time.delete()
                course.name = context["name"]
                course.classroom = context["classroom"]
                course.teacher = context['teacher']
                course.introduction = context["introduction"]
                course.teaching_plan = context["teaching_plan"]
                course.record_cal_method = context["record_cal_method"]
                course.type = context['type']
                course.capacity = context["capacity"]
                course.photo = context['photo'] if context['photo'] is not None else course.photo
<<<<<<< HEAD
                if context['QRcode']:
                    course.QRcode = context["QRcode"]
=======
                course.QRcode = context["QRcode"] if context['QRcode'] is not None else None
>>>>>>> 785713d4
                course.save()

                for i in range(len(context['course_starts'])):
                    CourseTime.objects.create(
                        course=course,
                        start=context['course_starts'][i],
                        end=context['course_ends'][i],
                    )
        except:
            return wrong("修改课程时遇到不可预料的错误。如有需要，请联系管理员解决!")
        context["cid"] = course_id
        context["warn_code"] = 2
        context["warn_message"] = "修改课程成功！"
    # 创建新课程
    else:
        try:
            with transaction.atomic():
                course = Course.objects.create(
                    name=context["name"],
                    organization=context['organization'],
                    classroom=context["classroom"],
                    teacher=context['teacher'],
                    introduction=context["introduction"],
                    teaching_plan=context["teaching_plan"],
                    record_cal_method=context["record_cal_method"],
                    type=context['type'],
                    capacity=context["capacity"],
                )
<<<<<<< HEAD
                course.photo = context['photo'] if context['photo'] is not None else default_photo
                if context['QRcode']:
                    course.QRcode = context["QRcode"] 
=======
                course.photo = context['photo'] if context['photo'] is not None else course.photo
                course.QRcode = context["QRcode"] if context['QRcode'] else None
>>>>>>> 785713d4
                course.save()

                for i in range(len(context['course_starts'])):
                    CourseTime.objects.create(
                        course=course,
                        start=context['course_starts'][i],
                        end=context['course_ends'][i],
                    )
            register_selection()    #每次发起课程，创建定时任务
        except:
            return wrong("创建课程时遇到不可预料的错误。如有需要，请联系管理员解决!")
        context["cid"] = course.id
        context["warn_code"] = 2
        context["warn_message"] = "创建课程成功！"

    return context


def cal_participate_num(course: Course)-> Counter:
    """
    计算该课程对应组织所有成员的参与次数
    return {Naturalperson.id:参与次数}
    前端使用的时候直接读取字典的值就好了
    """
    org = course.organization
    activities = Activity.objects.activated().filter(
        organization_id=org,
        status=Activity.Status.END,
        category=Activity.ActivityCategory.COURSE,
    )
    all_participants = (
        Participant.objects.activated(no_unattend=True)
        .filter(activity_id__in=activities)
    ).values_list("person_id", flat=True)
    participate_num = Counter(all_participants)
    return participate_num


def check_post_and_modify(records, post_data):
    """
    records和post_data分别为原先和更新后的list
    检查post表单是否可以为这个course对应的内容，
    如果可以，修改学时
    - 返回wrong|succeed
    - 不抛出异常
    """
    try:
        # 对每一条记录而言
        for record in records:
            # 选取id作为匹配键
            key = str(record.person.id)
            assert key in post_data.keys(), "提交的人员信息不匹配，请联系管理员！"

            # 读取小时数
            hours = post_data.get(str(key), -1)
            assert float(hours) >= 0, "学时数据为负数，请检查输入数据！"
            record.total_hours = float(hours)

        CourseRecord.objects.bulk_update(records, ["total_hours"])
        return succeed("修改学时信息成功！")
    except AssertionError as e:
        # 此时相当于出现用户应该知晓的信息
        return wrong(str(e))
    except:
        return wrong("数据格式异常，请检查输入数据！")<|MERGE_RESOLUTION|>--- conflicted
+++ resolved
@@ -798,12 +798,8 @@
                 course.type = context['type']
                 course.capacity = context["capacity"]
                 course.photo = context['photo'] if context['photo'] is not None else course.photo
-<<<<<<< HEAD
                 if context['QRcode']:
                     course.QRcode = context["QRcode"]
-=======
-                course.QRcode = context["QRcode"] if context['QRcode'] is not None else None
->>>>>>> 785713d4
                 course.save()
 
                 for i in range(len(context['course_starts'])):
@@ -832,14 +828,9 @@
                     type=context['type'],
                     capacity=context["capacity"],
                 )
-<<<<<<< HEAD
                 course.photo = context['photo'] if context['photo'] is not None else default_photo
                 if context['QRcode']:
                     course.QRcode = context["QRcode"] 
-=======
-                course.photo = context['photo'] if context['photo'] is not None else course.photo
-                course.QRcode = context["QRcode"] if context['QRcode'] else None
->>>>>>> 785713d4
                 course.save()
 
                 for i in range(len(context['course_starts'])):
