"""
course_utils.py

course_views.py的依赖函数

registration_status_check: 检查学生选课状态变化的合法性
registration_status_change: 改变学生选课状态
course_to_display: 把课程信息转换为方便前端呈现的形式
draw_lots: 预选阶段结束时执行抽签
change_course_status: 改变课程的选课阶段
remaining_willingness_point（暂不启用）: 计算学生剩余的意愿点数
process_time: 把datetime对象转换成人类可读的时间表示
"""
from app.utils_dependency import *
from app.models import (
    NaturalPerson,
    Activity,
    Notification,
    ActivityPhoto,
    Position,
    Participant,
    Course,
    CourseParticipant,
    Semester,
)
from app.utils import get_person_or_org
from app.notification_utils import (
    bulk_notification_create,
    notification_create,
    notification_status_change,
)
from app.activity_utils import (
    changeActivityStatus,
    check_ac_time,
    notifyActivity,
)
from app.wechat_send import WechatApp, WechatMessageLevel

from random import sample
from datetime import datetime, timedelta

from django.contrib.auth.models import User
from django.db import transaction
from django.db.models import F, Sum

from app.scheduler import scheduler


__all__ = [
    'course_activity_base_check',
    'create_single_course_activity',
    'modify_course_activity',
    'cancel_course_activity',
    'registration_status_change',
    'course_to_display',
    'change_course_status',
]


def course_activity_base_check(request):
    '''检查课程活动，是activity_base_check的简化版，失败时抛出AssertionError'''
    context = dict()

    # 读取活动名称和地点，检查合法性
    context["title"] = request.POST["title"]
    # context["introduction"] = request.POST["introduction"] # 暂定不需要简介
    context["location"] = request.POST["location"]
    assert len(context["title"]) > 0, "标题不能为空"
    # assert len(context["introduction"]) > 0 # 暂定不需要简介
    assert len(context["location"]) > 0, "地点不能为空"

    # 读取活动时间，检查合法性
    act_start = datetime.strptime(
        request.POST["lesson_start"], "%Y-%m-%d %H:%M")  # 活动开始时间
    act_end = datetime.strptime(
        request.POST["lesson_end"], "%Y-%m-%d %H:%M")  # 活动结束时间
    context["start"] = act_start
    context["end"] = act_end
    assert check_ac_time(act_start, act_end), "活动时间非法"

    # 默认需要签到
    context["need_checkin"] = True

    return context


def create_single_course_activity(request):
    '''
    创建单次课程活动，是create_activity的简化版
    '''
    context = course_activity_base_check(request)

    # 查找是否有类似活动存在
    old_ones = Activity.objects.activated().filter(
        title=context["title"],
        start=context["start"],
        # introduction=context["introduction"], # 暂定不需要简介
        location=context["location"],
        category=Activity.ActivityCategory.COURSE,  # 查重时要求是课程活动
    )
    if len(old_ones):
        assert len(old_ones) == 1, "创建活动时，已存在的相似活动不唯一"
        return old_ones[0].id, False

    # 获取默认审核老师
    default_examiner_name = get_setting("course/audit_teacher")
    examine_teacher = NaturalPerson.objects.get(
        name=default_examiner_name, identity=NaturalPerson.Identity.TEACHER)

    # 创建活动
    org = get_person_or_org(request.user, "Organization")
    activity = Activity.objects.create(
        title=context["title"],
        organization_id=org,
        examine_teacher=examine_teacher,
        # introduction=context["introduction"],  # 暂定不需要简介
        location=context["location"],
        start=context["start"],
        end=context["end"],
        category=Activity.ActivityCategory.COURSE,
        need_checkin=True,  # 默认需要签到

        # 因为目前没有报名环节，活动状态在活动开始前默认都是WAITING，按预审核活动的逻辑
        recorded=True,
        status=Activity.Status.WAITING,

        # capacity, URL, budget, YQPoint, bidding,
        # apply_reason, inner, source, end_before均为default
    )

    # 让课程小组成员参与本活动
    positions = Position.objects.activated().filter(org=activity.organization_id)
    for position in positions:
        Participant.objects.create(
            activity_id=activity, person_id=position.person,
            status=Participant.AttendStatus.APLLYSUCCESS,
        )
    activity.current_participants = len(positions)
    activity.save()

    # 通知课程小组成员
    notifyActivity(activity.id, "newActivity")

    # 引入定时任务：提前15min提醒、活动状态由WAITING变PROGRESSING再变END
    scheduler.add_job(notifyActivity, "date", id=f"activity_{activity.id}_remind",
                      run_date=activity.start - timedelta(minutes=15), args=[activity.id, "remind"], replace_existing=True)
    scheduler.add_job(changeActivityStatus, "date", id=f"activity_{activity.id}_{Activity.Status.PROGRESSING}",
                      run_date=activity.start, args=[activity.id, Activity.Status.WAITING, Activity.Status.PROGRESSING])
    scheduler.add_job(changeActivityStatus, "date", id=f"activity_{activity.id}_{Activity.Status.END}",
                      run_date=activity.end, args=[activity.id, Activity.Status.PROGRESSING, Activity.Status.END])
    activity.save()

    # 使用一张默认图片以便viewActivity, examineActivity等页面展示
    tmp_pic = '/static/assets/img/announcepics/1.JPG'
    ActivityPhoto.objects.create(
        image=tmp_pic, type=ActivityPhoto.PhotoType.ANNOUNCE, activity=activity)

    # 通知审核老师
    notification_create(
        receiver=examine_teacher.person_id,
        sender=request.user,
        typename=Notification.Type.NEEDDO,
        title=Notification.Title.VERIFY_INFORM,
        content="您有一个单次课程活动待审批",
        URL=f"/examineActivity/{activity.id}",
        relate_instance=activity,
        publish_to_wechat=True,
        publish_kws={"app": WechatApp.AUDIT},
    )

    return activity.id, True


def modify_course_activity(request, activity):
    '''
    修改单次课程活动信息，是modify_activity的简化版
    成功无返回值，失败返回错误消息
    '''
    # 课程活动无需报名，在开始前都是等待中的状态
    if activity.status != Activity.Status.WAITING:
        return "课程活动只有在等待状态才能修改。"

    context = course_activity_base_check(request)

    # 记录旧信息（以便发通知），写入新信息
    old_title = activity.title
    activity.title = context["title"]
    # activity.introduction = context["introduction"]# 暂定不需要简介
    old_location = activity.location
    activity.location = context["location"]
    old_start = activity.start
    activity.start = context["start"]
    old_end = activity.end
    activity.end = context["end"]
    activity.save()

    # 目前只要编辑了活动信息，无论活动处于什么状态，都通知全体选课同学
    # if activity.status != Activity.Status.APPLYING and activity.status != Activity.Status.WAITING:
    #     return

    # 写通知
    to_participants = [f"您参与的书院课程活动{old_title}发生变化"]
    if old_title != activity.title:
        to_participants.append(f"活动更名为{activity.title}")
    if old_location != activity.location:
        to_participants.append(f"活动地点修改为{activity.location}")
    if old_start != activity.start:
        to_participants.append(
            f"活动开始时间调整为{activity.start.strftime('%Y-%m-%d %H:%M')}")

    # 更新定时任务
    scheduler.add_job(notifyActivity, "date", id=f"activity_{activity.id}_remind",
                      run_date=activity.start - timedelta(minutes=15), args=[activity.id, "remind"], replace_existing=True)
    scheduler.add_job(changeActivityStatus, "date", id=f"activity_{activity.id}_{Activity.Status.PROGRESSING}",
                      run_date=activity.start, args=[activity.id, Activity.Status.WAITING, Activity.Status.PROGRESSING], replace_existing=True)
    scheduler.add_job(changeActivityStatus, "date", id=f"activity_{activity.id}_{Activity.Status.END}",
                      run_date=activity.end, args=[activity.id, Activity.Status.PROGRESSING, Activity.Status.END], replace_existing=True)

    # 发通知
    notifyActivity(activity.id, "modification_par", "\n".join(to_participants))


def cancel_course_activity(request, activity):
    '''
    取消单次课程活动，是cancel_activity的简化版，在聚合页面被调用

    在聚合页面中，应确保activity是课程活动，并且应检查activity.status，
    如果不是WAITING或PROGRESSING，不应调用本函数

    成功无返回值，失败返回错误消息
    （或者也可以在聚合页面判断出来能不能取消）
    '''
    # 只有WAITING和PROGRESSING有可能修改
    if activity.status not in [
        Activity.Status.WAITING,
        Activity.Status.PROGRESSING,
    ]:
        return f"课程活动状态为{activity.get_status_display()}，不可取消。"

    # 课程活动已于一天前开始则不能取消，这一点也可以在聚合页面进行判断
    if activity.status == Activity.Status.PROGRESSING:
        if activity.start.day != datetime.now().day:
            return "课程活动已于一天前开始，不能取消。"

    # 取消活动
    activity.status = Activity.Status.CANCELED
    # 目前只要取消了活动信息，无论活动处于什么状态，都通知全体选课同学
    notifyActivity(activity.id, "modification_par",
                   f"您报名的书院课程活动{activity.title}已取消（活动原定开始于{activity.start.strftime('%Y-%m-%d %H:%M')}）。")

    # 删除老师的审核通知（如果有）
    notification = Notification.objects.get(
        relate_instance=activity,
        typename=Notification.Type.NEEDDO
    )
    notification_status_change(notification, Notification.Status.DELETE)

    # 取消定时任务（需要先判断一下是否已经被执行了）
    if activity.start - timedelta(minutes=15) > datetime.now():
        scheduler.remove_job(f"activity_{activity.id}_remind")
    if activity.start > datetime.now():
        scheduler.remove_job(
            f"activity_{activity.id}_{Activity.Status.PROGRESSING}")
    if activity.end > datetime.now():
        scheduler.remove_job(f"activity_{activity.id}_{Activity.Status.END}")

    activity.save()

<<<<<<< HEAD
def check_post_data(post_datas, members):
    '''
    用于showCourseRecord()中检查并处理前端传入的数据
    '''
    for point in range(len(post_datas)):
        post_data = post_datas[point]
        post_data[0] = post_data[0].replace(" ","").replace("\n","") 
        #前端传入的时候格式有点奇怪，会有一些空格和换行符
        if not post_data[1].isalnum()  : #学时数据检查
            return False, "修改的学时数据只可为整数和小数"
        person = members[point]
        if str(person) != post_data[0]: #只有非法修改流量包的数据才会这样
            return False, "请勿尝试篡改传出数据!"
    return True, post_datas
    
=======

def remaining_willingness_point(user):
    """
    计算剩余的意愿点
    """
    raise NotImplementedError("暂时不使用意愿点")
    # 当前用户已经预选的课
    # 由于participant可能为空，重新启用的时候注意修改代码
    courses = Course.objects.filter(
        participant_set__person=user,
        participant_set__status=CourseParticipant.Status.SELECT)

    initial_point = 99  # 初始意愿点
    cost_point = courses.aggregate(Sum('bidding'))  # 已经使用的意愿点

    if cost_point:
        # cost_point可能为None
        return initial_point - cost_point['bidding__sum']
    else:
        return initial_point


def registration_status_check(course_status, cur_status, to_status):
    """
    判断选课状态的变化是否合法

    说明:
        预选阶段可能的状态变化: SELECT <-> UNSELECT
        补退选阶段可能的状态变化: SUCCESS -> UNSELECT; FAILED -> SUCCESS; UNSELECT -> SUCCESS
    注意:
        抛出AssertionError，在调用处解决。
    """
    if course_status == Course.Status.STAGE1:
        assert ((cur_status == CourseParticipant.Status.SELECT
                 and to_status == CourseParticipant.Status.UNSELECT)
                or (cur_status == CourseParticipant.Status.UNSELECT
                    and to_status == CourseParticipant.Status.SELECT))
    else:
        assert ((cur_status == CourseParticipant.Status.SUCCESS
                 and to_status == CourseParticipant.Status.UNSELECT)
                or (cur_status == CourseParticipant.Status.FAILED
                    and to_status == CourseParticipant.Status.SUCCESS)
                or (cur_status == CourseParticipant.Status.UNSELECT
                    and to_status == CourseParticipant.Status.SUCCESS))


@log.except_captured(return_value=True,
                     record_args=True,
                     status_code=log.STATE_WARNING,
                     source='course_utils[registration_status_change]')
def registration_status_change(course_id, user, action=None):
    """
    学生点击选课或者取消选课后，用该函数更改学生的选课状态

    参数:
        course_id: Course的主键，
        action: 是希望对课程进行的操作，可能为"select"或"cancel"

    注意: 
        非选课阶段，不应该进入这个函数！
    """
    context = {}
    context["warn_code"] = 1
    context["warn_message"] = "在修改选课状态的过程中发生错误，请联系管理员！"

    # 在外部保证课程ID是存在的
    course = Course.objects.get(id=course_id)
    course_status = course.status

    # 设置初始值，后面可以省略一些判断
    to_status = CourseParticipant.Status.UNSELECT

    if (course_status != Course.Status.STAGE1
            and course_status != Course.Status.STAGE2):
        context["warn_message"] = "在非选课阶段不能选课！"
        return context

    # 选课信息
    participant_info, _ = CourseParticipant.objects.get_or_create(
        course_id=course_id, person=user)
    cur_status = participant_info.status

    if action == "select":
        if course_status == Course.Status.STAGE1:
            to_status = CourseParticipant.Status.SELECT
        else:
            to_status = CourseParticipant.Status.SUCCESS

        # 选课不能超过6门
        if CourseParticipant.objects.filter(
                course=course,
                person=user,
                status__in=[
                    CourseParticipant.Status.SELECT,
                    CourseParticipant.Status.SUCCESS,
                ]).count() >= 6:
            context["warn_message"] = "每位同学同时预选或选上的课程数最多为6门！"
            return context

    # 如果action为取消预选或退选，to_status直接使用初始值即可

    # 检查当前选课状态、选课阶段和操作的一致性
    try:
        registration_status_check(course_status, cur_status, to_status)
    except AssertionError:
        context["warn_message"] = "非法的选课状态修改！"
        return context

    # 暂时不使用意愿点选课
    # if (course_status == Course.Status.STAGE1
    #         and remaining_willingness_point(user) < course.bidding):
    #     context["warn_message"] = "剩余意愿点不足"

    # 更新选课状态
    try:
        with transaction.atomic():
            if to_status == CourseParticipant.Status.UNSELECT:
                Course.objects.filter(id=course_id).select_for_update().update(
                    current_participants=F("current_participants") - 1)
                CourseParticipant.objects.filter(
                    course__id=course_id, person=user).update(status=to_status)
                context["warn_code"] = 2
                context["warn_message"] = "成功取消选课！"
            else:
                # 处理并发问题
                course = Course.objects.select_for_update().get(id=course_id)
                if (course_status == Course.Status.STAGE2
                        and course.current_participants >= course.capacity):
                    context["warn_code"] = 1
                    context["warn_message"] = "选课人数已满！"
                else:
                    course.current_participants = course.current_participants + 1
                    course.save()

                    # 由于不同用户之间的状态不共享，这个更新应该可以不加锁
                    CourseParticipant.objects.filter(
                        course__id=course_id,
                        person=user).update(status=to_status)
                    context["warn_code"] = 2
                    context["warn_message"] = "选课成功！"
    except:
        return context
    return context


def process_time(start, end) -> str:
    """
    把datetime对象转换成人类可读的时间表示
    """
    chinese_display = ["一", "二", "三", "四", "五", "六", "日"]
    start_time = start.strftime("%H:%M")
    end_time = end.strftime("%H:%M")
    return f"周{chinese_display[start.weekday()]} {start_time}-{end_time}"


def course_to_display(courses, user, detail=False):
    """
    方便前端呈现课程信息

    参数:
        courses: 一个Course对象QuerySet
        user: 当前用户对应的NaturalPerson对象
        detail: 是否显示课程的详细信息，默认为False
    返回值:
        返回一个列表，列表中的每个元素是一个课程信息的字典
    """
    display = []

    # 预取，减少数据库查询次数
    courses = courses.select_related("organization").prefetch_related(
        "participant_set")

    # 获取课程的基本信息
    for course in courses:
        course_info = {}
        course_info["course_id"] = course.id
        course_info["name"] = course.name
        course_info["capacity"] = course.capacity
        course_info["current_participants"] = course.current_participants
        course_info["times"] = course.times  # 课程周数
        course_info["type"] = course.get_type_display()  # 课程类型
        course_info["status"] = course.get_status_display()  # 课程所处的选课阶段
        course_info["avatar_path"] = course.organization.avatar.name
        # 暂时不用这些信息
        # if course.stage1_start:
        #     course_info["stage1_start"] = course.stage1_start.strftime(
        #         "%Y-%m-%d %H:%M")
        # if course.stage1_end:
        #     course_info["stage1_end"] = course.stage1_end.strftime(
        #         "%Y-%m-%d %H:%M")
        # if course.stage2_start:
        #     course_info["stage2_start"] = course.stage2_start.strftime(
        #         "%Y-%m-%d %H:%M")
        # if course.stage2_end:
        #     course_info["stage2_end"] = course.stage2_end.strftime(
        #         "%Y-%m-%d %H:%M")

        # 当前学生的选课状态
        if course.participant_set.exists():
            course_info["student_status"] = course.participant_set.get(
                course=course, person=user).get_status_display()
        else:
            course_info["student_status"] = "未选课"

        course_time = []
        for time in course.time_set.all():
            course_time.append(process_time(time.start, time.end))
        course_info["time_set"] = course_time

        # 在课程详情页才展示的信息

        if detail:
            course_info["classroom"] = course.classroom
            course_info["teacher"] = course.teacher
            course_info["introduction"] = course.introduction
            course_info["photo"] = course.photo.name  # 图片在media文件夹内的路径

            # 暂时不启用意愿点机制
            # course_info["bidding"] = int(course.bidding)

        display.append(course_info)

    return display


@log.except_captured(return_value=True,
                     record_args=True,
                     status_code=log.STATE_WARNING,
                     source='course_utils[draw_lots]')
def draw_lots(course):
    """
    等额抽签选出成功选课的学生，并修改学生的选课状态

    参数:
        course: 待抽签的课程
    """
    participants = CourseParticipant.objects.filter(
        course=course,
        status=CourseParticipant.Status.SELECT).select_related()

    participants_num = participants.count()
    if participants_num <= 0:
        return

    participants_id = list(participants.values_list("id", flat=True))
    capacity = course.capacity

    if participants_num <= capacity:
        # 选课人数少于课程容量，不用抽签
        with transaction.atomic():
            CourseParticipant.objects.filter(
                course=course).select_for_update().update(
                    status=CourseParticipant.Status.SUCCESS)
            Course.objects.filter(id=course.id).select_for_update().update(
                current_participants=participants_num)
    else:
        # 抽签；可能实现得有一些麻烦
        lucky_ones = sample(participants_id, capacity)
        unlucky_ones = list(set(participants_id).difference(set(lucky_ones)))
        with transaction.atomic():
            # 不确定是否要加悲观锁
            CourseParticipant.objects.filter(
                id__in=lucky_ones).select_for_update().update(
                    status=CourseParticipant.Status.SUCCESS)
            CourseParticipant.objects.filter(
                id__in=unlucky_ones).select_for_update().update(
                    status=CourseParticipant.Status.FAILED)
            Course.objects.filter(id=course.id).select_for_update().update(
                current_participants=capacity)

    # 给选课成功的同学发送通知
    receivers = CourseParticipant.objects.filter(
        course=course,
        status=CourseParticipant.Status.SUCCESS,
    ).values_list("person", flat=True)
    receivers = User.objects.filter(id__in=receivers)
    sender = course.organization.organization_id
    typename = Notification.Type.NEEDREAD
    title = Notification.Title.ACTIVITY_INFORM
    content = f"您好！您已成功选上课程《{course.name}》！"

    # 课程详情页面
    URL = f"/viewCourse/?courseid={course.id}"

    # 批量发送通知
    bulk_notification_create(
        receivers=receivers,
        sender=sender,
        typename=typename,
        title=title,
        content=content,
        URL=URL,
        publish_to_wechat=True,
        publish_kws={
            "app": WechatApp.TO_PARTICIPANT,
            "level": WechatMessageLevel.IMPORTANT,
        },
    )

    # 给选课失败的同学发送通知

    receivers = CourseParticipant.objects.filter(
        course=course,
        status=CourseParticipant.Status.FAILED,
    ).values_list("person", flat=True)
    receivers = User.objects.filter(id__in=receivers)
    content = f"很抱歉通知您，您未选上课程《{course.name}》。"
    if len(receivers) > 0:
        bulk_notification_create(
            receivers=receivers,
            sender=sender,
            typename=typename,
            title=title,
            content=content,
            URL=URL,
            publish_to_wechat=True,
            publish_kws={
                "app": WechatApp.TO_PARTICIPANT,
                "level": WechatMessageLevel.IMPORTANT,
            },
        )


@log.except_captured(return_value=True,
                     record_args=True,
                     status_code=log.STATE_WARNING,
                     source='course_utils[change_course_status]')
def change_course_status(course_id, cur_status, to_status):
    """
    作为定时任务，在课程设定的时间改变课程的选课阶段

    使用方法:
        scheduler.add_job(change_course_status, "date", 
        id=f"course_{course_id}_{to_status}, run_date, args)

    参数:
        course_id: course对象的主键
        cur_status: course对象当前的选课状态
        to_status: 希望course变为的选课状态
    
    注意:
        1、暂时没有做时间一致性的检查。考虑到在开课填表的时候，前端要进行时间的检查，
        所以这里暂时可以不检查时间。
        2、在开设课程的时候将该函数添加到定时任务中，可以参考活动开设的相关操作。
    """
    try:
        course = Course.objects.get(id=course_id)
    except:
        raise AssertionError("课程ID不存在")

    # 分别是预选和补退选的开始和结束时间

    stage1_start = course.stage1_start
    stage1_end = course.stage1_end
    stage2_start = course.stage2_start
    stage2_end = course.stage2_end
    now = datetime.now()

    # 状态随时间的变化: WAITING-STAGE1-WAITING-STAGE2-END
    # 以下进行状态的合法性检查

    if cur_status is not None:
        assert cur_status == course.status, \
               f"希望的状态是{cur_status}，但实际状态为{course.status}"
        if cur_status == Course.Status.WAITING:
            if now < stage1_end:  # 开始预选，那么当前时间一定比预选结束的时间早
                assert to_status == Course.Status.STAGE1, \
                f"不能从{cur_status}变更到{to_status}"
            else:
                assert to_status == Course.Status.STAGE2, \
                f"不能从{cur_status}变更到{to_status}"
        elif cur_status == Course.Status.STAGE1:
            assert to_status == Course.Status.WAITING, \
            f"不能从{cur_status}变更到{to_status}"
        elif cur_status == Course.Status.STAGE2:
            assert to_status == Course.Status.END, \
            f"不能从{cur_status}变更到{to_status}"
        else:
            raise AssertionError("选课已经结束，不能再变化状态")
    else:
        raise AssertionError("未提供当前状态，不允许进行选课状态修改")

    if to_status == Course.Status.WAITING and now >= stage1_end:
        # 预选结束，进行抽签
        draw_lots(course)

    # 其他情况只需要更新课程的选课阶段

    with transaction.atomic():
        Course.objects.select_for_update().filter(id=course_id).update(
            status=to_status)

    if to_status == Course.Status.END:
        # 将选课成功的同学批量加入小组
        participants = CourseParticipant.objects.filter(
            course=course,
            status=CourseParticipant.Status.SUCCESS).select_related('person')
        organization = course.organization
        positions = []
        for participant in participants:
            # 检查是否已经加入小组
            if not Position.objects.filter(person=participant.person,
                                           org=organization).exists():
                position = Position(person=participant.person,
                                    org=organization,
                                    in_semester=Semester.get(
                                        get_setting("semester_data/semester")))
                positions.append(position)
        if positions:
            with transaction.atomic():
                Position.objects.bulk_create(positions)
>>>>>>> b3c519d4
<|MERGE_RESOLUTION|>--- conflicted
+++ resolved
@@ -266,7 +266,6 @@
 
     activity.save()
 
-<<<<<<< HEAD
 def check_post_data(post_datas, members):
     '''
     用于showCourseRecord()中检查并处理前端传入的数据
@@ -282,7 +281,6 @@
             return False, "请勿尝试篡改传出数据!"
     return True, post_datas
     
-=======
 
 def remaining_willingness_point(user):
     """
@@ -693,5 +691,4 @@
                 positions.append(position)
         if positions:
             with transaction.atomic():
-                Position.objects.bulk_create(positions)
->>>>>>> b3c519d4
+                Position.objects.bulk_create(positions)