--- conflicted
+++ resolved
@@ -190,7 +190,6 @@
     return False
 
 
-<<<<<<< HEAD
 def url_check(arg_url):
     if arg_url is None:
         return True
@@ -213,8 +212,8 @@
         if not valid or user_type == "Organization":
             return False
     return True
-=======
-# 拆分报文url中的参数，添加到字典中
+
+
 def get_url_params(request,html_display):
     full_path = request.get_full_path()
     if "?" in full_path:
@@ -223,5 +222,4 @@
         for param in params:
             key, value = param.split["="][0],param.split["="][1]
             if key not in html_display.keys():  #禁止覆盖
-                html_display[key] = value
->>>>>>> 57b39ee7
+                html_display[key] = value