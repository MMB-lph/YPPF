--- conflicted
+++ resolved
@@ -294,8 +294,6 @@
         if spath != upath:
             return False
     return True
-<<<<<<< HEAD
-=======
 
 
 def get_std_url(arg_url: str, site_url: str, path_dir=None, match_func=None):
@@ -376,8 +374,10 @@
     if url_parse.scheme or url_parse.netloc:
         return False, inner_url
     return True, inner_url
->>>>>>> a36c9107
-    
+
+def inner_url_export(inner_url, ref_url, ref_dir):
+    return get_std_url(inner, ref_url, reverse(ref_dir), lambda x: True)
+
 
 # 允许进行 cross site 授权时，return True
 def check_cross_site(request, arg_url):
