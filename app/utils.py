--- conflicted
+++ resolved
@@ -2,12 +2,10 @@
 from django.contrib import auth
 from django.conf import settings
 from boottest import local_dict
-<<<<<<< HEAD
+
 from datetime import datetime
-=======
 import hashlib
-import datetime
->>>>>>> 3ad0010f
+
 
 
 class MyMD5PasswordHasher(MD5PasswordHasher):
