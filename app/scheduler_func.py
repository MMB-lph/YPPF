--- conflicted
+++ resolved
@@ -9,13 +9,8 @@
 from datetime import datetime, timedelta, timezone, time, date
 from django.db import transaction  # 原子化更改数据库
 
-<<<<<<< HEAD
-from app.models import Organization, NaturalPerson, YQPointDistribute, TransferRecord, User, Activity
-from app.wechat_send import base_send_wechat, wechatNotifyActivity, publish_activity
-=======
 from app.models import Organization, NaturalPerson, YQPointDistribute, TransferRecord, User, Activity, Participant
 from app.wechat_send import wechat_notify_activity, publish_activity
->>>>>>> ca3a81db
 from app.forms import YQPointDistributionForm
 
 from random import sample
@@ -209,7 +204,7 @@
 def changeActivityStatus(aid, cur_status, to_status):
     try:
         with transaction.atomic():
-            activity = Activity.objects.select_for_update().get(id=aid)
+            activity = Activity.objects.select_for_update().get(id=int(aid))
             if cur_status is not None:
                 assert cur_status == activity.status
             if cur_status == Activity.Status.APPLYING:
@@ -253,7 +248,12 @@
 
     except Exception as e:
         print(e)
+
+
+
         # TODO send message to admin to debug
+        with open("/Users/liuzhanpeng/working/yp/YPPF/logs", "w") as f:
+            f.write(str(e))
         pass
 
 
@@ -339,11 +339,7 @@
             send_to = 'all'
         else:
             raise ValueError
-<<<<<<< HEAD
-        wechatNotifyActivity(aid, msg, send_to)
-=======
         wechat_notify_activity(aid, msg, send_to)
->>>>>>> ca3a81db
     except Exception as e:
         print(f"Notification {msg} failed. Exception: {e}")
         # TODO send message to admin to debug
