--- conflicted
+++ resolved
@@ -4,7 +4,6 @@
 from django.conf import settings
 
 urlpatterns = [
-<<<<<<< HEAD
     path("", views.index, name="index"),
     path("index/", views.index, name="index"),
     path("stuinfo/", views.stuinfo, name="stuinfo"),
@@ -24,7 +23,8 @@
     path("forgetpw/", views.forget_password, name="forgetpw"),
     path("modpw/", views.modpw, name="modpw"),
     path("test/", views.test, name="test"),
-    # path('loaddata/',views.load_data, name='load_data'),
+    path("loaddata/", views.load_data, name="load_data"),
+    path("loadorgdata/", views.load_org_data, name="load_org_data"),
     path("user_account_setting/", views.account_setting, name="user_account_setting"),
     path("search/", views.search, name="search"),
     path("minilogin", views.miniLogin, name="minilogin"),
@@ -35,34 +35,5 @@
     path("confirmTrans", views.confirm_transaction, name="confirmTrans"),
     path("engage", views.engage_activity, name="engage"),
 ]
-=======
-     path('', views.index, name='index'),
-     path('index/',views.index, name='index'),
-     path('stuinfo/',views.stuinfo, name='stuinfo'),
-     path('orginfo/',views.orginfo, name='orginfo'),
-     path('stuinfo/<str:name>',views.stuinfo, name='stuinfo'),
-     path('orginfo/<str:name>',views.orginfo, name='orginfo'),
-     path('request_login_org/<str:name>',views.request_login_org,name='request_login_org'),
-     path('welcome/',views.homepage, name='welcome'),
-     path('register/',views.register, name='register'),
-     path('login/',views.index,name='index'),
-     path('logout/',views.logout, name='logout'),
-     #path('org/',views.org, name='org'),
-     path('forgetpw/',views.forget_password, name='forgetpw'),
-     path('modpw/',views.modpw, name='modpw'),
-     path('test/',views.test,name='test'),
-     path('loaddata/',views.load_data, name='load_data'),
-     path('loadorgdata/',views.load_org_data, name='load_org_data'),
-     path('user_account_setting/',views.account_setting, name='user_account_setting'),
-     path('search/',views.search,name='search'),
-     path('minilogin',views.miniLogin,name='minilogin'),
-     #re_path('^org([0-9]{2})',views.org_spec,name='org_spec'),
-     path('getStuImg',views.get_stu_img,name='get_stu_img'),
-     path('transPage', views.transaction_page, name='transPage'),
-     path('startTrans', views.start_transaction, name='startTrans'),
-     path('confirmTrans', views.confirm_transaction, name='confirmTrans'),
-     path('engage', views.engage_activity, name='engage'),
-            ]
->>>>>>> 0b1a1d7c
 if settings.DEBUG:
     urlpatterns += static(settings.MEDIA_URL, document_root=settings.MEDIA_ROOT)
