--- conflicted
+++ resolved
@@ -7,20 +7,6 @@
     path("", views.index, name="index"),
     path("index/", views.index, name="index"),
     path("stuinfo/", views.stuinfo, name="stuinfo"),
-<<<<<<< HEAD
-    path("register/", views.register, name="register"),
-    path("login/", views.index, name="index"),
-    path("logout/", views.logout, name="logout"),
-    # path('org/',views.org, name='org'),
-    path("modpw/", views.modpw, name="modpw"),
-    path("test/", views.test, name="test"),
-    # path('loaddata/',views.load_data, name='load_data'),
-    path("user_account_setting/", views.account_setting, name="user_account_setting"),
-    path("search/", views.search, name="search"),
-    path("minilogin", views.miniLogin, name="minilogin"),
-    re_path("^org([0-9]{2})", views.org_spec, name="org_spec"),
-    path("getStuImg", views.get_stu_img, name="get_stu_img"),
-=======
     path("orginfo/", views.orginfo, name="orginfo"),
     path("stuinfo/<str:name>", views.stuinfo, name="stuinfo"),
     path("orginfo/<str:name>", views.orginfo, name="orginfo"),
@@ -76,7 +62,6 @@
     path("modifyPosition/",views.modifyPosition, name="modifyPosition"),
     path("modifyOrganization/", views.modifyOrganization, name="modifyOrganization"),
     path("sendMessage/", views.sendMessage, name="sendMessage"),
->>>>>>> 18d2ccc8
 ]
 if settings.DEBUG:
     urlpatterns += static(settings.MEDIA_URL, document_root=settings.MEDIA_ROOT)